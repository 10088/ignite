--- conflicted
+++ resolved
@@ -27,12 +27,9 @@
 import java.io.InputStreamReader;
 import java.io.LineNumberReader;
 import java.net.InetSocketAddress;
-<<<<<<< HEAD
 import java.util.ArrayList;
 import java.util.Collection;
-=======
 import java.nio.charset.StandardCharsets;
->>>>>>> 31b9bb84
 import java.util.Collections;
 import java.util.Iterator;
 import java.util.LinkedList;
@@ -43,15 +40,6 @@
 import javax.servlet.ServletRequest;
 import javax.servlet.http.HttpServletRequest;
 import javax.servlet.http.HttpServletResponse;
-<<<<<<< HEAD
-import net.sf.json.JSON;
-import net.sf.json.JSONException;
-import net.sf.json.JSONObject;
-import net.sf.json.JSONSerializer;
-import net.sf.json.JsonConfig;
-import net.sf.json.processors.JsonValueProcessor;
-=======
->>>>>>> 31b9bb84
 import org.apache.ignite.IgniteCheckedException;
 import org.apache.ignite.IgniteLogger;
 import org.apache.ignite.internal.GridKernalContext;
@@ -86,21 +74,8 @@
  * Jetty REST handler. The following URL format is supported: {@code /ignite?cmd=cmdName&param1=abc&param2=123}
  */
 public class GridJettyRestHandler extends AbstractHandler {
-<<<<<<< HEAD
-    /** JSON value processor that does not transform input object. */
-    private static final JsonValueProcessor SKIP_STR_VAL_PROC = new JsonValueProcessor() {
-        @Override public Object processArrayValue(Object o, JsonConfig jsonCfg) {
-            return o;
-        }
-
-        @Override public Object processObjectValue(String s, Object o, JsonConfig jsonCfg) {
-            return o;
-        }
-    };
-=======
     /** Used to sent request charset. */
     private static final String CHARSET = StandardCharsets.UTF_8.name();
->>>>>>> 31b9bb84
 
     /** Logger. */
     private final IgniteLogger log;
@@ -117,13 +92,11 @@
     /** Favicon. */
     private volatile byte[] favicon;
 
-<<<<<<< HEAD
+    /** Mapper from Java object to JSON. */
+    private final ObjectMapper jsonMapper;
+
     /** Grid context. */
     GridKernalContext ctx;
-=======
-    /** Mapper from Java object to JSON. */
-    private final ObjectMapper jsonMapper;
->>>>>>> 31b9bb84
 
     /**
      * Creates new HTTP requests handler.
@@ -141,11 +114,8 @@
         this.hnd = hnd;
         this.log = log;
         this.authChecker = authChecker;
-<<<<<<< HEAD
+        this.jsonMapper = new GridJettyObjectMapper();
         this.ctx = ctx;
-=======
-        this.jsonMapper = new GridJettyObjectMapper();
->>>>>>> 31b9bb84
 
         // Init default page and favicon.
         try {
@@ -407,13 +377,7 @@
         String json;
 
         try {
-<<<<<<< HEAD
-            createResponse(req, cmd, cmdRes);
-
-            json = JSONSerializer.toJSON(cmdRes, cfg);
-=======
             json = jsonMapper.writeValueAsString(cmdRes);
->>>>>>> 31b9bb84
         }
         catch (JsonProcessingException e1) {
             U.error(log, "Failed to convert response to JSON: " + cmdRes, e1);
@@ -988,7 +952,7 @@
             while ((line = reader.readLine()) != null)
                 str.append(line);
 
-            return JSONObject.fromObject(str.toString());
+            return jsonMapper.readValue(str.toString(), Map.class);
         }
         catch (IOException e) {
             throw new IgniteCheckedException(e);
