/*
 * Licensed to the Apache Software Foundation (ASF) under one or more
 * contributor license agreements.  See the NOTICE file distributed with
 * this work for additional information regarding copyright ownership.
 * The ASF licenses this file to You under the Apache License, Version 2.0
 * (the "License"); you may not use this file except in compliance with
 * the License.  You may obtain a copy of the License at
 *
 *      http://www.apache.org/licenses/LICENSE-2.0
 *
 * Unless required by applicable law or agreed to in writing, software
 * distributed under the License is distributed on an "AS IS" BASIS,
 * WITHOUT WARRANTIES OR CONDITIONS OF ANY KIND, either express or implied.
 * See the License for the specific language governing permissions and
 * limitations under the License.
 */

package org.apache.ignite.internal.processors.cache;

import org.apache.ignite.*;
import org.apache.ignite.cluster.*;
import org.apache.ignite.events.*;
import org.apache.ignite.internal.*;
import org.apache.ignite.internal.cluster.*;
import org.apache.ignite.internal.managers.eventstorage.*;
import org.apache.ignite.internal.processors.cache.distributed.dht.*;
import org.apache.ignite.internal.processors.cache.distributed.dht.preloader.*;
import org.apache.ignite.internal.processors.timeout.*;
import org.apache.ignite.internal.util.*;
import org.apache.ignite.internal.util.future.*;
import org.apache.ignite.internal.util.tostring.*;
import org.apache.ignite.internal.util.typedef.*;
import org.apache.ignite.internal.util.typedef.internal.*;
import org.apache.ignite.internal.util.worker.*;
import org.apache.ignite.lang.*;
import org.apache.ignite.thread.*;
import org.jdk8.backport.*;
import org.jetbrains.annotations.*;

import java.util.*;
import java.util.concurrent.*;
import java.util.concurrent.atomic.*;
import java.util.concurrent.locks.*;

import static java.util.concurrent.TimeUnit.*;
import static org.apache.ignite.IgniteSystemProperties.*;
import static org.apache.ignite.events.EventType.*;
import static org.apache.ignite.internal.managers.communication.GridIoPolicy.*;
import static org.apache.ignite.internal.processors.cache.distributed.dht.preloader.GridDhtPreloader.*;

/**
 * Partition exchange manager.
 */
public class GridCachePartitionExchangeManager<K, V> extends GridCacheSharedManagerAdapter<K, V> {
    /** Exchange history size. */
    private static final int EXCHANGE_HISTORY_SIZE = 1000;

    /** Atomic reference for pending timeout object. */
    private AtomicReference<ResendTimeoutObject> pendingResend = new AtomicReference<>();

    /** Partition resend timeout after eviction. */
    private final long partResendTimeout = getLong(IGNITE_PRELOAD_RESEND_TIMEOUT, DFLT_PRELOAD_RESEND_TIMEOUT);

    /** Latch which completes after local exchange future is created. */
    private GridFutureAdapter<?> locExchFut;

    /** */
    private final ReadWriteLock busyLock = new ReentrantReadWriteLock();

    /** Last partition refresh. */
    private final AtomicLong lastRefresh = new AtomicLong(-1);

    /** Pending futures. */
    private final Queue<GridDhtPartitionsExchangeFuture> pendingExchangeFuts = new ConcurrentLinkedQueue<>();

    /** */
    @GridToStringInclude
    private ExchangeWorker exchWorker;

    /** */
    @GridToStringExclude
    private final ConcurrentMap<Integer, GridClientPartitionTopology> clientTops = new ConcurrentHashMap8<>();

    /** */
    private volatile GridDhtPartitionsExchangeFuture lastInitializedFuture;

    /**
     * Partition map futures.
     * This set also contains already completed exchange futures to address race conditions when coordinator
     * leaves grid and new coordinator sends full partition message to a node which has not yet received
     * discovery event. In case if remote node will retry partition exchange, completed future will indicate
     * that full partition map should be sent to requesting node right away.
     */
    private ExchangeFutureSet exchFuts = new ExchangeFutureSet();

    /** Discovery listener. */
    private final GridLocalEventListener discoLsnr = new GridLocalEventListener() {
        @Override public void onEvent(Event evt) {
            if (!enterBusy())
                return;

            DiscoveryEvent e = (DiscoveryEvent)evt;

            try {
                ClusterNode loc = cctx.localNode();

                assert e.type() == EVT_NODE_JOINED || e.type() == EVT_NODE_LEFT || e.type() == EVT_NODE_FAILED;

                final ClusterNode n = e.eventNode();

                assert !loc.id().equals(n.id());

                if (e.type() == EVT_NODE_LEFT || e.type() == EVT_NODE_FAILED) {
                    assert cctx.discovery().node(n.id()) == null;

                    for (GridDhtPartitionsExchangeFuture f : exchFuts.values())
                        f.onNodeLeft(n.id());
                }

                assert e.type() != EVT_NODE_JOINED || n.order() > loc.order() : "Node joined with smaller-than-local " +
                    "order [newOrder=" + n.order() + ", locOrder=" + loc.order() + ']';

                GridDhtPartitionExchangeId exchId = exchangeId(n.id(), e.topologyVersion(), e.type());

                GridDhtPartitionsExchangeFuture exchFut = exchangeFuture(exchId, e);

                // Start exchange process.
                pendingExchangeFuts.add(exchFut);

                // Event callback - without this callback future will never complete.
                exchFut.onEvent(exchId, e);

                if (log.isDebugEnabled())
                    log.debug("Discovery event (will start exchange): " + exchId);

                locExchFut.listen(new CI1<IgniteInternalFuture<?>>() {
                    @Override public void apply(IgniteInternalFuture<?> t) {
                        if (!enterBusy())
                            return;

                        try {
                            // Unwind in the order of discovery events.
<<<<<<< HEAD
                            for (GridDhtPartitionsExchangeFuture f = pendingExchangeFuts.poll(); f != null;
                                f = pendingExchangeFuts.poll())
=======
                            for (GridDhtPartitionsExchangeFuture<K, V> f = pendingExchangeFuts.poll(); f != null;
                                 f = pendingExchangeFuts.poll())
>>>>>>> 1ef545a5
                                addFuture(f);
                        }
                        finally {
                            leaveBusy();
                        }
                    }
                });
            }
            finally {
                leaveBusy();
            }
        }
    };

    /** {@inheritDoc} */
    @Override protected void start0() throws IgniteCheckedException {
        super.start0();

        locExchFut = new GridFutureAdapter<>();

        exchWorker = new ExchangeWorker();

        cctx.gridEvents().addLocalEventListener(discoLsnr, EVT_NODE_JOINED, EVT_NODE_LEFT, EVT_NODE_FAILED);

        cctx.io().addHandler(0, GridDhtPartitionsSingleMessage.class,
            new MessageHandler<GridDhtPartitionsSingleMessage>() {
                @Override public void onMessage(ClusterNode node, GridDhtPartitionsSingleMessage msg) {
                    processSinglePartitionUpdate(node, msg);
                }
            });

        cctx.io().addHandler(0, GridDhtPartitionsFullMessage.class,
            new MessageHandler<GridDhtPartitionsFullMessage>() {
                @Override public void onMessage(ClusterNode node, GridDhtPartitionsFullMessage msg) {
                    processFullPartitionUpdate(node, msg);
                }
            });

        cctx.io().addHandler(0, GridDhtPartitionsSingleRequest.class,
            new MessageHandler<GridDhtPartitionsSingleRequest>() {
                @Override public void onMessage(ClusterNode node, GridDhtPartitionsSingleRequest msg) {
                    processSinglePartitionRequest(node, msg);
                }
            });
    }

    /** {@inheritDoc} */
    @Override protected void onKernalStart0() throws IgniteCheckedException {
        super.onKernalStart0();

        ClusterNode loc = cctx.localNode();

        long startTime = loc.metrics().getStartTime();

        assert startTime > 0;

        final long startTopVer = loc.order();

        GridDhtPartitionExchangeId exchId = exchangeId(loc.id(), startTopVer, EVT_NODE_JOINED);

        // Generate dummy discovery event for local node joining.
        DiscoveryEvent discoEvt = cctx.discovery().localJoinEvent();

        assert discoEvt != null;

        assert discoEvt.topologyVersion() == startTopVer;

        GridDhtPartitionsExchangeFuture fut = exchangeFuture(exchId, discoEvt);

        new IgniteThread(cctx.gridName(), "exchange-worker", exchWorker).start();

        onDiscoveryEvent(cctx.localNodeId(), fut);

        // Allow discovery events to get processed.
        locExchFut.onDone();

        if (log.isDebugEnabled())
            log.debug("Beginning to wait on local exchange future: " + fut);

        try {
            boolean first = true;

            while (true) {
                try {
                    fut.get(cctx.preloadExchangeTimeout());

                    break;
                }
                catch (IgniteFutureTimeoutCheckedException ignored) {
                    if (first) {
                        U.warn(log, "Failed to wait for initial partition map exchange. " +
                            "Possible reasons are: " + U.nl() +
                            "  ^-- Transactions in deadlock." + U.nl() +
                            "  ^-- Long running transactions (ignore if this is the case)." + U.nl() +
                            "  ^-- Unreleased explicit locks.");

                        first = false;
                    }
                    else
                        U.warn(log, "Still waiting for initial partition map exchange [fut=" + fut + ']');
                }
            }

            for (GridCacheContext<K, V> cacheCtx : cctx.cacheContexts())
                cacheCtx.preloader().onInitialExchangeComplete(null);
        }
        catch (IgniteFutureTimeoutCheckedException e) {
            IgniteCheckedException err = new IgniteCheckedException("Timed out waiting for exchange future: " + fut, e);

            for (GridCacheContext<K, V> cacheCtx : cctx.cacheContexts())
                cacheCtx.preloader().onInitialExchangeComplete(err);

            throw err;
        }

        if (log.isDebugEnabled())
            log.debug("Finished waiting on local exchange: " + fut.exchangeId());
    }

    /** {@inheritDoc} */
    @Override protected void onKernalStop0(boolean cancel) {
        // Finish all exchange futures.
        for (GridDhtPartitionsExchangeFuture f : exchFuts.values())
            f.onDone(new IgniteInterruptedCheckedException("Grid is stopping: " + cctx.gridName()));

        U.cancel(exchWorker);

        if (log.isDebugEnabled())
            log.debug("Before joining on exchange worker: " + exchWorker);

        U.join(exchWorker, log);

        ResendTimeoutObject resendTimeoutObj = pendingResend.getAndSet(null);

        if (resendTimeoutObj != null)
            cctx.time().removeTimeoutObject(resendTimeoutObj);
    }

    /** {@inheritDoc} */
    @SuppressWarnings("LockAcquiredButNotSafelyReleased")
    @Override protected void stop0(boolean cancel) {
        super.stop0(cancel);

        // Do not allow any activity in exchange manager after stop.
        busyLock.writeLock().lock();

        exchFuts = null;
    }

    /**
     * @param cacheId Cache ID.
     * @param exchId Exchange ID.
     * @return Topology.
     */
    public GridDhtPartitionTopology clientTopology(int cacheId, GridDhtPartitionExchangeId exchId) {
        GridClientPartitionTopology top = clientTops.get(cacheId);

        if (top != null)
            return top;

        GridClientPartitionTopology old = clientTops.putIfAbsent(cacheId,
            top = new GridClientPartitionTopology(cctx, cacheId, exchId));

        return old != null ? old : top;
    }

    /**
     * @return Collection of client topologies.
     */
    public Collection<GridClientPartitionTopology> clientTopologies() {
        return clientTops.values();
    }

    /**
     * Gets topology version of last completed partition exchange.
     *
     * @return Topology version.
     */
    public long topologyVersion() {
        return lastInitializedFuture.exchangeId().topologyVersion();
    }

    /**
     * @return Last completed topology future.
     */
    public GridDhtTopologyFuture lastTopologyFuture() {
        return lastInitializedFuture;
    }

    /**
     * @return {@code true} if entered to busy state.
     */
    private boolean enterBusy() {
        if (busyLock.readLock().tryLock())
            return true;

        if (log.isDebugEnabled())
            log.debug("Failed to enter to busy state (exchange manager is stopping): " + cctx.localNodeId());

        return false;
    }

    /**
     *
     */
    private void leaveBusy() {
        busyLock.readLock().unlock();
    }

    /**
     * @return Exchange futures.
     */
    @SuppressWarnings( {"unchecked", "RedundantCast"})
    public List<IgniteInternalFuture<?>> exchangeFutures() {
        return (List<IgniteInternalFuture<?>>)(List)exchFuts.values();
    }

    /**
     * @return {@code True} if pending future queue is empty.
     */
    public boolean hasPendingExchange() {
        return !exchWorker.futQ.isEmpty();
    }

    /**
     * @param nodeId New node ID.
     * @param fut Exchange future.
     */
    void onDiscoveryEvent(UUID nodeId, GridDhtPartitionsExchangeFuture fut) {
        if (!enterBusy())
            return;

        try {
            addFuture(fut);
        }
        finally {
            leaveBusy();
        }
    }

    /**
     * @return {@code True} if topology has changed.
     */
    public boolean topologyChanged() {
        return exchWorker.topologyChanged();
    }

    /**
     * @param exchFut Exchange future.
     * @param reassign Dummy reassign flag.
     */
    public void forceDummyExchange(boolean reassign,
        GridDhtPartitionsExchangeFuture exchFut) {
        exchWorker.addFuture(
            new GridDhtPartitionsExchangeFuture(cctx, reassign, exchFut.discoveryEvent(), exchFut.exchangeId()));
    }

    /**
     * Forces preload exchange.
     *
     * @param exchFut Exchange future.
     */
    public void forcePreloadExchange(GridDhtPartitionsExchangeFuture exchFut) {
        exchWorker.addFuture(
            new GridDhtPartitionsExchangeFuture(cctx, exchFut.discoveryEvent(), exchFut.exchangeId()));
    }

    /**
     * Schedules next full partitions update.
     */
    public void scheduleResendPartitions() {
        ResendTimeoutObject timeout = pendingResend.get();

        if (timeout == null || timeout.started()) {
            ResendTimeoutObject update = new ResendTimeoutObject();

            if (pendingResend.compareAndSet(timeout, update))
                cctx.time().addTimeoutObject(update);
        }
    }

    /**
     * Partition refresh callback.
     */
    void refreshPartitions() {
        ClusterNode oldest = CU.oldest(cctx);

        if (log.isDebugEnabled())
            log.debug("Refreshing partitions [oldest=" + oldest.id() + ", loc=" + cctx.localNodeId() + ']');

        Collection<ClusterNode> rmts = null;

        try {
            // If this is the oldest node.
            if (oldest.id().equals(cctx.localNodeId())) {
                rmts = CU.remoteNodes(cctx);

                if (log.isDebugEnabled())
                    log.debug("Refreshing partitions from oldest node: " + cctx.localNodeId());

                sendAllPartitions(rmts);
            }
            else {
                if (log.isDebugEnabled())
                    log.debug("Refreshing local partitions from non-oldest node: " +
                        cctx.localNodeId());

                sendLocalPartitions(oldest, null);
            }
        }
        catch (IgniteCheckedException e) {
            U.error(log, "Failed to refresh partition map [oldest=" + oldest.id() + ", rmts=" + U.nodeIds(rmts) +
                ", loc=" + cctx.localNodeId() + ']', e);
        }
    }

    /**
     * Refresh partitions.
     *
     * @param timeout Timeout.
     */
    private void refreshPartitions(long timeout) {
        long last = lastRefresh.get();

        long now = U.currentTimeMillis();

        if (last != -1 && now - last >= timeout && lastRefresh.compareAndSet(last, now)) {
            if (log.isDebugEnabled())
                log.debug("Refreshing partitions [last=" + last + ", now=" + now + ", delta=" + (now - last) +
                    ", timeout=" + timeout + ", lastRefresh=" + lastRefresh + ']');

            refreshPartitions();
        }
        else if (log.isDebugEnabled())
            log.debug("Partitions were not refreshed [last=" + last + ", now=" + now + ", delta=" + (now - last) +
                ", timeout=" + timeout + ", lastRefresh=" + lastRefresh + ']');
    }

    /**
     * @param nodes Nodes.
     * @return {@code True} if message was sent, {@code false} if node left grid.
     * @throws IgniteCheckedException If failed.
     */
    private boolean sendAllPartitions(Collection<? extends ClusterNode> nodes)
        throws IgniteCheckedException {
        GridDhtPartitionsFullMessage m = new GridDhtPartitionsFullMessage(null, null, -1);

        for (GridCacheContext<K, V> cacheCtx : cctx.cacheContexts()) {
            if (!cacheCtx.isLocal())
                m.addFullPartitionsMap(cacheCtx.cacheId(), cacheCtx.topology().partitionMap(true));
        }

        for (GridClientPartitionTopology top : cctx.exchange().clientTopologies())
            m.addFullPartitionsMap(top.cacheId(), top.partitionMap(true));

        if (log.isDebugEnabled())
            log.debug("Sending all partitions [nodeIds=" + U.nodeIds(nodes) + ", msg=" + m + ']');

        cctx.io().safeSend(nodes, m, SYSTEM_POOL, null);

        return true;
    }

    /**
     * @param node Node.
     * @param id ID.
     * @return {@code True} if message was sent, {@code false} if node left grid.
     * @throws IgniteCheckedException If failed.
     */
    private boolean sendLocalPartitions(ClusterNode node, @Nullable GridDhtPartitionExchangeId id)
        throws IgniteCheckedException {
        GridDhtPartitionsSingleMessage m = new GridDhtPartitionsSingleMessage(id, cctx.versions().last());

        for (GridCacheContext<K, V> cacheCtx : cctx.cacheContexts()) {
            if (!cacheCtx.isLocal())
                m.addLocalPartitionMap(cacheCtx.cacheId(), cacheCtx.topology().localPartitionMap());
        }

        if (log.isDebugEnabled())
            log.debug("Sending local partitions [nodeId=" + node.id() + ", msg=" + m + ']');

        try {
            cctx.io().send(node, m, SYSTEM_POOL);

            return true;
        }
        catch (ClusterTopologyCheckedException ignore) {
            if (log.isDebugEnabled())
                log.debug("Failed to send partition update to node because it left grid (will ignore) [node=" +
                    node.id() + ", msg=" + m + ']');

            return false;
        }
    }

    /**
     * @param nodeId Cause node ID.
     * @param topVer Topology version.
     * @param evt Event type.
     * @return Activity future ID.
     */
    private GridDhtPartitionExchangeId exchangeId(UUID nodeId, long topVer, int evt) {
        return new GridDhtPartitionExchangeId(nodeId, evt, topVer);
    }

    /**
     * @param exchId Exchange ID.
     * @param discoEvt Discovery event.
     * @return Exchange future.
     */
    GridDhtPartitionsExchangeFuture exchangeFuture(GridDhtPartitionExchangeId exchId,
        @Nullable DiscoveryEvent discoEvt) {
        GridDhtPartitionsExchangeFuture fut;

        GridDhtPartitionsExchangeFuture old = exchFuts.addx(
            fut = new GridDhtPartitionsExchangeFuture(cctx, busyLock, exchId));

        if (old != null)
            fut = old;

        if (discoEvt != null)
            fut.onEvent(exchId, discoEvt);

        return fut;
    }

    /**
     * @param exchFut Exchange.
     */
    public void onExchangeDone(GridDhtPartitionsExchangeFuture exchFut) {
        ExchangeFutureSet exchFuts0 = exchFuts;

        if (exchFuts0 != null) {
            for (GridDhtPartitionsExchangeFuture fut : exchFuts0.values()) {
                if (fut.exchangeId().topologyVersion() < exchFut.exchangeId().topologyVersion() - 10)
                    fut.cleanUp();
            }
        }
    }

    /**
     * @param fut Future.
     * @return {@code True} if added.
     */
    private boolean addFuture(GridDhtPartitionsExchangeFuture fut) {
        if (fut.onAdded()) {
            exchWorker.addFuture(fut);

            for (GridCacheContext<K, V> cacheCtx : cctx.cacheContexts())
                cacheCtx.preloader().onExchangeFutureAdded();

            return true;
        }

        return false;
    }

    /**
     * @param node Node.
     * @param msg Message.
     */
    private void processFullPartitionUpdate(ClusterNode node, GridDhtPartitionsFullMessage msg) {
        if (!enterBusy())
            return;

        try {
            if (msg.exchangeId() == null) {
                if (log.isDebugEnabled())
                    log.debug("Received full partition update [node=" + node.id() + ", msg=" + msg + ']');

                boolean updated = false;

                for (GridCacheContext<K, V> cacheCtx : cctx.cacheContexts()) {
                    if (!cacheCtx.isLocal()) {
                        GridDhtPartitionTopology top = cacheCtx.topology();

                        GridDhtPartitionFullMap partMap = msg.partitions().get(cacheCtx.cacheId());

                        updated |= top.update(null, partMap) != null;
                    }
                }

                if (updated)
                    refreshPartitions();
            }
            else
                exchangeFuture(msg.exchangeId(), null).onReceive(node.id(), msg);
        }
        finally {
            leaveBusy();
        }
    }

    /**
     * @param node Node ID.
     * @param msg Message.
     */
    private void processSinglePartitionUpdate(ClusterNode node, GridDhtPartitionsSingleMessage msg) {
        if (!enterBusy())
            return;

        try {
            if (msg.exchangeId() == null) {
                if (log.isDebugEnabled())
                    log.debug("Received local partition update [nodeId=" + node.id() + ", parts=" +
                        msg + ']');

                boolean updated = false;

                for (GridCacheContext<K, V> cacheCtx : cctx.cacheContexts()) {
                    if (!cacheCtx.isLocal()) {
                        GridDhtPartitionTopology top = cacheCtx.topology();

                        GridDhtPartitionMap parts = msg.partitions().get(cacheCtx.cacheId());

                        if (parts != null)
                            updated |= top.update(null, parts) != null;
                    }
                }

                if (updated)
                    scheduleResendPartitions();
            }
            else
                exchangeFuture(msg.exchangeId(), null).onReceive(node.id(), msg);
        }
        finally {
            leaveBusy();
        }
    }

    /**
     * @param node Node ID.
     * @param msg Message.
     */
    private void processSinglePartitionRequest(ClusterNode node, GridDhtPartitionsSingleRequest msg) {
        if (!enterBusy())
            return;

        try {
            try {
                sendLocalPartitions(node, msg.exchangeId());
            }
            catch (IgniteCheckedException e) {
                U.error(log, "Failed to send local partition map to node [nodeId=" + node.id() + ", exchId=" +
                    msg.exchangeId() + ']', e);
            }
        }
        finally {
            leaveBusy();
        }
    }

    /**
     * @param deque Deque to poll from.
     * @param time Time to wait.
     * @param w Worker.
     * @return Polled item.
     * @throws InterruptedException If interrupted.
     */
    @Nullable private <T> T poll(BlockingQueue<T> deque, long time, GridWorker w) throws InterruptedException {
        assert w != null;

        // There is currently a case where {@code interrupted}
        // flag on a thread gets flipped during stop which causes the pool to hang.  This check
        // will always make sure that interrupted flag gets reset before going into wait conditions.
        // The true fix should actually make sure that interrupted flag does not get reset or that
        // interrupted exception gets propagated. Until we find a real fix, this method should
        // always work to make sure that there is no hanging during stop.
        if (w.isCancelled())
            Thread.currentThread().interrupt();

        return deque.poll(time, MILLISECONDS);
    }

    /**
     * Exchange future thread. All exchanges happen only by one thread and next
     * exchange will not start until previous one completes.
     */
    private class ExchangeWorker extends GridWorker {
        /** Future queue. */
        private final LinkedBlockingDeque<GridDhtPartitionsExchangeFuture> futQ =
            new LinkedBlockingDeque<>();

        /** Busy flag used as performance optimization to stop current preloading. */
        private volatile boolean busy;

        /**
         *
         */
        private ExchangeWorker() {
            super(cctx.gridName(), "partition-exchanger", log);
        }

        /**
         * @param exchFut Exchange future.
         */
        void addFuture(GridDhtPartitionsExchangeFuture exchFut) {
            assert exchFut != null;

            if (!exchFut.dummy() || (futQ.isEmpty() && !busy))
                futQ.offer(exchFut);

            if (log.isDebugEnabled())
                log.debug("Added exchange future to exchange worker: " + exchFut);
        }

        /** {@inheritDoc} */
        @Override protected void body() throws InterruptedException, IgniteInterruptedCheckedException {
            long timeout = cctx.gridConfig().getNetworkTimeout();

            boolean startEvtFired = false;

            while (!isCancelled()) {
                GridDhtPartitionsExchangeFuture exchFut = null;

                try {
                    boolean preloadFinished = true;

                    for (GridCacheContext<K, V> cacheCtx : cctx.cacheContexts()) {
                        preloadFinished &= cacheCtx.preloader().syncFuture().isDone();

                        if (!preloadFinished)
                            break;
                    }

                    // If not first preloading and no more topology events present,
                    // then we periodically refresh partition map.
                    if (futQ.isEmpty() && preloadFinished) {
                        refreshPartitions(timeout);

                        timeout = cctx.gridConfig().getNetworkTimeout();
                    }

                    // After workers line up and before preloading starts we initialize all futures.
                    if (log.isDebugEnabled())
                        log.debug("Before waiting for exchange futures [futs" +
                            F.view(exchFuts.values(), F.unfinishedFutures()) + ", worker=" + this + ']');

                    // Take next exchange future.
                    exchFut = poll(futQ, timeout, this);

                    if (exchFut == null)
                        continue; // Main while loop.

                    busy = true;

                    Map<Integer, GridDhtPreloaderAssignments<K, V>> assignsMap = new HashMap<>();

                    boolean dummyReassign = exchFut.dummyReassign();
                    boolean forcePreload = exchFut.forcePreload();

                    try {
                        if (isCancelled())
                            break;

                        if (!exchFut.dummy() && !exchFut.forcePreload()) {
                            lastInitializedFuture = exchFut;

                            exchFut.init();

                            exchFut.get();

                            if (log.isDebugEnabled())
                                log.debug("After waiting for exchange future [exchFut=" + exchFut + ", worker=" +
                                    this + ']');

                            if (exchFut.exchangeId().nodeId().equals(cctx.localNodeId()))
                                lastRefresh.compareAndSet(-1, U.currentTimeMillis());

                            boolean changed = false;

                            // Just pick first worker to do this, so we don't
                            // invoke topology callback more than once for the
                            // same event.
                            for (GridCacheContext<K, V> cacheCtx : cctx.cacheContexts()) {
                                if (cacheCtx.isLocal())
                                    continue;

                                changed |= cacheCtx.topology().afterExchange(exchFut.exchangeId());

                                // Preload event notification.
                                if (cacheCtx.events().isRecordable(EVT_CACHE_PRELOAD_STARTED)) {
                                    if (!cacheCtx.isReplicated() || !startEvtFired) {
                                        DiscoveryEvent discoEvt = exchFut.discoveryEvent();

                                        cacheCtx.events().addPreloadEvent(-1, EVT_CACHE_PRELOAD_STARTED,
                                            discoEvt.eventNode(), discoEvt.type(), discoEvt.timestamp());
                                    }
                                }
                            }

                            startEvtFired = true;

                            if (changed && futQ.isEmpty())
                                refreshPartitions();
                        }
                        else {
                            if (log.isDebugEnabled())
                                log.debug("Got dummy exchange (will reassign)");

                            if (!dummyReassign) {
                                timeout = 0; // Force refresh.

                                continue;
                            }
                        }

                        for (GridCacheContext<K, V> cacheCtx : cctx.cacheContexts()) {
                            long delay = cacheCtx.config().getPreloadPartitionedDelay();

                            GridDhtPreloaderAssignments<K, V> assigns = null;

                            // Don't delay for dummy reassigns to avoid infinite recursion.
                            if (delay == 0 || forcePreload)
                                assigns = cacheCtx.preloader().assign(exchFut);

                            assignsMap.put(cacheCtx.cacheId(), assigns);
                        }
                    }
                    finally {
                        // Must flip busy flag before assignments are given to demand workers.
                        busy = false;
                    }

                    if (assignsMap != null) {
                        for (Map.Entry<Integer, GridDhtPreloaderAssignments<K, V>> e : assignsMap.entrySet()) {
                            int cacheId = e.getKey();

                            GridCacheContext<K, V> cacheCtx = cctx.cacheContext(cacheId);

                            cacheCtx.preloader().addAssignments(e.getValue(), forcePreload);
                        }
                    }
                }
                catch (IgniteInterruptedCheckedException e) {
                    throw e;
                }
                catch (IgniteCheckedException e) {
                    U.error(log, "Failed to wait for completion of partition map exchange " +
                        "(preloading will not start): " + exchFut, e);
                }
            }
        }

        /**
         * @return {@code True} if another exchange future has been queued up.
         */
        boolean topologyChanged() {
            return !futQ.isEmpty() || busy;
        }
    }

    /**
     * Partition resend timeout object.
     */
    private class ResendTimeoutObject implements GridTimeoutObject {
        /** Timeout ID. */
        private final IgniteUuid timeoutId = IgniteUuid.randomUuid();

        /** Timeout start time. */
        private final long createTime = U.currentTimeMillis();

        /** Started flag. */
        private AtomicBoolean started = new AtomicBoolean();

        /** {@inheritDoc} */
        @Override public IgniteUuid timeoutId() {
            return timeoutId;
        }

        /** {@inheritDoc} */
        @Override public long endTime() {
            return createTime + partResendTimeout;
        }

        /** {@inheritDoc} */
        @Override public void onTimeout() {
            if (!busyLock.readLock().tryLock())
                return;

            try {
                if (started.compareAndSet(false, true))
                    refreshPartitions();
            }
            finally {
                busyLock.readLock().unlock();

                cctx.time().removeTimeoutObject(this);

                pendingResend.compareAndSet(this, null);
            }
        }

        /**
         * @return {@code True} if timeout object started to run.
         */
        public boolean started() {
            return started.get();
        }
    }

    /**
     *
     */
    private class ExchangeFutureSet extends GridListSet<GridDhtPartitionsExchangeFuture> {
        /** */
        private static final long serialVersionUID = 0L;

        /**
         * Creates ordered, not strict list set.
         */
        private ExchangeFutureSet() {
            super(new Comparator<GridDhtPartitionsExchangeFuture>() {
                @Override public int compare(
                    GridDhtPartitionsExchangeFuture f1,
                    GridDhtPartitionsExchangeFuture f2) {
                    long t1 = f1.exchangeId().topologyVersion();
                    long t2 = f2.exchangeId().topologyVersion();

                    assert t1 > 0;
                    assert t2 > 0;

                    // Reverse order.
                    return t1 < t2 ? 1 : t1 == t2 ? 0 : -1;
                }
            }, /*not strict*/false);
        }

        /**
         * @param fut Future to add.
         * @return {@code True} if added.
         */
        @Override public synchronized GridDhtPartitionsExchangeFuture addx(
            GridDhtPartitionsExchangeFuture fut) {
            GridDhtPartitionsExchangeFuture cur = super.addx(fut);

            while (size() > EXCHANGE_HISTORY_SIZE)
                removeLast();

            // Return the value in the set.
            return cur == null ? fut : cur;
        }

        /** {@inheritDoc} */
        @Nullable @Override public synchronized GridDhtPartitionsExchangeFuture removex(
            GridDhtPartitionsExchangeFuture val
        ) {
            return super.removex(val);
        }

        /**
         * @return Values.
         */
        @Override public synchronized List<GridDhtPartitionsExchangeFuture> values() {
            return super.values();
        }

        /** {@inheritDoc} */
        @Override public synchronized String toString() {
            return S.toString(ExchangeFutureSet.class, this, super.toString());
        }
    }

    /**
     *
     */
    private abstract class MessageHandler<M> implements IgniteBiInClosure<UUID, M> {
        /** */
        private static final long serialVersionUID = 0L;

        /** {@inheritDoc} */
        @Override public void apply(UUID nodeId, M msg) {
            ClusterNode node = cctx.node(nodeId);

            if (node == null) {
                if (log.isDebugEnabled())
                    log.debug("Received message from failed node [node=" + nodeId + ", msg=" + msg + ']');

                return;
            }

            if (log.isDebugEnabled())
                log.debug("Received message from node [node=" + nodeId + ", msg=" + msg + ']');

            onMessage(node , msg);
        }

        /**
         * @param node Node.
         * @param msg Message.
         */
        protected abstract void onMessage(ClusterNode node, M msg);
    }
}<|MERGE_RESOLUTION|>--- conflicted
+++ resolved
@@ -140,13 +140,8 @@
 
                         try {
                             // Unwind in the order of discovery events.
-<<<<<<< HEAD
                             for (GridDhtPartitionsExchangeFuture f = pendingExchangeFuts.poll(); f != null;
-                                f = pendingExchangeFuts.poll())
-=======
-                            for (GridDhtPartitionsExchangeFuture<K, V> f = pendingExchangeFuts.poll(); f != null;
                                  f = pendingExchangeFuts.poll())
->>>>>>> 1ef545a5
                                 addFuture(f);
                         }
                         finally {
