--- conflicted
+++ resolved
@@ -22,10 +22,7 @@
     using System.Collections.Generic;
     using Apache.Ignite.Core;
     using Apache.Ignite.Core.Cache;
-<<<<<<< HEAD
-=======
     using Apache.Ignite.Core.Cache.Affinity;
->>>>>>> 632ff9c0
     using Apache.Ignite.Core.Cache.Configuration;
     using Apache.Ignite.Core.Cache.Query;
     using Apache.Ignite.ExamplesDll.Binary;
