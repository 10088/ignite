--- conflicted
+++ resolved
@@ -131,14 +131,9 @@
                 if (scanWithFilter) {
                     boolean caseSensitive = qryTxt.startsWith(SCAN_CACHE_WITH_FILTER_CASE_SENSITIVE);
 
-<<<<<<< HEAD
-                    String ptrn = qryTxt.substring(caseSensitive
+                    String ptrn =  qryTxt.substring(caseSensitive
                         ? SCAN_CACHE_WITH_FILTER_CASE_SENSITIVE.length()
                         : SCAN_CACHE_WITH_FILTER.length());
-=======
-                    String ptrn = qryTxt.substring(
-                        caseSensitive ? SCAN_CACHE_WITH_FILTER_CASE_SENSITIVE.length() : SCAN_CACHE_WITH_FILTER.length());
->>>>>>> 0b996e62
 
                     filter = new VisorQueryScanSubstringFilter(caseSensitive, ptrn);
                 }
@@ -166,12 +161,8 @@
                 SqlFieldsQuery qry = new SqlFieldsQuery(arg.queryTxt());
                 qry.setPageSize(arg.pageSize());
                 qry.setLocal(arg.local());
-<<<<<<< HEAD
                 qry.setDistributedJoins(arg.distributedJoins());
-=======
-                qry.setDistributedJoins(arg instanceof VisorQueryArgV2 && ((VisorQueryArgV2)arg).distributedJoins());
-                qry.setEnforceJoinOrder(arg instanceof VisorQueryArgV3 && ((VisorQueryArgV3)arg).enforceJoinOrder());
->>>>>>> 0b996e62
+                qry.setEnforceJoinOrder(arg.enforceJoinOrder());
 
                 long start = U.currentTimeMillis();
 
