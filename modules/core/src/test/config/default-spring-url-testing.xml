<?xml version="1.0" encoding="UTF-8"?>

<!--
  Licensed to the Apache Software Foundation (ASF) under one or more
  contributor license agreements.  See the NOTICE file distributed with
  this work for additional information regarding copyright ownership.
  The ASF licenses this file to You under the Apache License, Version 2.0
  (the "License"); you may not use this file except in compliance with
  the License.  You may obtain a copy of the License at

       http://www.apache.org/licenses/LICENSE-2.0

  Unless required by applicable law or agreed to in writing, software
  distributed under the License is distributed on an "AS IS" BASIS,
  WITHOUT WARRANTIES OR CONDITIONS OF ANY KIND, either express or implied.
  See the License for the specific language governing permissions and
  limitations under the License.
-->

<!--
    Grid configuration for checking ability to start grid with a config provided by url.
-->
<beans xmlns="http://www.springframework.org/schema/beans"
       xmlns:xsi="http://www.w3.org/2001/XMLSchema-instance"
       xsi:schemaLocation="http://www.springframework.org/schema/beans
        http://www.springframework.org/schema/beans/spring-beans.xsd">
    <description>Main Spring file for grid configuration.</description>

    <!--
        Grid default configuration.

        All configuration properties are commented. Uncomment any property to
        provide a non-default value for it.
    -->
    <bean id="grid.cfg" class="org.apache.ignite.configuration.IgniteConfiguration">
        <!--
            Specify grid instance name.
        -->
        <property name="gridName" value="grid_with_url_config"/>
<<<<<<< HEAD

        <property name="connectorConfiguration"><null/></property>
=======
>>>>>>> a0210455
    </bean>
</beans><|MERGE_RESOLUTION|>--- conflicted
+++ resolved
@@ -37,10 +37,7 @@
             Specify grid instance name.
         -->
         <property name="gridName" value="grid_with_url_config"/>
-<<<<<<< HEAD
 
         <property name="connectorConfiguration"><null/></property>
-=======
->>>>>>> a0210455
     </bean>
 </beans>