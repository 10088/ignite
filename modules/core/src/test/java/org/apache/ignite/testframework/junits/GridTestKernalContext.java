--- conflicted
+++ resolved
@@ -60,10 +60,7 @@
                 null,
                 null,
                 null,
-<<<<<<< HEAD
-=======
                 null,
->>>>>>> 4a8fb8f3
                 U.allPluginProviders());
 
         GridTestUtils.setFieldValue(grid(), "cfg", config());
