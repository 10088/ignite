/*
 * Licensed to the Apache Software Foundation (ASF) under one or more
 * contributor license agreements.  See the NOTICE file distributed with
 * this work for additional information regarding copyright ownership.
 * The ASF licenses this file to You under the Apache License, Version 2.0
 * (the "License"); you may not use this file except in compliance with
 * the License.  You may obtain a copy of the License at
 *
 *      http://www.apache.org/licenses/LICENSE-2.0
 *
 * Unless required by applicable law or agreed to in writing, software
 * distributed under the License is distributed on an "AS IS" BASIS,
 * WITHOUT WARRANTIES OR CONDITIONS OF ANY KIND, either express or implied.
 * See the License for the specific language governing permissions and
 * limitations under the License.
 */

namespace Apache.Ignite.Core.Impl.Compute
{
    using System;
    using System.Reflection;
    using Apache.Ignite.Core.Binary;
    using Apache.Ignite.Core.Compute;
    using Apache.Ignite.Core.Impl.Binary;
    using Apache.Ignite.Core.Impl.Common;
    using Apache.Ignite.Core.Impl.Resource;
    using Apache.Ignite.Core.Resource;

    /// <summary>
    /// Non-generic version of IComputeJob{T}.
    /// </summary>
    internal interface IComputeJob : IComputeJob<object>
    {
        // No-op.
    }

    /// <summary>
    /// Wraps generic func into a non-generic for internal usage.
    /// </summary>
    internal class ComputeJobWrapper : IComputeJob, IBinaryWriteAware
    {
        /** */
        private readonly Func<object, object> _execute;

        /** */
        private readonly Action<object> _cancel;

        /** */
        private readonly object _job;

        /// <summary>
        /// Initializes a new instance of the <see cref="ComputeJobWrapper"/> class.
        /// </summary>
        /// <param name="reader">The reader.</param>
        public ComputeJobWrapper(IBinaryRawReader reader)
        {
            _job = reader.ReadObject<object>();

            DelegateTypeDescriptor.GetComputeJob(_job.GetType(), out _execute, out _cancel);
        }

        /// <summary>
        /// Initializes a new instance of the <see cref="ComputeFuncWrapper" /> class.
        /// </summary>
        public ComputeJobWrapper(object job, Func<object, object> execute, Action<object> cancel)
        {
            _job = job;

            _execute = execute;

            _cancel = cancel;
        }

        /** <inheritDoc /> */
        public object Execute()
        {
            try
            {
                return _execute(_job);
            }
            catch (TargetInvocationException ex)
            {
<<<<<<< HEAD
                throw ex.InnerException ?? ex;
=======
                if (ex.InnerException != null)
                    throw ex.InnerException;

                throw;
>>>>>>> d45383b6
            }
        }

        /** <inheritDoc /> */
        public void Cancel()
        {
            try
            {
                _cancel(_job);
            }
            catch (TargetInvocationException ex)
            {
<<<<<<< HEAD
                throw ex.InnerException ?? ex;
=======
                if (ex.InnerException != null)
                    throw ex.InnerException;

                throw;
>>>>>>> d45383b6
            }
        }

        /** <inheritDoc /> */
        public void WriteBinary(IBinaryWriter writer)
        {
            var writer0 = (BinaryWriter)writer.GetRawWriter();

            writer0.WithDetach(w => w.WriteObject(Job));
        }

        /// <summary>
        /// Injects Ignite instance into wrapped object.
        /// </summary>
        [InstanceResource]
        public void InjectIgnite(IIgnite ignite)
        {
            // Propagate injection
            ResourceProcessor.Inject(Job, (IgniteProxy)ignite);
        }

        /// <summary>
        /// Gets the inner job.
        /// </summary>
        public object Job
        {
            get { return _job; }
        }
    }

    /// <summary>
    /// Extension methods for IComputeJob{T}.
    /// </summary>
    internal static class ComputeJobExtensions
    {
        /// <summary>
        /// Convert to non-generic wrapper.
        /// </summary>
        public static IComputeJob ToNonGeneric<T>(this IComputeJob<T> job)
        {
            return new ComputeJobWrapper(job, x => job.Execute(), x => job.Cancel());
        }

        /// <summary>
        /// Unwraps job of one type into job of another type.
        /// </summary>
        public static IComputeJob<TR> Unwrap<T, TR>(this IComputeJob<T> job)
        {
            var wrapper = job as ComputeJobWrapper;

            return wrapper != null ? (IComputeJob<TR>) wrapper.Job : (IComputeJob<TR>) job;
        }
        
        /// <summary>
        /// Unwraps job of one type into job of another type.
        /// </summary>
        public static object Unwrap(this IComputeJob<object> job)
        {
            var wrapper = job as ComputeJobWrapper;

            return wrapper != null ? wrapper.Job : job;
        }
    }
}<|MERGE_RESOLUTION|>--- conflicted
+++ resolved
@@ -80,14 +80,10 @@
             }
             catch (TargetInvocationException ex)
             {
-<<<<<<< HEAD
-                throw ex.InnerException ?? ex;
-=======
                 if (ex.InnerException != null)
                     throw ex.InnerException;
 
                 throw;
->>>>>>> d45383b6
             }
         }
 
@@ -100,14 +96,10 @@
             }
             catch (TargetInvocationException ex)
             {
-<<<<<<< HEAD
-                throw ex.InnerException ?? ex;
-=======
                 if (ex.InnerException != null)
                     throw ex.InnerException;
 
                 throw;
->>>>>>> d45383b6
             }
         }
 
