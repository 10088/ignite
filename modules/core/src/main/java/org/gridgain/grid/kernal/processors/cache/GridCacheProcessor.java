--- conflicted
+++ resolved
@@ -522,8 +522,6 @@
             sysCaches.add(CU.SYS_CACHE_HADOOP_MR);
 
         sysCaches.add(CU.UTILITY_CACHE_NAME);
-<<<<<<< HEAD
-=======
 
         GridCacheConfiguration[] cfgs = ctx.config().getCacheConfiguration();
 
@@ -531,7 +529,6 @@
 
         ctx.performance().add("Disable serializable transactions (set 'txSerializableEnabled' to false)",
             !ctx.config().getTransactionsConfiguration().isTxSerializableEnabled());
->>>>>>> 3a3ed00f
 
         Collection<GridCacheAdapter<?, ?>> startSeq = new ArrayList<>(cfgs.length);
 
