/*
 * Licensed to the Apache Software Foundation (ASF) under one or more
 * contributor license agreements.  See the NOTICE file distributed with
 * this work for additional information regarding copyright ownership.
 * The ASF licenses this file to You under the Apache License, Version 2.0
 * (the "License"); you may not use this file except in compliance with
 * the License.  You may obtain a copy of the License at
 *
 *      http://www.apache.org/licenses/LICENSE-2.0
 *
 * Unless required by applicable law or agreed to in writing, software
 * distributed under the License is distributed on an "AS IS" BASIS,
 * WITHOUT WARRANTIES OR CONDITIONS OF ANY KIND, either express or implied.
 * See the License for the specific language governing permissions and
 * limitations under the License.
 */

#include <cstring>
#include <string>
#include <exception>

#include "ignite/common/concurrent.h"
#include "ignite/common/java.h"

#define IGNITE_SAFE_PROC_NO_ARG(jniEnv, envPtr, type, field) { \
    JniHandlers* hnds = reinterpret_cast<JniHandlers*>(envPtr); \
    type hnd = hnds->field; \
    if (hnd) \
        hnd(hnds->target); \
    else \
        ThrowOnMissingHandler(jniEnv); \
}

#define IGNITE_SAFE_PROC(jniEnv, envPtr, type, field, ...) { \
    JniHandlers* hnds = reinterpret_cast<JniHandlers*>(envPtr); \
    type hnd = hnds->field; \
    if (hnd) \
        hnd(hnds->target, __VA_ARGS__); \
    else \
        ThrowOnMissingHandler(jniEnv); \
}

#define IGNITE_SAFE_FUNC(jniEnv, envPtr, type, field, ...) { \
    JniHandlers* hnds = reinterpret_cast<JniHandlers*>(envPtr); \
    type hnd = hnds->field; \
    if (hnd) \
        return hnd(hnds->target, __VA_ARGS__); \
    else \
    { \
        ThrowOnMissingHandler(jniEnv); \
        return 0; \
    }\
}

namespace ignite
{
    namespace common
    {
        namespace java
        {
            namespace gcc = ignite::common::concurrent;

            /* --- Startup exception. --- */
            class JvmException : public std::exception {
                // No-op.
            };

            /* --- JNI method definitions. --- */
            struct JniMethod {
                char* name;
                char* sign;
                bool isStatic;

                JniMethod(const char* name, const char* sign, bool isStatic) {
                    this->name = const_cast<char*>(name);
                    this->sign = const_cast<char*>(sign);
                    this->isStatic = isStatic;
                }
            };

            /**
             * Heloper function to copy characters.
             *
             * @param src Source.
             * @return Result.
             */
            char* CopyChars(const char* src)
            {
                if (src)
                {
                    size_t len = strlen(src);
                    char* dest = new char[len + 1];
                    strcpy(dest, src);
                    *(dest + len) = 0;
                    return dest;
                }
                else
                    return NULL;
            }

            JniErrorInfo::JniErrorInfo() : code(IGNITE_JNI_ERR_SUCCESS), errCls(NULL), errMsg(NULL)
            {
                // No-op.
            }

            JniErrorInfo::JniErrorInfo(int code, const char* errCls, const char* errMsg) : code(code)
            {
                this->errCls = CopyChars(errCls);
                this->errMsg = CopyChars(errMsg);
            }

            JniErrorInfo::JniErrorInfo(const JniErrorInfo& other) : code(other.code)
            {
                this->errCls = CopyChars(other.errCls);
                this->errMsg = CopyChars(other.errMsg);
            }

            JniErrorInfo& JniErrorInfo::operator=(const JniErrorInfo& other)
            {
                if (this != &other)
                {
                    // 1. Create new instance, exception could occur at this point.
                    JniErrorInfo tmp(other);

                    // 2. Swap with temp.
                    int code0 = code;
                    char* errCls0 = errCls;
                    char* errMsg0 = errMsg;

                    code = tmp.code;
                    errCls = tmp.errCls;
                    errMsg = tmp.errMsg;

                    tmp.code = code0;
                    tmp.errCls = errCls0;
                    tmp.errMsg = errMsg0;
                }

                return *this;
            }

            JniErrorInfo::~JniErrorInfo()
            {
                if (errCls)
                    delete[] errCls;

                if (errMsg)
                    delete[] errMsg;
            }

            /**
             * Guard to ensure global reference cleanup.
             */
            class JniGlobalRefGuard
            {
            public:
                JniGlobalRefGuard(JNIEnv *e, jobject obj) : env(e), ref(obj)
                {
                    // No-op.
                }

                ~JniGlobalRefGuard()
                {
                    env->DeleteGlobalRef(ref);
                }

            private:
                /** Environment. */
                JNIEnv* env;

                /** Target reference. */
                jobject ref;

                IGNITE_NO_COPY_ASSIGNMENT(JniGlobalRefGuard)
            };

            const char* C_THROWABLE = "java/lang/Throwable";
            JniMethod M_THROWABLE_GET_MESSAGE = JniMethod("getMessage", "()Ljava/lang/String;", false);
            JniMethod M_THROWABLE_PRINT_STACK_TRACE = JniMethod("printStackTrace", "()V", false);

            const char* C_CLASS = "java/lang/Class";
            JniMethod M_CLASS_GET_NAME = JniMethod("getName", "()Ljava/lang/String;", false);

            const char* C_IGNITE_EXCEPTION = "org/apache/ignite/IgniteException";

            const char* C_PLATFORM_NO_CALLBACK_EXCEPTION = "org/apache/ignite/internal/processors/platform/PlatformNoCallbackException";

            const char* C_PLATFORM_PROCESSOR = "org/apache/ignite/internal/processors/platform/PlatformProcessor";
            JniMethod M_PLATFORM_PROCESSOR_RELEASE_START = JniMethod("releaseStart", "()V", false);
            JniMethod M_PLATFORM_PROCESSOR_PROJECTION = JniMethod("projection", "()Lorg/apache/ignite/internal/processors/platform/PlatformTarget;", false);
            JniMethod M_PLATFORM_PROCESSOR_CACHE = JniMethod("cache", "(Ljava/lang/String;)Lorg/apache/ignite/internal/processors/platform/PlatformTarget;", false);
            JniMethod M_PLATFORM_PROCESSOR_CREATE_CACHE = JniMethod("createCache", "(Ljava/lang/String;)Lorg/apache/ignite/internal/processors/platform/PlatformTarget;", false);
            JniMethod M_PLATFORM_PROCESSOR_GET_OR_CREATE_CACHE = JniMethod("getOrCreateCache", "(Ljava/lang/String;)Lorg/apache/ignite/internal/processors/platform/PlatformTarget;", false);
            JniMethod M_PLATFORM_PROCESSOR_CREATE_CACHE_FROM_CONFIG = JniMethod("createCacheFromConfig", "(J)Lorg/apache/ignite/internal/processors/platform/PlatformTarget;", false);
            JniMethod M_PLATFORM_PROCESSOR_GET_OR_CREATE_CACHE_FROM_CONFIG = JniMethod("getOrCreateCacheFromConfig", "(J)Lorg/apache/ignite/internal/processors/platform/PlatformTarget;", false);
            JniMethod M_PLATFORM_PROCESSOR_CREATE_NEAR_CACHE = JniMethod("createNearCache", "(Ljava/lang/String;J)Lorg/apache/ignite/internal/processors/platform/PlatformTarget;", false);
            JniMethod M_PLATFORM_PROCESSOR_GET_OR_CREATE_NEAR_CACHE = JniMethod("getOrCreateNearCache", "(Ljava/lang/String;J)Lorg/apache/ignite/internal/processors/platform/PlatformTarget;", false);
            JniMethod M_PLATFORM_PROCESSOR_DESTROY_CACHE = JniMethod("destroyCache", "(Ljava/lang/String;)V", false);
            JniMethod M_PLATFORM_PROCESSOR_AFFINITY = JniMethod("affinity", "(Ljava/lang/String;)Lorg/apache/ignite/internal/processors/platform/PlatformTarget;", false);
            JniMethod M_PLATFORM_PROCESSOR_DATA_STREAMER = JniMethod("dataStreamer", "(Ljava/lang/String;Z)Lorg/apache/ignite/internal/processors/platform/PlatformTarget;", false);
            JniMethod M_PLATFORM_PROCESSOR_TRANSACTIONS = JniMethod("transactions", "()Lorg/apache/ignite/internal/processors/platform/PlatformTarget;", false);
            JniMethod M_PLATFORM_PROCESSOR_COMPUTE = JniMethod("compute", "(Lorg/apache/ignite/internal/processors/platform/PlatformTarget;)Lorg/apache/ignite/internal/processors/platform/PlatformTarget;", false);
            JniMethod M_PLATFORM_PROCESSOR_MESSAGE = JniMethod("message", "(Lorg/apache/ignite/internal/processors/platform/PlatformTarget;)Lorg/apache/ignite/internal/processors/platform/PlatformTarget;", false);
            JniMethod M_PLATFORM_PROCESSOR_EVENTS = JniMethod("events", "(Lorg/apache/ignite/internal/processors/platform/PlatformTarget;)Lorg/apache/ignite/internal/processors/platform/PlatformTarget;", false);
            JniMethod M_PLATFORM_PROCESSOR_SERVICES = JniMethod("services", "(Lorg/apache/ignite/internal/processors/platform/PlatformTarget;)Lorg/apache/ignite/internal/processors/platform/PlatformTarget;", false);
            JniMethod M_PLATFORM_PROCESSOR_EXTENSIONS = JniMethod("extensions", "()Lorg/apache/ignite/internal/processors/platform/PlatformTarget;", false);
            JniMethod M_PLATFORM_PROCESSOR_ATOMIC_LONG = JniMethod("atomicLong", "(Ljava/lang/String;JZ)Lorg/apache/ignite/internal/processors/platform/PlatformTarget;", false);
            JniMethod M_PLATFORM_PROCESSOR_ATOMIC_SEQUENCE = JniMethod("atomicSequence", "(Ljava/lang/String;JZ)Lorg/apache/ignite/internal/processors/platform/PlatformTarget;", false);
            JniMethod M_PLATFORM_PROCESSOR_ATOMIC_REFERENCE = JniMethod("atomicReference", "(Ljava/lang/String;JZ)Lorg/apache/ignite/internal/processors/platform/PlatformTarget;", false);            
            JniMethod M_PLATFORM_PROCESSOR_GET_IGNITE_CONFIGURATION = JniMethod("getIgniteConfiguration", "(J)V", false);

            const char* C_PLATFORM_TARGET = "org/apache/ignite/internal/processors/platform/PlatformTarget";
            JniMethod M_PLATFORM_TARGET_IN_STREAM_OUT_LONG = JniMethod("inStreamOutLong", "(IJ)J", false);
            JniMethod M_PLATFORM_TARGET_IN_STREAM_OUT_OBJECT = JniMethod("inStreamOutObject", "(IJ)Ljava/lang/Object;", false);
            JniMethod M_PLATFORM_TARGET_IN_STREAM_OUT_STREAM = JniMethod("inStreamOutStream", "(IJJ)V", false);
            JniMethod M_PLATFORM_TARGET_IN_OBJECT_STREAM_OUT_STREAM = JniMethod("inObjectStreamOutStream", "(ILjava/lang/Object;JJ)V", false);
            JniMethod M_PLATFORM_TARGET_OUT_LONG = JniMethod("outLong", "(I)J", false);
            JniMethod M_PLATFORM_TARGET_OUT_STREAM = JniMethod("outStream", "(IJ)V", false);
            JniMethod M_PLATFORM_TARGET_OUT_OBJECT = JniMethod("outObject", "(I)Ljava/lang/Object;", false);
            JniMethod M_PLATFORM_TARGET_LISTEN_FUTURE = JniMethod("listenFuture", "(JI)V", false);
            JniMethod M_PLATFORM_TARGET_LISTEN_FOR_OPERATION = JniMethod("listenFutureForOperation", "(JII)V", false);
            JniMethod M_PLATFORM_TARGET_LISTEN_FUTURE_AND_GET = JniMethod("listenFutureAndGet", "(JI)Lorg/apache/ignite/internal/processors/platform/utils/PlatformListenable;", false);
            JniMethod M_PLATFORM_TARGET_LISTEN_FOR_OPERATION_AND_GET = JniMethod("listenFutureForOperationAndGet", "(JII)Lorg/apache/ignite/internal/processors/platform/utils/PlatformListenable;", false);

            const char* C_PLATFORM_CLUSTER_GRP = "org/apache/ignite/internal/processors/platform/cluster/PlatformClusterGroup";
            JniMethod M_PLATFORM_CLUSTER_GRP_FOR_OTHERS = JniMethod("forOthers", "(Lorg/apache/ignite/internal/processors/platform/cluster/PlatformClusterGroup;)Lorg/apache/ignite/internal/processors/platform/cluster/PlatformClusterGroup;", false);
            JniMethod M_PLATFORM_CLUSTER_GRP_FOR_REMOTES = JniMethod("forRemotes", "()Lorg/apache/ignite/internal/processors/platform/cluster/PlatformClusterGroup;", false);
            JniMethod M_PLATFORM_CLUSTER_GRP_FOR_DAEMONS = JniMethod("forDaemons", "()Lorg/apache/ignite/internal/processors/platform/cluster/PlatformClusterGroup;", false);
            JniMethod M_PLATFORM_CLUSTER_GRP_FOR_RANDOM = JniMethod("forRandom", "()Lorg/apache/ignite/internal/processors/platform/cluster/PlatformClusterGroup;", false);
            JniMethod M_PLATFORM_CLUSTER_GRP_FOR_OLDEST = JniMethod("forOldest", "()Lorg/apache/ignite/internal/processors/platform/cluster/PlatformClusterGroup;", false);
            JniMethod M_PLATFORM_CLUSTER_GRP_FOR_YOUNGEST = JniMethod("forYoungest", "()Lorg/apache/ignite/internal/processors/platform/cluster/PlatformClusterGroup;", false);
            JniMethod M_PLATFORM_CLUSTER_GRP_RESET_METRICS = JniMethod("resetMetrics", "()V", false);

            const char* C_PLATFORM_MESSAGING = "org/apache/ignite/internal/processors/platform/messaging/PlatformMessaging";
            JniMethod M_PLATFORM_MESSAGING_WITH_ASYNC = JniMethod("withAsync", "()Lorg/apache/ignite/internal/processors/platform/messaging/PlatformMessaging;", false);

            const char* C_PLATFORM_COMPUTE = "org/apache/ignite/internal/processors/platform/compute/PlatformCompute";
            JniMethod M_PLATFORM_COMPUTE_WITH_NO_FAILOVER = JniMethod("withNoFailover", "()V", false);
            JniMethod M_PLATFORM_COMPUTE_WITH_TIMEOUT = JniMethod("withTimeout", "(J)V", false);
            JniMethod M_PLATFORM_COMPUTE_EXECUTE_NATIVE = JniMethod("executeNative", "(JJ)Lorg/apache/ignite/internal/processors/platform/utils/PlatformListenable;", false);

            const char* C_PLATFORM_CACHE = "org/apache/ignite/internal/processors/platform/cache/PlatformCache";
            JniMethod M_PLATFORM_CACHE_WITH_SKIP_STORE = JniMethod("withSkipStore", "()Lorg/apache/ignite/internal/processors/platform/cache/PlatformCache;", false);
            JniMethod M_PLATFORM_CACHE_WITH_NO_RETRIES = JniMethod("withNoRetries", "()Lorg/apache/ignite/internal/processors/platform/cache/PlatformCache;", false);
            JniMethod M_PLATFORM_CACHE_WITH_EXPIRY_PLC = JniMethod("withExpiryPolicy", "(JJJ)Lorg/apache/ignite/internal/processors/platform/cache/PlatformCache;", false);
            JniMethod M_PLATFORM_CACHE_WITH_ASYNC = JniMethod("withAsync", "()Lorg/apache/ignite/internal/processors/platform/cache/PlatformCache;", false);
            JniMethod M_PLATFORM_CACHE_WITH_KEEP_PORTABLE = JniMethod("withKeepBinary", "()Lorg/apache/ignite/internal/processors/platform/cache/PlatformCache;", false);
            JniMethod M_PLATFORM_CACHE_CLEAR = JniMethod("clear", "()V", false);
            JniMethod M_PLATFORM_CACHE_REMOVE_ALL = JniMethod("removeAll", "()V", false);
            JniMethod M_PLATFORM_CACHE_ITERATOR = JniMethod("iterator", "()Lorg/apache/ignite/internal/processors/platform/cache/PlatformCacheIterator;", false);
            JniMethod M_PLATFORM_CACHE_LOCAL_ITERATOR = JniMethod("localIterator", "(I)Lorg/apache/ignite/internal/processors/platform/cache/PlatformCacheIterator;", false);
            JniMethod M_PLATFORM_CACHE_ENTER_LOCK = JniMethod("enterLock", "(J)V", false);
            JniMethod M_PLATFORM_CACHE_EXIT_LOCK = JniMethod("exitLock", "(J)V", false);
            JniMethod M_PLATFORM_CACHE_TRY_ENTER_LOCK = JniMethod("tryEnterLock", "(JJ)Z", false);
            JniMethod M_PLATFORM_CACHE_CLOSE_LOCK = JniMethod("closeLock", "(J)V", false);
            JniMethod M_PLATFORM_CACHE_REBALANCE = JniMethod("rebalance", "(J)V", false);
            JniMethod M_PLATFORM_CACHE_SIZE = JniMethod("size", "(IZ)I", false);

            const char* C_PLATFORM_AFFINITY = "org/apache/ignite/internal/processors/platform/cache/affinity/PlatformAffinity";
            JniMethod C_PLATFORM_AFFINITY_PARTITIONS = JniMethod("partitions", "()I", false);

            const char* C_PLATFORM_DATA_STREAMER = "org/apache/ignite/internal/processors/platform/datastreamer/PlatformDataStreamer";
            JniMethod M_PLATFORM_DATA_STREAMER_LISTEN_TOPOLOGY = JniMethod("listenTopology", "(J)V", false);
            JniMethod M_PLATFORM_DATA_STREAMER_GET_ALLOW_OVERWRITE = JniMethod("allowOverwrite", "()Z", false);
            JniMethod M_PLATFORM_DATA_STREAMER_SET_ALLOW_OVERWRITE = JniMethod("allowOverwrite", "(Z)V", false);
            JniMethod M_PLATFORM_DATA_STREAMER_GET_SKIP_STORE = JniMethod("skipStore", "()Z", false);
            JniMethod M_PLATFORM_DATA_STREAMER_SET_SKIP_STORE = JniMethod("skipStore", "(Z)V", false);
            JniMethod M_PLATFORM_DATA_STREAMER_GET_PER_NODE_BUFFER_SIZE = JniMethod("perNodeBufferSize", "()I", false);
            JniMethod M_PLATFORM_DATA_STREAMER_SET_PER_NODE_BUFFER_SIZE = JniMethod("perNodeBufferSize", "(I)V", false);
            JniMethod M_PLATFORM_DATA_STREAMER_GET_PER_NODE_PARALLEL_OPS = JniMethod("perNodeParallelOperations", "()I", false);
            JniMethod M_PLATFORM_DATA_STREAMER_SET_PER_NODE_PARALLEL_OPS = JniMethod("perNodeParallelOperations", "(I)V", false);

            const char* C_PLATFORM_TRANSACTIONS = "org/apache/ignite/internal/processors/platform/transactions/PlatformTransactions";
            JniMethod M_PLATFORM_TRANSACTIONS_TX_START = JniMethod("txStart", "(IIJI)J", false);
            JniMethod M_PLATFORM_TRANSACTIONS_TX_COMMIT = JniMethod("txCommit", "(J)I", false);
            JniMethod M_PLATFORM_TRANSACTIONS_TX_ROLLBACK = JniMethod("txRollback", "(J)I", false);
            JniMethod M_PLATFORM_TRANSACTIONS_TX_COMMIT_ASYNC = JniMethod("txCommitAsync", "(JJ)V", false);
            JniMethod M_PLATFORM_TRANSACTIONS_TX_ROLLBACK_ASYNC = JniMethod("txRollbackAsync", "(JJ)V", false);
            JniMethod M_PLATFORM_TRANSACTIONS_TX_STATE = JniMethod("txState", "(J)I", false);
            JniMethod M_PLATFORM_TRANSACTIONS_TX_SET_ROLLBACK_ONLY = JniMethod("txSetRollbackOnly", "(J)Z", false);
            JniMethod M_PLATFORM_TRANSACTIONS_TX_CLOSE = JniMethod("txClose", "(J)I", false);
            JniMethod M_PLATFORM_TRANSACTIONS_RESET_METRICS = JniMethod("resetMetrics", "()V", false);

            const char* C_PLATFORM_CACHE_STORE_CALLBACK = "org/apache/ignite/internal/processors/platform/cache/store/PlatformCacheStoreCallback";
            JniMethod M_PLATFORM_CACHE_STORE_CALLBACK_INVOKE = JniMethod("invoke", "(J)V", false);

            const char* C_PLATFORM_CALLBACK_UTILS = "org/apache/ignite/internal/processors/platform/callback/PlatformCallbackUtils";

            JniMethod M_PLATFORM_CALLBACK_UTILS_CACHE_STORE_CREATE = JniMethod("cacheStoreCreate", "(JJ)J", true);
            JniMethod M_PLATFORM_CALLBACK_UTILS_CACHE_STORE_INVOKE = JniMethod("cacheStoreInvoke", "(JJJLjava/lang/Object;)I", true);
            JniMethod M_PLATFORM_CALLBACK_UTILS_CACHE_STORE_DESTROY = JniMethod("cacheStoreDestroy", "(JJ)V", true);
            JniMethod M_PLATFORM_CALLBACK_UTILS_CACHE_STORE_SESSION_CREATE = JniMethod("cacheStoreSessionCreate", "(JJ)J", true);

            JniMethod M_PLATFORM_CALLBACK_UTILS_CACHE_ENTRY_FILTER_CREATE = JniMethod("cacheEntryFilterCreate", "(JJ)J", true);
            JniMethod M_PLATFORM_CALLBACK_UTILS_CACHE_ENTRY_FILTER_APPLY = JniMethod("cacheEntryFilterApply", "(JJJ)I", true);
            JniMethod M_PLATFORM_CALLBACK_UTILS_CACHE_ENTRY_FILTER_DESTROY = JniMethod("cacheEntryFilterDestroy", "(JJ)V", true);

            JniMethod M_PLATFORM_CALLBACK_UTILS_CACHE_INVOKE = JniMethod("cacheInvoke", "(JJJ)V", true);

            JniMethod M_PLATFORM_CALLBACK_UTILS_COMPUTE_TASK_MAP = JniMethod("computeTaskMap", "(JJJJ)V", true);
            JniMethod M_PLATFORM_CALLBACK_UTILS_COMPUTE_TASK_JOB_RESULT = JniMethod("computeTaskJobResult", "(JJJJ)I", true);
            JniMethod M_PLATFORM_CALLBACK_UTILS_COMPUTE_TASK_REDUCE = JniMethod("computeTaskReduce", "(JJ)V", true);
            JniMethod M_PLATFORM_CALLBACK_UTILS_COMPUTE_TASK_COMPLETE = JniMethod("computeTaskComplete", "(JJJ)V", true);
            JniMethod M_PLATFORM_CALLBACK_UTILS_COMPUTE_JOB_SERIALIZE = JniMethod("computeJobSerialize", "(JJJ)I", true);
            JniMethod M_PLATFORM_CALLBACK_UTILS_COMPUTE_JOB_CREATE = JniMethod("computeJobCreate", "(JJ)J", true);
            JniMethod M_PLATFORM_CALLBACK_UTILS_COMPUTE_JOB_EXECUTE = JniMethod("computeJobExecute", "(JJIJ)V", true);
            JniMethod M_PLATFORM_CALLBACK_UTILS_COMPUTE_JOB_DESTROY = JniMethod("computeJobDestroy", "(JJ)V", true);
            JniMethod M_PLATFORM_CALLBACK_UTILS_COMPUTE_JOB_CANCEL = JniMethod("computeJobCancel", "(JJ)V", true);

            JniMethod M_PLATFORM_CALLBACK_UTILS_CONTINUOUS_QUERY_LSNR_APPLY = JniMethod("continuousQueryListenerApply", "(JJJ)V", true);
            JniMethod M_PLATFORM_CALLBACK_UTILS_CONTINUOUS_QUERY_FILTER_CREATE = JniMethod("continuousQueryFilterCreate", "(JJ)J", true);
            JniMethod M_PLATFORM_CALLBACK_UTILS_CONTINUOUS_QUERY_FILTER_EVAL = JniMethod("continuousQueryFilterApply", "(JJJ)I", true);
            JniMethod M_PLATFORM_CALLBACK_UTILS_CONTINUOUS_QUERY_FILTER_RELEASE = JniMethod("continuousQueryFilterRelease", "(JJ)V", true);

            JniMethod M_PLATFORM_CALLBACK_UTILS_DATA_STREAMER_TOPOLOGY_UPDATE = JniMethod("dataStreamerTopologyUpdate", "(JJJI)V", true);
            JniMethod M_PLATFORM_CALLBACK_UTILS_DATA_STREAMER_STREAM_RECEIVER_INVOKE = JniMethod("dataStreamerStreamReceiverInvoke", "(JJLjava/lang/Object;JZ)V", true);

            JniMethod M_PLATFORM_CALLBACK_UTILS_FUTURE_BYTE_RES = JniMethod("futureByteResult", "(JJI)V", true);
            JniMethod M_PLATFORM_CALLBACK_UTILS_FUTURE_BOOL_RES = JniMethod("futureBoolResult", "(JJI)V", true);
            JniMethod M_PLATFORM_CALLBACK_UTILS_FUTURE_SHORT_RES = JniMethod("futureShortResult", "(JJI)V", true);
            JniMethod M_PLATFORM_CALLBACK_UTILS_FUTURE_CHAR_RES = JniMethod("futureCharResult", "(JJI)V", true);
            JniMethod M_PLATFORM_CALLBACK_UTILS_FUTURE_INT_RES = JniMethod("futureIntResult", "(JJI)V", true);
            JniMethod M_PLATFORM_CALLBACK_UTILS_FUTURE_FLOAT_RES = JniMethod("futureFloatResult", "(JJF)V", true);
            JniMethod M_PLATFORM_CALLBACK_UTILS_FUTURE_LONG_RES = JniMethod("futureLongResult", "(JJJ)V", true);
            JniMethod M_PLATFORM_CALLBACK_UTILS_FUTURE_DOUBLE_RES = JniMethod("futureDoubleResult", "(JJD)V", true);
            JniMethod M_PLATFORM_CALLBACK_UTILS_FUTURE_OBJ_RES = JniMethod("futureObjectResult", "(JJJ)V", true);
            JniMethod M_PLATFORM_CALLBACK_UTILS_FUTURE_NULL_RES = JniMethod("futureNullResult", "(JJ)V", true);
            JniMethod M_PLATFORM_CALLBACK_UTILS_FUTURE_ERR = JniMethod("futureError", "(JJJ)V", true);

            JniMethod M_PLATFORM_CALLBACK_UTILS_LIFECYCLE_EVENT = JniMethod("lifecycleEvent", "(JJI)V", true);

            JniMethod M_PLATFORM_CALLBACK_UTILS_MESSAGING_FILTER_CREATE = JniMethod("messagingFilterCreate", "(JJ)J", true);
            JniMethod M_PLATFORM_CALLBACK_UTILS_MESSAGING_FILTER_APPLY = JniMethod("messagingFilterApply", "(JJJ)I", true);
            JniMethod M_PLATFORM_CALLBACK_UTILS_MESSAGING_FILTER_DESTROY = JniMethod("messagingFilterDestroy", "(JJ)V", true);

            JniMethod M_PLATFORM_CALLBACK_UTILS_EVENT_FILTER_CREATE = JniMethod("eventFilterCreate", "(JJ)J", true);
            JniMethod M_PLATFORM_CALLBACK_UTILS_EVENT_FILTER_APPLY = JniMethod("eventFilterApply", "(JJJ)I", true);
            JniMethod M_PLATFORM_CALLBACK_UTILS_EVENT_FILTER_DESTROY = JniMethod("eventFilterDestroy", "(JJ)V", true);

            JniMethod M_PLATFORM_CALLBACK_UTILS_SERVICE_INIT = JniMethod("serviceInit", "(JJ)J", true);
            JniMethod M_PLATFORM_CALLBACK_UTILS_SERVICE_EXECUTE = JniMethod("serviceExecute", "(JJJ)V", true);
            JniMethod M_PLATFORM_CALLBACK_UTILS_SERVICE_CANCEL = JniMethod("serviceCancel", "(JJJ)V", true);
            JniMethod M_PLATFORM_CALLBACK_UTILS_SERVICE_INVOKE_METHOD = JniMethod("serviceInvokeMethod", "(JJJJ)V", true);

            JniMethod M_PLATFORM_CALLBACK_UTILS_CLUSTER_NODE_FILTER_APPLY = JniMethod("clusterNodeFilterApply", "(JJ)I", true);

            JniMethod M_PLATFORM_CALLBACK_UTILS_NODE_INFO = JniMethod("nodeInfo", "(JJ)V", true);

            JniMethod M_PLATFORM_CALLBACK_UTILS_MEMORY_REALLOCATE = JniMethod("memoryReallocate", "(JJI)V", true);

            JniMethod M_PLATFORM_CALLBACK_UTILS_ON_START = JniMethod("onStart", "(JLjava/lang/Object;J)V", true);
            JniMethod M_PLATFORM_CALLBACK_UTILS_ON_STOP = JniMethod("onStop", "(J)V", true);

            JniMethod M_PLATFORM_CALLBACK_UTILS_EXTENSION_CALLBACK_IN_LONG_OUT_LONG = JniMethod("extensionCallbackInLongOutLong", "(JIJ)J", true);
            JniMethod M_PLATFORM_CALLBACK_UTILS_EXTENSION_CALLBACK_IN_LONG_LONG_OUT_LONG = JniMethod("extensionCallbackInLongLongOutLong", "(JIJJ)J", true);

            JniMethod M_PLATFORM_CALLBACK_UTILS_ON_CLIENT_DISCONNECTED = JniMethod("onClientDisconnected", "(J)V", true);
            JniMethod M_PLATFORM_CALLBACK_UTILS_ON_CLIENT_RECONNECTED = JniMethod("onClientReconnected", "(JZ)V", true);

            const char* C_PLATFORM_UTILS = "org/apache/ignite/internal/processors/platform/utils/PlatformUtils";
            JniMethod M_PLATFORM_UTILS_REALLOC = JniMethod("reallocate", "(JI)V", true);
            JniMethod M_PLATFORM_UTILS_ERR_DATA = JniMethod("errorData", "(Ljava/lang/Throwable;)[B", true);

            const char* C_PLATFORM_IGNITION = "org/apache/ignite/internal/processors/platform/PlatformIgnition";
            JniMethod M_PLATFORM_IGNITION_START = JniMethod("start", "(Ljava/lang/String;Ljava/lang/String;IJJ)Lorg/apache/ignite/internal/processors/platform/PlatformProcessor;", true);
            JniMethod M_PLATFORM_IGNITION_INSTANCE = JniMethod("instance", "(Ljava/lang/String;)Lorg/apache/ignite/internal/processors/platform/PlatformProcessor;", true);
            JniMethod M_PLATFORM_IGNITION_ENVIRONMENT_POINTER = JniMethod("environmentPointer", "(Ljava/lang/String;)J", true);
            JniMethod M_PLATFORM_IGNITION_STOP = JniMethod("stop", "(Ljava/lang/String;Z)Z", true);
            JniMethod M_PLATFORM_IGNITION_STOP_ALL = JniMethod("stopAll", "(Z)V", true);

            const char* C_PLATFORM_ABSTRACT_QRY_CURSOR = "org/apache/ignite/internal/processors/platform/cache/query/PlatformAbstractQueryCursor";
            JniMethod M_PLATFORM_ABSTRACT_QRY_CURSOR_ITER = JniMethod("iterator", "()V", false);
            JniMethod M_PLATFORM_ABSTRACT_QRY_CURSOR_ITER_HAS_NEXT = JniMethod("iteratorHasNext", "()Z", false);
            JniMethod M_PLATFORM_ABSTRACT_QRY_CURSOR_CLOSE = JniMethod("close", "()V", false);

            const char* C_PLATFORM_CONT_QRY = "org/apache/ignite/internal/processors/platform/cache/query/PlatformContinuousQuery";
            JniMethod M_PLATFORM_CONT_QRY_CLOSE = JniMethod("close", "()V", false);
            JniMethod M_PLATFORM_CONT_QRY_GET_INITIAL_QUERY_CURSOR = JniMethod("getInitialQueryCursor", "()Lorg/apache/ignite/internal/processors/platform/PlatformTarget;", false);

            const char* C_PLATFORM_EVENTS = "org/apache/ignite/internal/processors/platform/events/PlatformEvents";
            JniMethod M_PLATFORM_EVENTS_WITH_ASYNC = JniMethod("withAsync", "()Lorg/apache/ignite/internal/processors/platform/events/PlatformEvents;", false);
            JniMethod M_PLATFORM_EVENTS_STOP_LOCAL_LISTEN = JniMethod("stopLocalListen", "(J)Z", false);
            JniMethod M_PLATFORM_EVENTS_LOCAL_LISTEN = JniMethod("localListen", "(JI)V", false);
            JniMethod M_PLATFORM_EVENTS_IS_ENABLED = JniMethod("isEnabled", "(I)Z", false);

            const char* C_PLATFORM_SERVICES = "org/apache/ignite/internal/processors/platform/services/PlatformServices";
			JniMethod M_PLATFORM_SERVICES_WITH_ASYNC = JniMethod("withAsync", "()Lorg/apache/ignite/internal/processors/platform/services/PlatformServices;", false);
			JniMethod M_PLATFORM_SERVICES_WITH_SERVER_KEEP_PORTABLE = JniMethod("withServerKeepBinary", "()Lorg/apache/ignite/internal/processors/platform/services/PlatformServices;", false);
			JniMethod M_PLATFORM_SERVICES_CANCEL = JniMethod("cancel", "(Ljava/lang/String;)V", false);
			JniMethod M_PLATFORM_SERVICES_CANCEL_ALL = JniMethod("cancelAll", "()V", false);
			JniMethod M_PLATFORM_SERVICES_SERVICE_PROXY = JniMethod("serviceProxy", "(Ljava/lang/String;Z)Ljava/lang/Object;", false);

            const char* C_PLATFORM_ATOMIC_LONG = "org/apache/ignite/internal/processors/platform/datastructures/PlatformAtomicLong";
            JniMethod M_PLATFORM_ATOMIC_LONG_GET = JniMethod("get", "()J", false);
            JniMethod M_PLATFORM_ATOMIC_LONG_INCREMENT_AND_GET = JniMethod("incrementAndGet", "()J", false);
            JniMethod M_PLATFORM_ATOMIC_LONG_GET_AND_INCREMENT = JniMethod("getAndIncrement", "()J", false);
            JniMethod M_PLATFORM_ATOMIC_LONG_ADD_AND_GET = JniMethod("addAndGet", "(J)J", false);
            JniMethod M_PLATFORM_ATOMIC_LONG_GET_AND_ADD = JniMethod("getAndAdd", "(J)J", false);
            JniMethod M_PLATFORM_ATOMIC_LONG_DECREMENT_AND_GET = JniMethod("decrementAndGet", "()J", false);
            JniMethod M_PLATFORM_ATOMIC_LONG_GET_AND_DECREMENT = JniMethod("getAndDecrement", "()J", false);
            JniMethod M_PLATFORM_ATOMIC_LONG_GET_AND_SET = JniMethod("getAndSet", "(J)J", false);
            JniMethod M_PLATFORM_ATOMIC_LONG_COMPARE_AND_SET_AND_GET = JniMethod("compareAndSetAndGet", "(JJ)J", false);
            JniMethod M_PLATFORM_ATOMIC_LONG_IS_CLOSED = JniMethod("isClosed", "()Z", false);
            JniMethod M_PLATFORM_ATOMIC_LONG_CLOSE = JniMethod("close", "()V", false);

            const char* C_PLATFORM_ATOMIC_SEQUENCE = "org/apache/ignite/internal/processors/platform/datastructures/PlatformAtomicSequence";
            JniMethod M_PLATFORM_ATOMIC_SEQUENCE_GET = JniMethod("get", "()J", false);
            JniMethod M_PLATFORM_ATOMIC_SEQUENCE_INCREMENT_AND_GET = JniMethod("incrementAndGet", "()J", false);
            JniMethod M_PLATFORM_ATOMIC_SEQUENCE_GET_AND_INCREMENT = JniMethod("getAndIncrement", "()J", false);
            JniMethod M_PLATFORM_ATOMIC_SEQUENCE_ADD_AND_GET = JniMethod("addAndGet", "(J)J", false);
            JniMethod M_PLATFORM_ATOMIC_SEQUENCE_GET_AND_ADD = JniMethod("getAndAdd", "(J)J", false);
            JniMethod M_PLATFORM_ATOMIC_SEQUENCE_GET_BATCH_SIZE = JniMethod("getBatchSize", "()I", false);
            JniMethod M_PLATFORM_ATOMIC_SEQUENCE_SET_BATCH_SIZE = JniMethod("setBatchSize", "(I)V", false);
            JniMethod M_PLATFORM_ATOMIC_SEQUENCE_IS_CLOSED = JniMethod("isClosed", "()Z", false);
            JniMethod M_PLATFORM_ATOMIC_SEQUENCE_CLOSE = JniMethod("close", "()V", false);

            const char* C_PLATFORM_ATOMIC_REFERENCE = "org/apache/ignite/internal/processors/platform/datastructures/PlatformAtomicReference";
            JniMethod M_PLATFORM_ATOMIC_REFERENCE_IS_CLOSED = JniMethod("isClosed", "()Z", false);
            JniMethod M_PLATFORM_ATOMIC_REFERENCE_CLOSE = JniMethod("close", "()V", false);

            const char* C_PLATFORM_LISTENABLE = "org/apache/ignite/internal/processors/platform/utils/PlatformListenable";
            JniMethod M_PLATFORM_LISTENABLE_CANCEL = JniMethod("cancel", "()Z", false);
            JniMethod M_PLATFORM_LISTENABLE_IS_CANCELED = JniMethod("isCancelled", "()Z", false);

            /* STATIC STATE. */
            gcc::CriticalSection JVM_LOCK;
            JniJvm JVM;
            bool PRINT_EXCEPTION = false;

            /* HELPER METHODS. */

            /**
             * Throw exception to Java in case of missing callback pointer. It means that callback is not implemented in
             * native platform and Java -> platform operation cannot proceede further. As JniContext is not available at
             * this point, we have to obtain exception details from scratch. This is not critical from performance
             * perspective because missing handler usually denotes fatal condition.
             *
             * @param env JNI environment.
             */
            int ThrowOnMissingHandler(JNIEnv* env)
            {
                jclass cls = env->FindClass(C_PLATFORM_NO_CALLBACK_EXCEPTION);

                env->ThrowNew(cls, "Callback handler is not set in native platform.");

                return 0;
            }

            char* StringToChars(JNIEnv* env, jstring str, int* len) {
                if (!str) {
                    *len = 0;
                    return NULL;
                }

                const char* strChars = env->GetStringUTFChars(str, 0);
                const int strCharsLen = env->GetStringUTFLength(str);

                char* strChars0 = new char[strCharsLen + 1];
                std::strcpy(strChars0, strChars);
                *(strChars0 + strCharsLen) = 0;

                env->ReleaseStringUTFChars(str, strChars);

                if (len)
                    *len = strCharsLen;

                return strChars0;
            }

            std::string JavaStringToCString(JNIEnv* env, jstring str, int* len)
            {
                char* resChars = StringToChars(env, str, len);

                if (resChars)
                {
                    std::string res = std::string(resChars, *len);

                    delete[] resChars;

                    return res;
                }
                else
                    return std::string();
            }

            jclass FindClass(JNIEnv* env, const char *name) {
                jclass res = env->FindClass(name);

                if (!res)
                    throw JvmException();

                jclass res0 = static_cast<jclass>(env->NewGlobalRef(res));

                env->DeleteLocalRef(res);

                return res0;
            }

            void DeleteClass(JNIEnv* env, jclass cls) {
                if (cls)
                    env->DeleteGlobalRef(cls);
            }

            void CheckClass(JNIEnv* env, const char *name)
            {
                jclass res = env->FindClass(name);

                if (!res)
                    throw JvmException();
            }

            jmethodID FindMethod(JNIEnv* env, jclass cls, JniMethod mthd) {
                jmethodID mthd0 = mthd.isStatic ?
                    env->GetStaticMethodID(cls, mthd.name, mthd.sign) : env->GetMethodID(cls, mthd.name, mthd.sign);

                if (!mthd0)
                    throw JvmException();

                return mthd0;
            }

            void AddNativeMethod(JNINativeMethod* mthd, JniMethod jniMthd, void* fnPtr) {
                mthd->name = jniMthd.name;
                mthd->signature = jniMthd.sign;
                mthd->fnPtr = fnPtr;
            }

            void JniJavaMembers::Initialize(JNIEnv* env) {
                c_Class = FindClass(env, C_CLASS);
                m_Class_getName = FindMethod(env, c_Class, M_CLASS_GET_NAME);

                c_Throwable = FindClass(env, C_THROWABLE);
                m_Throwable_getMessage = FindMethod(env, c_Throwable, M_THROWABLE_GET_MESSAGE);
                m_Throwable_printStackTrace = FindMethod(env, c_Throwable, M_THROWABLE_PRINT_STACK_TRACE);
            }

            void JniJavaMembers::Destroy(JNIEnv* env) {
                DeleteClass(env, c_Class);
                DeleteClass(env, c_Throwable);
            }

            bool JniJavaMembers::WriteErrorInfo(JNIEnv* env, char** errClsName, int* errClsNameLen, char** errMsg, int* errMsgLen) {
                if (env && env->ExceptionCheck()) {
                    if (m_Class_getName && m_Throwable_getMessage) {
                        jthrowable err = env->ExceptionOccurred();

                        env->ExceptionClear();

                        jclass errCls = env->GetObjectClass(err);

                        jstring clsName = static_cast<jstring>(env->CallObjectMethod(errCls, m_Class_getName));
                        *errClsName = StringToChars(env, clsName, errClsNameLen);

                        jstring msg = static_cast<jstring>(env->CallObjectMethod(err, m_Throwable_getMessage));
                        *errMsg = StringToChars(env, msg, errMsgLen);

                        if (errCls)
                            env->DeleteLocalRef(errCls);

                        if (clsName)
                            env->DeleteLocalRef(clsName);

                        if (msg)
                            env->DeleteLocalRef(msg);

                        return true;
                    }
                    else {
                        env->ExceptionClear();
                    }
                }

                return false;
            }

            void JniMembers::Initialize(JNIEnv* env) {
                c_PlatformAbstractQryCursor = FindClass(env, C_PLATFORM_ABSTRACT_QRY_CURSOR);
                m_PlatformAbstractQryCursor_iter = FindMethod(env, c_PlatformAbstractQryCursor, M_PLATFORM_ABSTRACT_QRY_CURSOR_ITER);
                m_PlatformAbstractQryCursor_iterHasNext = FindMethod(env, c_PlatformAbstractQryCursor, M_PLATFORM_ABSTRACT_QRY_CURSOR_ITER_HAS_NEXT);
                m_PlatformAbstractQryCursor_close = FindMethod(env, c_PlatformAbstractQryCursor, M_PLATFORM_ABSTRACT_QRY_CURSOR_CLOSE);

                c_PlatformAffinity = FindClass(env, C_PLATFORM_AFFINITY);
                m_PlatformAffinity_partitions = FindMethod(env, c_PlatformAffinity, C_PLATFORM_AFFINITY_PARTITIONS);

                c_PlatformCache = FindClass(env, C_PLATFORM_CACHE);
                m_PlatformCache_withSkipStore = FindMethod(env, c_PlatformCache, M_PLATFORM_CACHE_WITH_SKIP_STORE);
                m_PlatformCache_withNoRetries = FindMethod(env, c_PlatformCache, M_PLATFORM_CACHE_WITH_NO_RETRIES);
                m_PlatformCache_withExpiryPolicy = FindMethod(env, c_PlatformCache, M_PLATFORM_CACHE_WITH_EXPIRY_PLC);
                m_PlatformCache_withAsync = FindMethod(env, c_PlatformCache, M_PLATFORM_CACHE_WITH_ASYNC);
                m_PlatformCache_withKeepPortable = FindMethod(env, c_PlatformCache, M_PLATFORM_CACHE_WITH_KEEP_PORTABLE);
                m_PlatformCache_clear = FindMethod(env, c_PlatformCache, M_PLATFORM_CACHE_CLEAR);
                m_PlatformCache_removeAll = FindMethod(env, c_PlatformCache, M_PLATFORM_CACHE_REMOVE_ALL);
                m_PlatformCache_iterator = FindMethod(env, c_PlatformCache, M_PLATFORM_CACHE_ITERATOR);
                m_PlatformCache_localIterator = FindMethod(env, c_PlatformCache, M_PLATFORM_CACHE_LOCAL_ITERATOR);
                m_PlatformCache_enterLock = FindMethod(env, c_PlatformCache, M_PLATFORM_CACHE_ENTER_LOCK);
                m_PlatformCache_exitLock = FindMethod(env, c_PlatformCache, M_PLATFORM_CACHE_EXIT_LOCK);
                m_PlatformCache_tryEnterLock = FindMethod(env, c_PlatformCache, M_PLATFORM_CACHE_TRY_ENTER_LOCK);
                m_PlatformCache_closeLock = FindMethod(env, c_PlatformCache, M_PLATFORM_CACHE_CLOSE_LOCK);
                m_PlatformCache_rebalance = FindMethod(env, c_PlatformCache, M_PLATFORM_CACHE_REBALANCE);
                m_PlatformCache_size = FindMethod(env, c_PlatformCache, M_PLATFORM_CACHE_SIZE);

                c_PlatformCacheStoreCallback = FindClass(env, C_PLATFORM_CACHE_STORE_CALLBACK);
                m_PlatformCacheStoreCallback_invoke = FindMethod(env, c_PlatformCacheStoreCallback, M_PLATFORM_CACHE_STORE_CALLBACK_INVOKE);

                c_IgniteException = FindClass(env, C_IGNITE_EXCEPTION);

                c_PlatformClusterGroup = FindClass(env, C_PLATFORM_CLUSTER_GRP);
                m_PlatformClusterGroup_forOthers = FindMethod(env, c_PlatformClusterGroup, M_PLATFORM_CLUSTER_GRP_FOR_OTHERS);
                m_PlatformClusterGroup_forRemotes = FindMethod(env, c_PlatformClusterGroup, M_PLATFORM_CLUSTER_GRP_FOR_REMOTES);
                m_PlatformClusterGroup_forDaemons = FindMethod(env, c_PlatformClusterGroup, M_PLATFORM_CLUSTER_GRP_FOR_DAEMONS);
                m_PlatformClusterGroup_forRandom = FindMethod(env, c_PlatformClusterGroup, M_PLATFORM_CLUSTER_GRP_FOR_RANDOM);
                m_PlatformClusterGroup_forOldest = FindMethod(env, c_PlatformClusterGroup, M_PLATFORM_CLUSTER_GRP_FOR_OLDEST);
                m_PlatformClusterGroup_forYoungest = FindMethod(env, c_PlatformClusterGroup, M_PLATFORM_CLUSTER_GRP_FOR_YOUNGEST);
                m_PlatformClusterGroup_resetMetrics = FindMethod(env, c_PlatformClusterGroup, M_PLATFORM_CLUSTER_GRP_RESET_METRICS);

                c_PlatformCompute = FindClass(env, C_PLATFORM_COMPUTE);
                m_PlatformCompute_withNoFailover = FindMethod(env, c_PlatformCompute, M_PLATFORM_COMPUTE_WITH_NO_FAILOVER);
                m_PlatformCompute_withTimeout = FindMethod(env, c_PlatformCompute, M_PLATFORM_COMPUTE_WITH_TIMEOUT);
                m_PlatformCompute_executeNative = FindMethod(env, c_PlatformCompute, M_PLATFORM_COMPUTE_EXECUTE_NATIVE);

                c_PlatformContinuousQuery = FindClass(env, C_PLATFORM_CONT_QRY);
                m_PlatformContinuousQuery_close = FindMethod(env, c_PlatformContinuousQuery, M_PLATFORM_CONT_QRY_CLOSE);
                m_PlatformContinuousQuery_getInitialQueryCursor = FindMethod(env, c_PlatformContinuousQuery, M_PLATFORM_CONT_QRY_GET_INITIAL_QUERY_CURSOR);

                c_PlatformDataStreamer = FindClass(env, C_PLATFORM_DATA_STREAMER);
                m_PlatformDataStreamer_listenTopology = FindMethod(env, c_PlatformDataStreamer, M_PLATFORM_DATA_STREAMER_LISTEN_TOPOLOGY);
                m_PlatformDataStreamer_getAllowOverwrite = FindMethod(env, c_PlatformDataStreamer, M_PLATFORM_DATA_STREAMER_GET_ALLOW_OVERWRITE);
                m_PlatformDataStreamer_setAllowOverwrite = FindMethod(env, c_PlatformDataStreamer, M_PLATFORM_DATA_STREAMER_SET_ALLOW_OVERWRITE);
                m_PlatformDataStreamer_getSkipStore = FindMethod(env, c_PlatformDataStreamer, M_PLATFORM_DATA_STREAMER_GET_SKIP_STORE);
                m_PlatformDataStreamer_setSkipStore = FindMethod(env, c_PlatformDataStreamer, M_PLATFORM_DATA_STREAMER_SET_SKIP_STORE);
                m_PlatformDataStreamer_getPerNodeBufSize = FindMethod(env, c_PlatformDataStreamer, M_PLATFORM_DATA_STREAMER_GET_PER_NODE_BUFFER_SIZE);
                m_PlatformDataStreamer_setPerNodeBufSize = FindMethod(env, c_PlatformDataStreamer, M_PLATFORM_DATA_STREAMER_SET_PER_NODE_BUFFER_SIZE);
                m_PlatformDataStreamer_getPerNodeParallelOps = FindMethod(env, c_PlatformDataStreamer, M_PLATFORM_DATA_STREAMER_GET_PER_NODE_PARALLEL_OPS);
                m_PlatformDataStreamer_setPerNodeParallelOps = FindMethod(env, c_PlatformDataStreamer, M_PLATFORM_DATA_STREAMER_SET_PER_NODE_PARALLEL_OPS);

                c_PlatformEvents = FindClass(env, C_PLATFORM_EVENTS);
                m_PlatformEvents_withAsync = FindMethod(env, c_PlatformEvents, M_PLATFORM_EVENTS_WITH_ASYNC);
                m_PlatformEvents_stopLocalListen = FindMethod(env, c_PlatformEvents, M_PLATFORM_EVENTS_STOP_LOCAL_LISTEN);
                m_PlatformEvents_localListen = FindMethod(env, c_PlatformEvents, M_PLATFORM_EVENTS_LOCAL_LISTEN);
                m_PlatformEvents_isEnabled = FindMethod(env, c_PlatformEvents, M_PLATFORM_EVENTS_IS_ENABLED);

				c_PlatformServices = FindClass(env, C_PLATFORM_SERVICES);
				m_PlatformServices_withAsync = FindMethod(env, c_PlatformServices, M_PLATFORM_SERVICES_WITH_ASYNC);
				m_PlatformServices_withServerKeepPortable = FindMethod(env, c_PlatformServices, M_PLATFORM_SERVICES_WITH_SERVER_KEEP_PORTABLE);
				m_PlatformServices_cancel = FindMethod(env, c_PlatformServices, M_PLATFORM_SERVICES_CANCEL);
				m_PlatformServices_cancelAll = FindMethod(env, c_PlatformServices, M_PLATFORM_SERVICES_CANCEL_ALL);
				m_PlatformServices_serviceProxy = FindMethod(env, c_PlatformServices, M_PLATFORM_SERVICES_SERVICE_PROXY);

                c_PlatformIgnition = FindClass(env, C_PLATFORM_IGNITION);
                m_PlatformIgnition_start = FindMethod(env, c_PlatformIgnition, M_PLATFORM_IGNITION_START);
                m_PlatformIgnition_instance = FindMethod(env, c_PlatformIgnition, M_PLATFORM_IGNITION_INSTANCE);
                m_PlatformIgnition_environmentPointer = FindMethod(env, c_PlatformIgnition, M_PLATFORM_IGNITION_ENVIRONMENT_POINTER);
                m_PlatformIgnition_stop = FindMethod(env, c_PlatformIgnition, M_PLATFORM_IGNITION_STOP);
                m_PlatformIgnition_stopAll = FindMethod(env, c_PlatformIgnition, M_PLATFORM_IGNITION_STOP_ALL);

                c_PlatformMessaging = FindClass(env, C_PLATFORM_MESSAGING);
                m_PlatformMessaging_withAsync = FindMethod(env, c_PlatformMessaging, M_PLATFORM_MESSAGING_WITH_ASYNC);

                c_PlatformProcessor = FindClass(env, C_PLATFORM_PROCESSOR);
                m_PlatformProcessor_releaseStart = FindMethod(env, c_PlatformProcessor, M_PLATFORM_PROCESSOR_RELEASE_START);
                m_PlatformProcessor_cache = FindMethod(env, c_PlatformProcessor, M_PLATFORM_PROCESSOR_CACHE);
                m_PlatformProcessor_createCache = FindMethod(env, c_PlatformProcessor, M_PLATFORM_PROCESSOR_CREATE_CACHE);
                m_PlatformProcessor_getOrCreateCache = FindMethod(env, c_PlatformProcessor, M_PLATFORM_PROCESSOR_GET_OR_CREATE_CACHE);
                m_PlatformProcessor_createCacheFromConfig = FindMethod(env, c_PlatformProcessor, M_PLATFORM_PROCESSOR_CREATE_CACHE_FROM_CONFIG);
                m_PlatformProcessor_getOrCreateCacheFromConfig = FindMethod(env, c_PlatformProcessor, M_PLATFORM_PROCESSOR_GET_OR_CREATE_CACHE_FROM_CONFIG);
                m_PlatformProcessor_createNearCache = FindMethod(env, c_PlatformProcessor, M_PLATFORM_PROCESSOR_CREATE_NEAR_CACHE);
                m_PlatformProcessor_getOrCreateNearCache = FindMethod(env, c_PlatformProcessor, M_PLATFORM_PROCESSOR_GET_OR_CREATE_NEAR_CACHE);
                m_PlatformProcessor_destroyCache = FindMethod(env, c_PlatformProcessor, M_PLATFORM_PROCESSOR_DESTROY_CACHE);
                m_PlatformProcessor_affinity = FindMethod(env, c_PlatformProcessor, M_PLATFORM_PROCESSOR_AFFINITY);
                m_PlatformProcessor_dataStreamer = FindMethod(env, c_PlatformProcessor, M_PLATFORM_PROCESSOR_DATA_STREAMER);
                m_PlatformProcessor_transactions = FindMethod(env, c_PlatformProcessor, M_PLATFORM_PROCESSOR_TRANSACTIONS);
                m_PlatformProcessor_projection = FindMethod(env, c_PlatformProcessor, M_PLATFORM_PROCESSOR_PROJECTION);
                m_PlatformProcessor_compute = FindMethod(env, c_PlatformProcessor, M_PLATFORM_PROCESSOR_COMPUTE);
                m_PlatformProcessor_message = FindMethod(env, c_PlatformProcessor, M_PLATFORM_PROCESSOR_MESSAGE);
                m_PlatformProcessor_events = FindMethod(env, c_PlatformProcessor, M_PLATFORM_PROCESSOR_EVENTS);
                m_PlatformProcessor_services = FindMethod(env, c_PlatformProcessor, M_PLATFORM_PROCESSOR_SERVICES);
                m_PlatformProcessor_extensions = FindMethod(env, c_PlatformProcessor, M_PLATFORM_PROCESSOR_EXTENSIONS);
                m_PlatformProcessor_atomicLong = FindMethod(env, c_PlatformProcessor, M_PLATFORM_PROCESSOR_ATOMIC_LONG);
                m_PlatformProcessor_atomicSequence = FindMethod(env, c_PlatformProcessor, M_PLATFORM_PROCESSOR_ATOMIC_SEQUENCE);
                m_PlatformProcessor_atomicReference = FindMethod(env, c_PlatformProcessor, M_PLATFORM_PROCESSOR_ATOMIC_REFERENCE);
				m_PlatformProcessor_getIgniteConfiguration = FindMethod(env, c_PlatformProcessor, M_PLATFORM_PROCESSOR_GET_IGNITE_CONFIGURATION);

                c_PlatformTarget = FindClass(env, C_PLATFORM_TARGET);
                m_PlatformTarget_inStreamOutLong = FindMethod(env, c_PlatformTarget, M_PLATFORM_TARGET_IN_STREAM_OUT_LONG);
                m_PlatformTarget_inStreamOutObject = FindMethod(env, c_PlatformTarget, M_PLATFORM_TARGET_IN_STREAM_OUT_OBJECT);
                m_PlatformTarget_outLong = FindMethod(env, c_PlatformTarget, M_PLATFORM_TARGET_OUT_LONG);
                m_PlatformTarget_outStream = FindMethod(env, c_PlatformTarget, M_PLATFORM_TARGET_OUT_STREAM);
                m_PlatformTarget_outObject = FindMethod(env, c_PlatformTarget, M_PLATFORM_TARGET_OUT_OBJECT);
                m_PlatformTarget_inStreamOutStream = FindMethod(env, c_PlatformTarget, M_PLATFORM_TARGET_IN_STREAM_OUT_STREAM);
                m_PlatformTarget_inObjectStreamOutStream = FindMethod(env, c_PlatformTarget, M_PLATFORM_TARGET_IN_OBJECT_STREAM_OUT_STREAM);
                m_PlatformTarget_listenFuture = FindMethod(env, c_PlatformTarget, M_PLATFORM_TARGET_LISTEN_FUTURE);
                m_PlatformTarget_listenFutureForOperation = FindMethod(env, c_PlatformTarget, M_PLATFORM_TARGET_LISTEN_FOR_OPERATION);
                m_PlatformTarget_listenFutureAndGet = FindMethod(env, c_PlatformTarget, M_PLATFORM_TARGET_LISTEN_FUTURE_AND_GET);
                m_PlatformTarget_listenFutureForOperationAndGet = FindMethod(env, c_PlatformTarget, M_PLATFORM_TARGET_LISTEN_FOR_OPERATION_AND_GET);

                c_PlatformTransactions = FindClass(env, C_PLATFORM_TRANSACTIONS);
                m_PlatformTransactions_txStart = FindMethod(env, c_PlatformTransactions, M_PLATFORM_TRANSACTIONS_TX_START);
                m_PlatformTransactions_txCommit = FindMethod(env, c_PlatformTransactions, M_PLATFORM_TRANSACTIONS_TX_COMMIT);
                m_PlatformTransactions_txRollback = FindMethod(env, c_PlatformTransactions, M_PLATFORM_TRANSACTIONS_TX_ROLLBACK);
                m_PlatformTransactions_txCommitAsync = FindMethod(env, c_PlatformTransactions, M_PLATFORM_TRANSACTIONS_TX_COMMIT_ASYNC);
                m_PlatformTransactions_txRollbackAsync = FindMethod(env, c_PlatformTransactions, M_PLATFORM_TRANSACTIONS_TX_ROLLBACK_ASYNC);
                m_PlatformTransactions_txState = FindMethod(env, c_PlatformTransactions, M_PLATFORM_TRANSACTIONS_TX_STATE);
                m_PlatformTransactions_txSetRollbackOnly = FindMethod(env, c_PlatformTransactions, M_PLATFORM_TRANSACTIONS_TX_SET_ROLLBACK_ONLY);
                m_PlatformTransactions_txClose = FindMethod(env, c_PlatformTransactions, M_PLATFORM_TRANSACTIONS_TX_CLOSE);
                m_PlatformTransactions_resetMetrics = FindMethod(env, c_PlatformTransactions, M_PLATFORM_TRANSACTIONS_RESET_METRICS);

                c_PlatformUtils = FindClass(env, C_PLATFORM_UTILS);
                m_PlatformUtils_reallocate = FindMethod(env, c_PlatformUtils, M_PLATFORM_UTILS_REALLOC);
                m_PlatformUtils_errData = FindMethod(env, c_PlatformUtils, M_PLATFORM_UTILS_ERR_DATA);

                c_PlatformAtomicLong = FindClass(env, C_PLATFORM_ATOMIC_LONG);
                m_PlatformAtomicLong_get = FindMethod(env, c_PlatformAtomicLong, M_PLATFORM_ATOMIC_LONG_GET);
                m_PlatformAtomicLong_incrementAndGet = FindMethod(env, c_PlatformAtomicLong, M_PLATFORM_ATOMIC_LONG_INCREMENT_AND_GET);
                m_PlatformAtomicLong_getAndIncrement = FindMethod(env, c_PlatformAtomicLong, M_PLATFORM_ATOMIC_LONG_GET_AND_INCREMENT);
                m_PlatformAtomicLong_addAndGet = FindMethod(env, c_PlatformAtomicLong, M_PLATFORM_ATOMIC_LONG_ADD_AND_GET);
                m_PlatformAtomicLong_getAndAdd = FindMethod(env, c_PlatformAtomicLong, M_PLATFORM_ATOMIC_LONG_GET_AND_ADD);
                m_PlatformAtomicLong_decrementAndGet = FindMethod(env, c_PlatformAtomicLong, M_PLATFORM_ATOMIC_LONG_DECREMENT_AND_GET);
                m_PlatformAtomicLong_getAndDecrement = FindMethod(env, c_PlatformAtomicLong, M_PLATFORM_ATOMIC_LONG_GET_AND_DECREMENT);
                m_PlatformAtomicLong_getAndSet = FindMethod(env, c_PlatformAtomicLong, M_PLATFORM_ATOMIC_LONG_GET_AND_SET);
                m_PlatformAtomicLong_compareAndSetAndGet = FindMethod(env, c_PlatformAtomicLong, M_PLATFORM_ATOMIC_LONG_COMPARE_AND_SET_AND_GET);
                m_PlatformAtomicLong_isClosed = FindMethod(env, c_PlatformAtomicLong, M_PLATFORM_ATOMIC_LONG_IS_CLOSED);
                m_PlatformAtomicLong_close = FindMethod(env, c_PlatformAtomicLong, M_PLATFORM_ATOMIC_LONG_CLOSE);

                jclass c_PlatformAtomicSequence = FindClass(env, C_PLATFORM_ATOMIC_SEQUENCE);
                m_PlatformAtomicSequence_get = FindMethod(env, c_PlatformAtomicSequence, M_PLATFORM_ATOMIC_SEQUENCE_GET);
                m_PlatformAtomicSequence_incrementAndGet = FindMethod(env, c_PlatformAtomicSequence, M_PLATFORM_ATOMIC_SEQUENCE_INCREMENT_AND_GET);
                m_PlatformAtomicSequence_getAndIncrement = FindMethod(env, c_PlatformAtomicSequence, M_PLATFORM_ATOMIC_SEQUENCE_GET_AND_INCREMENT);
                m_PlatformAtomicSequence_addAndGet = FindMethod(env, c_PlatformAtomicSequence, M_PLATFORM_ATOMIC_SEQUENCE_ADD_AND_GET);
                m_PlatformAtomicSequence_getAndAdd = FindMethod(env, c_PlatformAtomicSequence, M_PLATFORM_ATOMIC_SEQUENCE_GET_AND_ADD);
                m_PlatformAtomicSequence_getBatchSize = FindMethod(env, c_PlatformAtomicSequence, M_PLATFORM_ATOMIC_SEQUENCE_GET_BATCH_SIZE);
                m_PlatformAtomicSequence_setBatchSize = FindMethod(env, c_PlatformAtomicSequence, M_PLATFORM_ATOMIC_SEQUENCE_SET_BATCH_SIZE);
                m_PlatformAtomicSequence_isClosed = FindMethod(env, c_PlatformAtomicSequence, M_PLATFORM_ATOMIC_SEQUENCE_IS_CLOSED);
                m_PlatformAtomicSequence_close = FindMethod(env, c_PlatformAtomicSequence, M_PLATFORM_ATOMIC_SEQUENCE_CLOSE);

                jclass c_PlatformAtomicReference = FindClass(env, C_PLATFORM_ATOMIC_REFERENCE);
                m_PlatformAtomicReference_isClosed = FindMethod(env, c_PlatformAtomicReference, M_PLATFORM_ATOMIC_REFERENCE_IS_CLOSED);
                m_PlatformAtomicReference_close = FindMethod(env, c_PlatformAtomicReference, M_PLATFORM_ATOMIC_REFERENCE_CLOSE);

                c_PlatformListenable = FindClass(env, C_PLATFORM_LISTENABLE);
                m_PlatformListenable_cancel = FindMethod(env, c_PlatformListenable, M_PLATFORM_LISTENABLE_CANCEL);                    
                m_PlatformListenable_isCancelled = FindMethod(env, c_PlatformListenable, M_PLATFORM_LISTENABLE_IS_CANCELED);

                // Find utility classes which are not used from context, but are still required in other places.
                CheckClass(env, C_PLATFORM_NO_CALLBACK_EXCEPTION);
            }

            void JniMembers::Destroy(JNIEnv* env) {
                DeleteClass(env, c_PlatformAbstractQryCursor);
                DeleteClass(env, c_PlatformAffinity);
                DeleteClass(env, c_PlatformCache);
                DeleteClass(env, c_PlatformCacheStoreCallback);
                DeleteClass(env, c_IgniteException);
                DeleteClass(env, c_PlatformClusterGroup);
                DeleteClass(env, c_PlatformCompute);
                DeleteClass(env, c_PlatformContinuousQuery);
                DeleteClass(env, c_PlatformDataStreamer);
                DeleteClass(env, c_PlatformEvents);
                DeleteClass(env, c_PlatformIgnition);
                DeleteClass(env, c_PlatformMessaging);
                DeleteClass(env, c_PlatformProcessor);
                DeleteClass(env, c_PlatformTarget);
                DeleteClass(env, c_PlatformTransactions);
                DeleteClass(env, c_PlatformUtils);
            }

            JniJvm::JniJvm() : jvm(NULL), javaMembers(JniJavaMembers()), members(JniMembers())
            {
                // No-op.
            }

            JniJvm::JniJvm(JavaVM* jvm, JniJavaMembers javaMembers, JniMembers members) :
                jvm(jvm), javaMembers(javaMembers), members(members)
            {
                // No-op.
            }

            JavaVM* JniJvm::GetJvm()
            {
                return jvm;
            }

            JniJavaMembers& JniJvm::GetJavaMembers()
            {
                return javaMembers;
            }

            JniMembers& JniJvm::GetMembers()
            {
                return members;
            }

            /**
             * Create JVM.
             */
            jint CreateJvm(char** opts, int optsLen, JavaVM** jvm, JNIEnv** env) {
                JavaVMOption* opts0 = new JavaVMOption[optsLen];

                for (int i = 0; i < optsLen; i++)
                    opts0[i].optionString = *(opts + i);

                JavaVMInitArgs args;

                args.version = JNI_VERSION_1_6;
                args.nOptions = optsLen;
                args.options = opts0;
                args.ignoreUnrecognized = 0;

                jint res = JNI_CreateJavaVM(jvm, reinterpret_cast<void**>(env), &args);

                delete[] opts0;

                return res;
            }

            void RegisterNatives(JNIEnv* env) {
                {
					JNINativeMethod methods[54];

                    int idx = 0;

                    AddNativeMethod(methods + idx++, M_PLATFORM_CALLBACK_UTILS_CACHE_STORE_CREATE, reinterpret_cast<void*>(JniCacheStoreCreate));
                    AddNativeMethod(methods + idx++, M_PLATFORM_CALLBACK_UTILS_CACHE_STORE_INVOKE, reinterpret_cast<void*>(JniCacheStoreInvoke));
                    AddNativeMethod(methods + idx++, M_PLATFORM_CALLBACK_UTILS_CACHE_STORE_DESTROY, reinterpret_cast<void*>(JniCacheStoreDestroy));

                    AddNativeMethod(methods + idx++, M_PLATFORM_CALLBACK_UTILS_CACHE_STORE_SESSION_CREATE, reinterpret_cast<void*>(JniCacheStoreSessionCreate));

                    AddNativeMethod(methods + idx++, M_PLATFORM_CALLBACK_UTILS_CACHE_ENTRY_FILTER_CREATE, reinterpret_cast<void*>(JniCacheEntryFilterCreate));
                    AddNativeMethod(methods + idx++, M_PLATFORM_CALLBACK_UTILS_CACHE_ENTRY_FILTER_APPLY, reinterpret_cast<void*>(JniCacheEntryFilterApply));
                    AddNativeMethod(methods + idx++, M_PLATFORM_CALLBACK_UTILS_CACHE_ENTRY_FILTER_DESTROY, reinterpret_cast<void*>(JniCacheEntryFilterDestroy));

                    AddNativeMethod(methods + idx++, M_PLATFORM_CALLBACK_UTILS_CACHE_INVOKE, reinterpret_cast<void*>(JniCacheInvoke));

                    AddNativeMethod(methods + idx++, M_PLATFORM_CALLBACK_UTILS_COMPUTE_TASK_MAP, reinterpret_cast<void*>(JniComputeTaskMap));
                    AddNativeMethod(methods + idx++, M_PLATFORM_CALLBACK_UTILS_COMPUTE_TASK_JOB_RESULT, reinterpret_cast<void*>(JniComputeTaskJobResult));
                    AddNativeMethod(methods + idx++, M_PLATFORM_CALLBACK_UTILS_COMPUTE_TASK_REDUCE, reinterpret_cast<void*>(JniComputeTaskReduce));
                    AddNativeMethod(methods + idx++, M_PLATFORM_CALLBACK_UTILS_COMPUTE_TASK_COMPLETE, reinterpret_cast<void*>(JniComputeTaskComplete));

                    AddNativeMethod(methods + idx++, M_PLATFORM_CALLBACK_UTILS_COMPUTE_JOB_SERIALIZE, reinterpret_cast<void*>(JniComputeJobSerialize));
                    AddNativeMethod(methods + idx++, M_PLATFORM_CALLBACK_UTILS_COMPUTE_JOB_CREATE, reinterpret_cast<void*>(JniComputeJobCreate));
                    AddNativeMethod(methods + idx++, M_PLATFORM_CALLBACK_UTILS_COMPUTE_JOB_EXECUTE, reinterpret_cast<void*>(JniComputeJobExecute));
                    AddNativeMethod(methods + idx++, M_PLATFORM_CALLBACK_UTILS_COMPUTE_JOB_DESTROY, reinterpret_cast<void*>(JniComputeJobDestroy));
                    AddNativeMethod(methods + idx++, M_PLATFORM_CALLBACK_UTILS_COMPUTE_JOB_CANCEL, reinterpret_cast<void*>(JniComputeJobCancel));

                    AddNativeMethod(methods + idx++, M_PLATFORM_CALLBACK_UTILS_CONTINUOUS_QUERY_LSNR_APPLY, reinterpret_cast<void*>(JniContinuousQueryListenerApply));
                    AddNativeMethod(methods + idx++, M_PLATFORM_CALLBACK_UTILS_CONTINUOUS_QUERY_FILTER_CREATE, reinterpret_cast<void*>(JniContinuousQueryFilterCreate));
                    AddNativeMethod(methods + idx++, M_PLATFORM_CALLBACK_UTILS_CONTINUOUS_QUERY_FILTER_EVAL, reinterpret_cast<void*>(JniContinuousQueryFilterApply));
                    AddNativeMethod(methods + idx++, M_PLATFORM_CALLBACK_UTILS_CONTINUOUS_QUERY_FILTER_RELEASE, reinterpret_cast<void*>(JniContinuousQueryFilterRelease));

                    AddNativeMethod(methods + idx++, M_PLATFORM_CALLBACK_UTILS_DATA_STREAMER_TOPOLOGY_UPDATE, reinterpret_cast<void*>(JniDataStreamerTopologyUpdate));
                    AddNativeMethod(methods + idx++, M_PLATFORM_CALLBACK_UTILS_DATA_STREAMER_STREAM_RECEIVER_INVOKE, reinterpret_cast<void*>(JniDataStreamerStreamReceiverInvoke));

                    AddNativeMethod(methods + idx++, M_PLATFORM_CALLBACK_UTILS_FUTURE_BYTE_RES, reinterpret_cast<void*>(JniFutureByteResult));
                    AddNativeMethod(methods + idx++, M_PLATFORM_CALLBACK_UTILS_FUTURE_BOOL_RES, reinterpret_cast<void*>(JniFutureBoolResult));
                    AddNativeMethod(methods + idx++, M_PLATFORM_CALLBACK_UTILS_FUTURE_SHORT_RES, reinterpret_cast<void*>(JniFutureShortResult));
                    AddNativeMethod(methods + idx++, M_PLATFORM_CALLBACK_UTILS_FUTURE_CHAR_RES, reinterpret_cast<void*>(JniFutureCharResult));
                    AddNativeMethod(methods + idx++, M_PLATFORM_CALLBACK_UTILS_FUTURE_INT_RES, reinterpret_cast<void*>(JniFutureIntResult));
                    AddNativeMethod(methods + idx++, M_PLATFORM_CALLBACK_UTILS_FUTURE_FLOAT_RES, reinterpret_cast<void*>(JniFutureFloatResult));
                    AddNativeMethod(methods + idx++, M_PLATFORM_CALLBACK_UTILS_FUTURE_LONG_RES, reinterpret_cast<void*>(JniFutureLongResult));
                    AddNativeMethod(methods + idx++, M_PLATFORM_CALLBACK_UTILS_FUTURE_DOUBLE_RES, reinterpret_cast<void*>(JniFutureDoubleResult));
                    AddNativeMethod(methods + idx++, M_PLATFORM_CALLBACK_UTILS_FUTURE_OBJ_RES, reinterpret_cast<void*>(JniFutureObjectResult));
                    AddNativeMethod(methods + idx++, M_PLATFORM_CALLBACK_UTILS_FUTURE_NULL_RES, reinterpret_cast<void*>(JniFutureNullResult));
                    AddNativeMethod(methods + idx++, M_PLATFORM_CALLBACK_UTILS_FUTURE_ERR, reinterpret_cast<void*>(JniFutureError));

                    AddNativeMethod(methods + idx++, M_PLATFORM_CALLBACK_UTILS_LIFECYCLE_EVENT, reinterpret_cast<void*>(JniLifecycleEvent));

                    AddNativeMethod(methods + idx++, M_PLATFORM_CALLBACK_UTILS_MESSAGING_FILTER_CREATE, reinterpret_cast<void*>(JniMessagingFilterCreate));
                    AddNativeMethod(methods + idx++, M_PLATFORM_CALLBACK_UTILS_MESSAGING_FILTER_APPLY, reinterpret_cast<void*>(JniMessagingFilterApply));
                    AddNativeMethod(methods + idx++, M_PLATFORM_CALLBACK_UTILS_MESSAGING_FILTER_DESTROY, reinterpret_cast<void*>(JniMessagingFilterDestroy));

                    AddNativeMethod(methods + idx++, M_PLATFORM_CALLBACK_UTILS_EVENT_FILTER_CREATE, reinterpret_cast<void*>(JniEventFilterCreate));
                    AddNativeMethod(methods + idx++, M_PLATFORM_CALLBACK_UTILS_EVENT_FILTER_APPLY, reinterpret_cast<void*>(JniEventFilterApply));
                    AddNativeMethod(methods + idx++, M_PLATFORM_CALLBACK_UTILS_EVENT_FILTER_DESTROY, reinterpret_cast<void*>(JniEventFilterDestroy));

                    AddNativeMethod(methods + idx++, M_PLATFORM_CALLBACK_UTILS_SERVICE_INIT, reinterpret_cast<void*>(JniServiceInit));
                    AddNativeMethod(methods + idx++, M_PLATFORM_CALLBACK_UTILS_SERVICE_EXECUTE, reinterpret_cast<void*>(JniServiceExecute));
                    AddNativeMethod(methods + idx++, M_PLATFORM_CALLBACK_UTILS_SERVICE_CANCEL, reinterpret_cast<void*>(JniServiceCancel));
                    AddNativeMethod(methods + idx++, M_PLATFORM_CALLBACK_UTILS_SERVICE_INVOKE_METHOD, reinterpret_cast<void*>(JniServiceInvokeMethod));

                    AddNativeMethod(methods + idx++, M_PLATFORM_CALLBACK_UTILS_CLUSTER_NODE_FILTER_APPLY, reinterpret_cast<void*>(JniClusterNodeFilterApply));

                    AddNativeMethod(methods + idx++, M_PLATFORM_CALLBACK_UTILS_NODE_INFO, reinterpret_cast<void*>(JniNodeInfo));

                    AddNativeMethod(methods + idx++, M_PLATFORM_CALLBACK_UTILS_MEMORY_REALLOCATE, reinterpret_cast<void*>(JniMemoryReallocate));

                    AddNativeMethod(methods + idx++, M_PLATFORM_CALLBACK_UTILS_ON_START, reinterpret_cast<void*>(JniOnStart));
                    AddNativeMethod(methods + idx++, M_PLATFORM_CALLBACK_UTILS_ON_STOP, reinterpret_cast<void*>(JniOnStop));

                    AddNativeMethod(methods + idx++, M_PLATFORM_CALLBACK_UTILS_EXTENSION_CALLBACK_IN_LONG_OUT_LONG, reinterpret_cast<void*>(JniExtensionCallbackInLongOutLong));
                    AddNativeMethod(methods + idx++, M_PLATFORM_CALLBACK_UTILS_EXTENSION_CALLBACK_IN_LONG_LONG_OUT_LONG, reinterpret_cast<void*>(JniExtensionCallbackInLongLongOutLong));

                    AddNativeMethod(methods + idx++, M_PLATFORM_CALLBACK_UTILS_ON_CLIENT_DISCONNECTED, reinterpret_cast<void*>(JniOnClientDisconnected));
                    AddNativeMethod(methods + idx++, M_PLATFORM_CALLBACK_UTILS_ON_CLIENT_RECONNECTED, reinterpret_cast<void*>(JniOnClientReconnected));

                    jint res = env->RegisterNatives(FindClass(env, C_PLATFORM_CALLBACK_UTILS), methods, idx);

                    if (res != JNI_OK)
                        throw JvmException();
                }
            }

            JniContext::JniContext(JniJvm* jvm, JniHandlers hnds) : jvm(jvm), hnds(hnds) {
                // No-op.
            }

            JniContext* JniContext::Create(char** opts, int optsLen, JniHandlers hnds) {
                return Create(opts, optsLen, hnds, NULL);
            }

            void GetJniErrorMessage(std::string& errMsg, jint res)
            {
                switch (res)
                {
                    case JNI_ERR:
                        errMsg = "Unknown error (JNI_ERR).";
                        break;

                    case JNI_EDETACHED:
                        errMsg = "Thread detached from the JVM.";
                        break;

                    case JNI_EVERSION:
                        errMsg = "JNI version error.";
                        break;

                    case JNI_ENOMEM:
                        errMsg = "Could not reserve enough space for object heap. Check Xmx option.";
                        break;

                    case JNI_EEXIST:
                        errMsg = "JVM already created.";
                        break;

                    case JNI_EINVAL:
                        errMsg = "Invalid JVM arguments.";
                        break;

                    default:
                        errMsg = "Unexpected JNI_CreateJavaVM result.";
                        break;
                }
            }

            JniContext* JniContext::Create(char** opts, int optsLen, JniHandlers hnds, JniErrorInfo* errInfo)
            {
                // Acquire global lock to instantiate the JVM.
                JVM_LOCK.Enter();

                // Define local variables.
                JavaVM* jvm = NULL;
                JNIEnv* env = NULL;

                JniJavaMembers javaMembers;
                memset(&javaMembers, 0, sizeof(javaMembers));

                JniMembers members;
                memset(&members, 0, sizeof(members));

                JniContext* ctx = NULL;

                std::string errClsName;
                int errClsNameLen = 0;
                std::string errMsg;
                int errMsgLen = 0;

                try {
                    if (!JVM.GetJvm()) 
                    {
                        // 1. Create JVM itself.
                        jint res = CreateJvm(opts, optsLen, &jvm, &env);

                        if (res == JNI_OK)
                        {
                            // 2. Populate members;
                            javaMembers.Initialize(env);
                            members.Initialize(env);

                            // 3. Register native functions.
                            RegisterNatives(env);

                            // 4. Create JNI JVM.
                            JVM = JniJvm(jvm, javaMembers, members);
<<<<<<< HEAD

                            char* printStack = getenv("IGNITE_CPP_PRINT_STACK");
                            PRINT_EXCEPTION = printStack && strcmp("true", printStack) == 0;
                        }
                        else
                        {
                            GetJniErrorMessage(errMsg, res);

=======

                            char* printStack = getenv("IGNITE_CPP_PRINT_STACK");
                            PRINT_EXCEPTION = printStack && strcmp("true", printStack) == 0;
                        }
                        else
                        {
                            GetJniErrorMessage(errMsg, res);

>>>>>>> 4a8fb8f3
                            errMsgLen = errMsg.length();
                        }
                    }

                    if (JVM.GetJvm())
                        ctx = new JniContext(&JVM, hnds);
                }
                catch (JvmException)
                {
                    char* errClsNameChars = NULL;
                    char* errMsgChars = NULL;

                    // Read error info if possible.
                    javaMembers.WriteErrorInfo(env, &errClsNameChars, &errClsNameLen, &errMsgChars, &errMsgLen);

                    if (errClsNameChars) {
                        errClsName = errClsNameChars;

                        delete[] errClsNameChars;
                    }

                    if (errMsgChars)
                    {
                        errMsg = errMsgChars;

                        delete[] errMsgChars;
                    }

                    // Destroy mmebers.
                    if (env) {
                        members.Destroy(env);
                        javaMembers.Destroy(env);
                    }

                    // Destroy faulty JVM.
                    if (jvm)
                        jvm->DestroyJavaVM();
                }

                // It safe to release the lock at this point.
                JVM_LOCK.Leave();

                // Notify err callback if needed.
                if (!ctx) {
                    if (errInfo) {
                        JniErrorInfo errInfo0(IGNITE_JNI_ERR_JVM_INIT, errClsName.c_str(), errMsg.c_str());

                        *errInfo = errInfo0;
                    }

                    if (hnds.error)
                        hnds.error(hnds.target, IGNITE_JNI_ERR_JVM_INIT, errClsName.c_str(), errClsNameLen,
                            errMsg.c_str(), errMsgLen, NULL, 0);
                }

                return ctx;
            }

            int JniContext::Reallocate(long long memPtr, int cap) {
                JavaVM* jvm = JVM.GetJvm();

                JNIEnv* env;

                int attachRes = jvm->AttachCurrentThread(reinterpret_cast<void**>(&env), NULL);

                if (attachRes == JNI_OK)
                    AttachHelper::OnThreadAttach();
                else
                    return -1;

                env->CallStaticVoidMethod(JVM.GetMembers().c_PlatformUtils, JVM.GetMembers().m_PlatformUtils_reallocate, memPtr, cap);

                if (env->ExceptionCheck()) {
                    env->ExceptionClear();

                    return -1;
                }

                return 0;
            }

            void JniContext::Detach() {
                gcc::Memory::Fence();

                if (JVM.GetJvm()) {
                    JNIEnv* env;

                    JVM.GetJvm()->GetEnv(reinterpret_cast<void**>(&env), JNI_VERSION_1_6);

                    if (env)
                        JVM.GetJvm()->DetachCurrentThread();
                }
            }

            jobject JniContext::IgnitionStart(char* cfgPath, char* name, int factoryId, long long dataPtr) {
                return IgnitionStart(cfgPath, name, factoryId, dataPtr, NULL);
            }

            jobject JniContext::IgnitionStart(char* cfgPath, char* name, int factoryId, long long dataPtr, JniErrorInfo* errInfo)
            {
                JNIEnv* env = Attach();

                jstring cfgPath0 = env->NewStringUTF(cfgPath);
                jstring name0 = env->NewStringUTF(name);

                jobject interop = env->CallStaticObjectMethod(
                    jvm->GetMembers().c_PlatformIgnition,
                    jvm->GetMembers().m_PlatformIgnition_start,
                    cfgPath0,
                    name0,
                    factoryId,
                    reinterpret_cast<long long>(&hnds),
                    dataPtr
                );

                ExceptionCheck(env, errInfo);

                return LocalToGlobal(env, interop);
            }


            jobject JniContext::IgnitionInstance(char* name)
            {
                return IgnitionInstance(name, NULL);
            }

            jobject JniContext::IgnitionInstance(char* name, JniErrorInfo* errInfo)
            {
                JNIEnv* env = Attach();

                jstring name0 = env->NewStringUTF(name);

                jobject interop = env->CallStaticObjectMethod(jvm->GetMembers().c_PlatformIgnition,
                    jvm->GetMembers().m_PlatformIgnition_instance, name0);

                ExceptionCheck(env, errInfo);

                return LocalToGlobal(env, interop);
            }

            long long JniContext::IgnitionEnvironmentPointer(char* name)
            {
                return IgnitionEnvironmentPointer(name, NULL);
            }

            long long JniContext::IgnitionEnvironmentPointer(char* name, JniErrorInfo* errInfo)
            {
                JNIEnv* env = Attach();

                jstring name0 = env->NewStringUTF(name);

                long long res = env->CallStaticLongMethod(jvm->GetMembers().c_PlatformIgnition,
                    jvm->GetMembers().m_PlatformIgnition_environmentPointer, name0);

                ExceptionCheck(env, errInfo);

                return res;
            }

            bool JniContext::IgnitionStop(char* name, bool cancel)
            {
                return IgnitionStop(name, cancel, NULL);
            }

            bool JniContext::IgnitionStop(char* name, bool cancel, JniErrorInfo* errInfo)
            {
                JNIEnv* env = Attach();

                jstring name0 = env->NewStringUTF(name);

                jboolean res = env->CallStaticBooleanMethod(jvm->GetMembers().c_PlatformIgnition,
                    jvm->GetMembers().m_PlatformIgnition_stop, name0, cancel);

                ExceptionCheck(env, errInfo);

                return res != 0;
            }

            void JniContext::IgnitionStopAll(bool cancel)
            {
                return IgnitionStopAll(cancel, NULL);
            }

            void JniContext::IgnitionStopAll(bool cancel, JniErrorInfo* errInfo)
            {
                JNIEnv* env = Attach();

                env->CallStaticVoidMethod(jvm->GetMembers().c_PlatformIgnition,
                    jvm->GetMembers().m_PlatformIgnition_stopAll, cancel);

                ExceptionCheck(env, errInfo);
            }

            void JniContext::ProcessorReleaseStart(jobject obj) {
                JNIEnv* env = Attach();

                env->CallVoidMethod(obj, jvm->GetMembers().m_PlatformProcessor_releaseStart);

                ExceptionCheck(env);
            }

            jobject JniContext::ProcessorProjection(jobject obj) {
                JNIEnv* env = Attach();

                jobject prj = env->CallObjectMethod(obj, jvm->GetMembers().m_PlatformProcessor_projection);

                ExceptionCheck(env);

                return LocalToGlobal(env, prj);
            }

            jobject JniContext::ProcessorCache0(jobject obj, const char* name, jmethodID mthd, JniErrorInfo* errInfo)
            {
                JNIEnv* env = Attach();

                jstring name0 = name != NULL ? env->NewStringUTF(name) : NULL;

                jobject cache = env->CallObjectMethod(obj, mthd, name0);

                if (name0)
                    env->DeleteLocalRef(name0);

                ExceptionCheck(env, errInfo);

                return LocalToGlobal(env, cache);
            }

            jobject JniContext::ProcessorCacheFromConfig0(jobject obj, long long memPtr, jmethodID mthd, JniErrorInfo* errInfo)
            {
                JNIEnv* env = Attach();

                jobject cache = env->CallObjectMethod(obj, mthd, memPtr);

                ExceptionCheck(env, errInfo);

                return LocalToGlobal(env, cache);
            }

            jobject JniContext::ProcessorCache(jobject obj, const char* name) {
                return ProcessorCache(obj, name, NULL);
            }

            jobject JniContext::ProcessorCache(jobject obj, const char* name, JniErrorInfo* errInfo) {
                return ProcessorCache0(obj, name, jvm->GetMembers().m_PlatformProcessor_cache, errInfo);
            }

            jobject JniContext::ProcessorCreateCache(jobject obj, const char* name) {
                return ProcessorCreateCache(obj, name, NULL);
            }

            jobject JniContext::ProcessorCreateCache(jobject obj, const char* name, JniErrorInfo* errInfo)
            {
                return ProcessorCache0(obj, name, jvm->GetMembers().m_PlatformProcessor_createCache, errInfo);
            }

            jobject JniContext::ProcessorGetOrCreateCache(jobject obj, const char* name) {
                return ProcessorGetOrCreateCache(obj, name, NULL);
            }

            jobject JniContext::ProcessorGetOrCreateCache(jobject obj, const char* name, JniErrorInfo* errInfo)
            {
                return ProcessorCache0(obj, name, jvm->GetMembers().m_PlatformProcessor_getOrCreateCache, errInfo);
            }

            void JniContext::ProcessorDestroyCache(jobject obj, const char* name) {
                ProcessorDestroyCache(obj, name, NULL);
            }

            void JniContext::ProcessorDestroyCache(jobject obj, const char* name, JniErrorInfo* errInfo)
            {
                JNIEnv* env = Attach();

                jstring name0 = name != NULL ? env->NewStringUTF(name) : NULL;

                env->CallVoidMethod(obj, jvm->GetMembers().m_PlatformProcessor_destroyCache, name0);

                if (name0)
                    env->DeleteLocalRef(name0);

                ExceptionCheck(env, errInfo);
            }

            jobject JniContext::ProcessorCreateCacheFromConfig(jobject obj, long long memPtr) {
                return ProcessorCreateCacheFromConfig(obj, memPtr, NULL);
            }

            jobject JniContext::ProcessorCreateCacheFromConfig(jobject obj, long long memPtr, JniErrorInfo* errInfo)
            {
                return ProcessorCacheFromConfig0(obj, memPtr, jvm->GetMembers().m_PlatformProcessor_createCacheFromConfig, errInfo);
            }

            jobject JniContext::ProcessorGetOrCreateCacheFromConfig(jobject obj, long long memPtr) {
                return ProcessorGetOrCreateCacheFromConfig(obj, memPtr, NULL);
            }

            jobject JniContext::ProcessorGetOrCreateCacheFromConfig(jobject obj, long long memPtr, JniErrorInfo* errInfo)
            {
                return ProcessorCacheFromConfig0(obj, memPtr, jvm->GetMembers().m_PlatformProcessor_getOrCreateCacheFromConfig, errInfo);
            }

            jobject JniContext::ProcessorCreateNearCache(jobject obj, const char* name, long long memPtr)
            {
                return ProcessorGetOrCreateNearCache0(obj, name, memPtr, jvm->GetMembers().m_PlatformProcessor_createNearCache);
            }

            jobject JniContext::ProcessorGetOrCreateNearCache(jobject obj, const char* name, long long memPtr)
            {
                return ProcessorGetOrCreateNearCache0(obj, name, memPtr, jvm->GetMembers().m_PlatformProcessor_getOrCreateNearCache);
            }

            jobject JniContext::ProcessorGetOrCreateNearCache0(jobject obj, const char* name, long long memPtr, jmethodID methodID)
            {
                JNIEnv* env = Attach();

                jstring name0 = name != NULL ? env->NewStringUTF(name) : NULL;

                jobject cache = env->CallObjectMethod(obj, methodID, name0, memPtr);

                if (name0)
                    env->DeleteLocalRef(name0);

                ExceptionCheck(env);

                return LocalToGlobal(env, cache);
            }

            jobject JniContext::ProcessorAffinity(jobject obj, const char* name) {
                JNIEnv* env = Attach();

                jstring name0 = name != NULL ? env->NewStringUTF(name) : NULL;

                jobject aff = env->CallObjectMethod(obj, jvm->GetMembers().m_PlatformProcessor_affinity, name0);

                if (name0)
                    env->DeleteLocalRef(name0);

                ExceptionCheck(env);

                return LocalToGlobal(env, aff);
            }

            jobject JniContext::ProcessorDataStreamer(jobject obj, const char* name, bool keepPortable) {
                JNIEnv* env = Attach();

                jstring name0 = name != NULL ? env->NewStringUTF(name) : NULL;

                jobject ldr = env->CallObjectMethod(obj, jvm->GetMembers().m_PlatformProcessor_dataStreamer, name0,
                    keepPortable);

                if (name0)
                    env->DeleteLocalRef(name0);

                ExceptionCheck(env);

                return LocalToGlobal(env, ldr);
            }

            jobject JniContext::ProcessorTransactions(jobject obj) {
                JNIEnv* env = Attach();

                jobject tx = env->CallObjectMethod(obj, jvm->GetMembers().m_PlatformProcessor_transactions);

                ExceptionCheck(env);

                return LocalToGlobal(env, tx);
            }

            jobject JniContext::ProcessorCompute(jobject obj, jobject prj) {
                JNIEnv* env = Attach();

                jobject res = env->CallObjectMethod(obj, jvm->GetMembers().m_PlatformProcessor_compute, prj);

                ExceptionCheck(env);

                return LocalToGlobal(env, res);
            }

            jobject JniContext::ProcessorMessage(jobject obj, jobject prj) {
                JNIEnv* env = Attach();

                jobject res = env->CallObjectMethod(obj, jvm->GetMembers().m_PlatformProcessor_message, prj);

                ExceptionCheck(env);

                return LocalToGlobal(env, res);
            }

            jobject JniContext::ProcessorEvents(jobject obj, jobject prj) {
                JNIEnv* env = Attach();

                jobject res = env->CallObjectMethod(obj, jvm->GetMembers().m_PlatformProcessor_events, prj);

                ExceptionCheck(env);

                return LocalToGlobal(env, res);
            }

            jobject JniContext::ProcessorServices(jobject obj, jobject prj) {
                JNIEnv* env = Attach();

                jobject res = env->CallObjectMethod(obj, jvm->GetMembers().m_PlatformProcessor_services, prj);

                ExceptionCheck(env);

                return LocalToGlobal(env, res);
            }

            jobject JniContext::ProcessorExtensions(jobject obj)
            {
                JNIEnv* env = Attach();

                jobject res = env->CallObjectMethod(obj, jvm->GetMembers().m_PlatformProcessor_extensions);

                ExceptionCheck(env);

                return LocalToGlobal(env, res);
            }

            jobject JniContext::ProcessorAtomicLong(jobject obj, char* name, long long initVal, bool create)
            {
                JNIEnv* env = Attach();

                jstring name0 = name != NULL ? env->NewStringUTF(name) : NULL;

                jobject res = env->CallObjectMethod(obj, jvm->GetMembers().m_PlatformProcessor_atomicLong, name0, initVal, create);

                if (name0)
                    env->DeleteLocalRef(name0);

                ExceptionCheck(env);

                return LocalToGlobal(env, res);
            }

            jobject JniContext::ProcessorAtomicSequence(jobject obj, char* name, long long initVal, bool create)
            {
                JNIEnv* env = Attach();

                jstring name0 = name != NULL ? env->NewStringUTF(name) : NULL;

                jobject res = env->CallObjectMethod(obj, jvm->GetMembers().m_PlatformProcessor_atomicSequence, name0, initVal, create);

                if (name0)
                    env->DeleteLocalRef(name0);

                ExceptionCheck(env);

                return LocalToGlobal(env, res);
            }

            jobject JniContext::ProcessorAtomicReference(jobject obj, char* name, long long memPtr, bool create)
            {
                JNIEnv* env = Attach();

                jstring name0 = name != NULL ? env->NewStringUTF(name) : NULL;

                jobject res = env->CallObjectMethod(obj, jvm->GetMembers().m_PlatformProcessor_atomicReference, name0, memPtr, create);

                if (name0)
                    env->DeleteLocalRef(name0);

                ExceptionCheck(env);

                return LocalToGlobal(env, res);
            }

            void JniContext::ProcessorGetIgniteConfiguration(jobject obj, long long memPtr)
            {
                JNIEnv* env = Attach();

                env->CallVoidMethod(obj, jvm->GetMembers().m_PlatformProcessor_getIgniteConfiguration, memPtr);

                ExceptionCheck(env);
            }

            long long JniContext::TargetInStreamOutLong(jobject obj, int opType, long long memPtr, JniErrorInfo* err) {
                JNIEnv* env = Attach();

                long long res = env->CallLongMethod(obj, jvm->GetMembers().m_PlatformTarget_inStreamOutLong, opType, memPtr);

                ExceptionCheck(env, err);

                return res;
            }

            void JniContext::TargetInStreamOutStream(jobject obj, int opType, long long inMemPtr, long long outMemPtr, JniErrorInfo* err) {
                JNIEnv* env = Attach();

                env->CallVoidMethod(obj, jvm->GetMembers().m_PlatformTarget_inStreamOutStream, opType, inMemPtr, outMemPtr);

                ExceptionCheck(env, err);
            }

           jobject JniContext::TargetInStreamOutObject(jobject obj, int opType, long long memPtr, JniErrorInfo* err) {
                JNIEnv* env = Attach();

                jobject res = env->CallObjectMethod(obj, jvm->GetMembers().m_PlatformTarget_inStreamOutObject, opType, memPtr);

                ExceptionCheck(env, err);

                return LocalToGlobal(env, res);
            }

            void JniContext::TargetInObjectStreamOutStream(jobject obj, int opType, void* arg, long long inMemPtr, long long outMemPtr, JniErrorInfo* err) {
                JNIEnv* env = Attach();

                env->CallVoidMethod(obj, jvm->GetMembers().m_PlatformTarget_inObjectStreamOutStream, opType, arg, inMemPtr, outMemPtr);

                ExceptionCheck(env, err);
            }

            long long JniContext::TargetOutLong(jobject obj, int opType, JniErrorInfo* err)
            {
                JNIEnv* env = Attach();

                jlong res = env->CallLongMethod(obj, jvm->GetMembers().m_PlatformTarget_outLong, opType);

                ExceptionCheck(env, err);

                return res;
            }

            void JniContext::TargetOutStream(jobject obj, int opType, long long memPtr, JniErrorInfo* err) {
                JNIEnv* env = Attach();

                env->CallVoidMethod(obj, jvm->GetMembers().m_PlatformTarget_outStream, opType, memPtr);

                ExceptionCheck(env, err);
            }

            jobject JniContext::TargetOutObject(jobject obj, int opType, JniErrorInfo* err)
            {
                JNIEnv* env = Attach();

                jobject res = env->CallObjectMethod(obj, jvm->GetMembers().m_PlatformTarget_outObject, opType);

                ExceptionCheck(env, err);

                return LocalToGlobal(env, res);
            }

            void JniContext::TargetListenFuture(jobject obj, long long futId, int typ) {
                JNIEnv* env = Attach();

                env->CallVoidMethod(obj, jvm->GetMembers().m_PlatformTarget_listenFuture, futId, typ);

                ExceptionCheck(env);
            }

            void JniContext::TargetListenFutureForOperation(jobject obj, long long futId, int typ, int opId) {
                JNIEnv* env = Attach();

                env->CallVoidMethod(obj, jvm->GetMembers().m_PlatformTarget_listenFutureForOperation, futId, typ, opId);

                ExceptionCheck(env);
            }

            void* JniContext::TargetListenFutureAndGet(jobject obj, long long futId, int typ) {
                JNIEnv* env = Attach();

                jobject res = env->CallObjectMethod(obj,
                    jvm->GetMembers().m_PlatformTarget_listenFutureAndGet, futId, typ);

                ExceptionCheck(env);

                return LocalToGlobal(env, res);
            }

            void* JniContext::TargetListenFutureForOperationAndGet(jobject obj, long long futId, int typ, int opId) {
                JNIEnv* env = Attach();

                jobject res = env->CallObjectMethod(obj,
                    jvm->GetMembers().m_PlatformTarget_listenFutureForOperationAndGet, futId, typ, opId);

                ExceptionCheck(env);

                return LocalToGlobal(env, res);
            }

            int JniContext::AffinityPartitions(jobject obj) {
                JNIEnv* env = Attach();

                jint parts = env->CallIntMethod(obj, jvm->GetMembers().m_PlatformAffinity_partitions);

                ExceptionCheck(env);

                return parts;
            }

            jobject JniContext::CacheWithSkipStore(jobject obj) {
                JNIEnv* env = Attach();

                jobject cache = env->CallObjectMethod(obj, jvm->GetMembers().m_PlatformCache_withSkipStore);

                ExceptionCheck(env);

                return LocalToGlobal(env, cache);
            }

            jobject JniContext::CacheWithNoRetries(jobject obj) {
                JNIEnv* env = Attach();

                jobject cache = env->CallObjectMethod(obj, jvm->GetMembers().m_PlatformCache_withNoRetries);

                ExceptionCheck(env);

                return LocalToGlobal(env, cache);
            }

            jobject JniContext::CacheWithExpiryPolicy(jobject obj, long long create, long long update, long long access) {
                JNIEnv* env = Attach();

                jobject cache = env->CallObjectMethod(obj, jvm->GetMembers().m_PlatformCache_withExpiryPolicy,
                    create, update, access);

                ExceptionCheck(env);

                return LocalToGlobal(env, cache);
            }

            jobject JniContext::CacheWithAsync(jobject obj) {
                JNIEnv* env = Attach();

                jobject cache = env->CallObjectMethod(obj, jvm->GetMembers().m_PlatformCache_withAsync);

                ExceptionCheck(env);

                return LocalToGlobal(env, cache);
            }

            jobject JniContext::CacheWithKeepPortable(jobject obj) {
                JNIEnv* env = Attach();

                jobject cache = env->CallObjectMethod(obj, jvm->GetMembers().m_PlatformCache_withKeepPortable);

                ExceptionCheck(env);

                return LocalToGlobal(env, cache);
            }

            void JniContext::CacheClear(jobject obj, JniErrorInfo* err) {
                JNIEnv* env = Attach();

                env->CallVoidMethod(obj, jvm->GetMembers().m_PlatformCache_clear);

                ExceptionCheck(env, err);
            }

            void JniContext::CacheRemoveAll(jobject obj, JniErrorInfo* err) {
                JNIEnv* env = Attach();

                env->CallVoidMethod(obj, jvm->GetMembers().m_PlatformCache_removeAll);

                ExceptionCheck(env, err);
            }

            jobject JniContext::CacheOutOpQueryCursor(jobject obj, int type, long long memPtr, JniErrorInfo* err) {
                JNIEnv* env = Attach();

                jobject res = env->CallObjectMethod(
                    obj, jvm->GetMembers().m_PlatformTarget_inStreamOutObject, type, memPtr);

                ExceptionCheck(env, err);

                return LocalToGlobal(env, res);
            }

            jobject JniContext::CacheOutOpContinuousQuery(jobject obj, int type, long long memPtr) {
                JNIEnv* env = Attach();

                jobject res = env->CallObjectMethod(
                    obj, jvm->GetMembers().m_PlatformTarget_inStreamOutObject, type, memPtr);

                ExceptionCheck(env);

                return LocalToGlobal(env, res);
            }

            jobject JniContext::CacheIterator(jobject obj) {
                JNIEnv* env = Attach();

                jobject res = env->CallObjectMethod(obj, jvm->GetMembers().m_PlatformCache_iterator);

                ExceptionCheck(env);

                return LocalToGlobal(env, res);
            }

            jobject JniContext::CacheLocalIterator(jobject obj, int peekModes) {
                JNIEnv*env = Attach();

                jobject res = env->CallObjectMethod(obj, jvm->GetMembers().m_PlatformCache_localIterator, peekModes);

                ExceptionCheck(env);

                return LocalToGlobal(env, res);
            }

            void JniContext::CacheEnterLock(jobject obj, long long id) {
                JNIEnv* env = Attach();

                env->CallVoidMethod(obj, jvm->GetMembers().m_PlatformCache_enterLock, id);

                ExceptionCheck(env);
            }

            void JniContext::CacheExitLock(jobject obj, long long id) {
                JNIEnv* env = Attach();

                env->CallVoidMethod(obj, jvm->GetMembers().m_PlatformCache_exitLock, id);

                ExceptionCheck(env);
            }

            bool JniContext::CacheTryEnterLock(jobject obj, long long id, long long timeout) {
                JNIEnv* env = Attach();

                jboolean res = env->CallBooleanMethod(obj, jvm->GetMembers().m_PlatformCache_tryEnterLock, id, timeout);

                ExceptionCheck(env);

                return res != 0;
            }

            void JniContext::CacheCloseLock(jobject obj, long long id) {
                JNIEnv* env = Attach();

                env->CallVoidMethod(obj, jvm->GetMembers().m_PlatformCache_closeLock, id);

                ExceptionCheck(env);
            }

            void JniContext::CacheRebalance(jobject obj, long long futId) {
                JNIEnv* env = Attach();

                env->CallVoidMethod(obj, jvm->GetMembers().m_PlatformCache_rebalance, futId);

                ExceptionCheck(env);
            }

            int JniContext::CacheSize(jobject obj, int peekModes, bool loc, JniErrorInfo* err) {
                JNIEnv* env = Attach();

                jint res = env->CallIntMethod(obj, jvm->GetMembers().m_PlatformCache_size, peekModes, loc);

                ExceptionCheck(env, err);

                return res;
            }

            void JniContext::CacheStoreCallbackInvoke(jobject obj, long long memPtr) {
                JNIEnv* env = Attach();

                env->CallVoidMethod(obj, jvm->GetMembers().m_PlatformCacheStoreCallback_invoke, memPtr);

                ExceptionCheck(env);
            }

            void JniContext::ComputeWithNoFailover(jobject obj) {
                JNIEnv* env = Attach();

                env->CallVoidMethod(obj, jvm->GetMembers().m_PlatformCompute_withNoFailover);

                ExceptionCheck(env);
            }

            void JniContext::ComputeWithTimeout(jobject obj, long long timeout) {
                JNIEnv* env = Attach();

                env->CallVoidMethod(obj, jvm->GetMembers().m_PlatformCompute_withTimeout, timeout);

                ExceptionCheck(env);
            }

            void* JniContext::ComputeExecuteNative(jobject obj, long long taskPtr, long long topVer) {
                JNIEnv* env = Attach();

                jobject res = env->CallObjectMethod(obj,
                    jvm->GetMembers().m_PlatformCompute_executeNative, taskPtr, topVer);

                ExceptionCheck(env);

                return LocalToGlobal(env, res);
            }

            void JniContext::ContinuousQueryClose(jobject obj) {
                JNIEnv* env = Attach();

                env->CallVoidMethod(obj, jvm->GetMembers().m_PlatformContinuousQuery_close);

                ExceptionCheck(env);
            }

            jobject JniContext::ContinuousQueryGetInitialQueryCursor(jobject obj) {
                JNIEnv* env = Attach();

                jobject res = env->CallObjectMethod(obj,
                    jvm->GetMembers().m_PlatformContinuousQuery_getInitialQueryCursor);

                ExceptionCheck(env);

                return LocalToGlobal(env,  res);
            }

            void JniContext::DataStreamerListenTopology(jobject obj, long long ptr) {
                JNIEnv* env = Attach();

                env->CallVoidMethod(obj, jvm->GetMembers().m_PlatformDataStreamer_listenTopology, ptr);

                ExceptionCheck(env);
            }

            bool JniContext::DataStreamerAllowOverwriteGet(jobject obj) {
                JNIEnv* env = Attach();

                jboolean res = env->CallBooleanMethod(obj, jvm->GetMembers().m_PlatformDataStreamer_getAllowOverwrite);

                ExceptionCheck(env);

                return res != 0;
            }

            void JniContext::DataStreamerAllowOverwriteSet(jobject obj, bool val) {
                JNIEnv* env = Attach();

                env->CallVoidMethod(obj, jvm->GetMembers().m_PlatformDataStreamer_setAllowOverwrite, val);

                ExceptionCheck(env);
            }

            bool JniContext::DataStreamerSkipStoreGet(jobject obj) {
                JNIEnv* env = Attach();

                jboolean res = env->CallBooleanMethod(obj, jvm->GetMembers().m_PlatformDataStreamer_getSkipStore);

                ExceptionCheck(env);

                return res != 0;
            }

            void JniContext::DataStreamerSkipStoreSet(jobject obj, bool val) {
                JNIEnv* env = Attach();

                env->CallVoidMethod(obj, jvm->GetMembers().m_PlatformDataStreamer_setSkipStore, val);

                ExceptionCheck(env);
            }

            int JniContext::DataStreamerPerNodeBufferSizeGet(jobject obj) {
                JNIEnv* env = Attach();

                jint res = env->CallIntMethod(obj, jvm->GetMembers().m_PlatformDataStreamer_getPerNodeBufSize);

                ExceptionCheck(env);

                return res;
            }

            void JniContext::DataStreamerPerNodeBufferSizeSet(jobject obj, int val) {
                JNIEnv* env = Attach();

                env->CallVoidMethod(obj, jvm->GetMembers().m_PlatformDataStreamer_setPerNodeBufSize, val);

                ExceptionCheck(env);
            }

            int JniContext::DataStreamerPerNodeParallelOperationsGet(jobject obj) {
                JNIEnv* env = Attach();

                jint res = env->CallIntMethod(obj, jvm->GetMembers().m_PlatformDataStreamer_getPerNodeParallelOps);

                ExceptionCheck(env);

                return res;
            }

            void JniContext::DataStreamerPerNodeParallelOperationsSet(jobject obj, int val) {
                JNIEnv* env = Attach();

                env->CallVoidMethod(obj, jvm->GetMembers().m_PlatformDataStreamer_setPerNodeParallelOps, val);

                ExceptionCheck(env);
            }

            jobject JniContext::MessagingWithAsync(jobject obj) {
                JNIEnv* env = Attach();

                jobject msg = env->CallObjectMethod(obj, jvm->GetMembers().m_PlatformMessaging_withAsync);

                ExceptionCheck(env);

                return LocalToGlobal(env, msg);
            }

            jobject JniContext::ProjectionForOthers(jobject obj, jobject prj) {
                JNIEnv* env = Attach();

                jobject newPrj = env->CallObjectMethod(obj, jvm->GetMembers().m_PlatformClusterGroup_forOthers, prj);

                ExceptionCheck(env);

                return LocalToGlobal(env, newPrj);
            }

            jobject JniContext::ProjectionForRemotes(jobject obj) {
                JNIEnv* env = Attach();

                jobject newPrj = env->CallObjectMethod(obj, jvm->GetMembers().m_PlatformClusterGroup_forRemotes);

                ExceptionCheck(env);

                return LocalToGlobal(env, newPrj);
            }

            jobject JniContext::ProjectionForDaemons(jobject obj) {
                JNIEnv* env = Attach();

                jobject newPrj = env->CallObjectMethod(obj, jvm->GetMembers().m_PlatformClusterGroup_forDaemons);

                ExceptionCheck(env);

                return LocalToGlobal(env, newPrj);
            }

            jobject JniContext::ProjectionForRandom(jobject obj) {
                JNIEnv* env = Attach();

                jobject newPrj = env->CallObjectMethod(obj, jvm->GetMembers().m_PlatformClusterGroup_forRandom);

                ExceptionCheck(env);

                return LocalToGlobal(env, newPrj);
            }

            jobject JniContext::ProjectionForOldest(jobject obj) {
                JNIEnv* env = Attach();

                jobject newPrj = env->CallObjectMethod(obj, jvm->GetMembers().m_PlatformClusterGroup_forOldest);

                ExceptionCheck(env);

                return LocalToGlobal(env, newPrj);
            }

            jobject JniContext::ProjectionForYoungest(jobject obj) {
                JNIEnv* env = Attach();

                jobject newPrj = env->CallObjectMethod(obj, jvm->GetMembers().m_PlatformClusterGroup_forYoungest);

                ExceptionCheck(env);

                return LocalToGlobal(env, newPrj);
            }

            void JniContext::ProjectionResetMetrics(jobject obj) {
                JNIEnv* env = Attach();

                env->CallVoidMethod(obj, jvm->GetMembers().m_PlatformClusterGroup_resetMetrics);

                ExceptionCheck(env);
            }

            jobject JniContext::ProjectionOutOpRet(jobject obj, int type, long long memPtr) {
                JNIEnv* env = Attach();

                jobject res = env->CallObjectMethod(
                    obj, jvm->GetMembers().m_PlatformTarget_inStreamOutObject, type, memPtr);

                ExceptionCheck(env);

                return LocalToGlobal(env, res);
            }


            void JniContext::QueryCursorIterator(jobject obj, JniErrorInfo* errInfo) {
                JNIEnv* env = Attach();

                env->CallVoidMethod(obj, jvm->GetMembers().m_PlatformAbstractQryCursor_iter);

                ExceptionCheck(env, errInfo);
            }

            bool JniContext::QueryCursorIteratorHasNext(jobject obj, JniErrorInfo* errInfo)
            {
                JNIEnv* env = Attach();

                jboolean res = env->CallBooleanMethod(obj, jvm->GetMembers().m_PlatformAbstractQryCursor_iterHasNext);

                ExceptionCheck(env, errInfo);

                return res != 0;
            }

            void JniContext::QueryCursorClose(jobject obj, JniErrorInfo* errInfo) {
                JNIEnv* env = Attach();

                env->CallVoidMethod(obj, jvm->GetMembers().m_PlatformAbstractQryCursor_close);

                ExceptionCheck(env, errInfo);
            }

            long long JniContext::TransactionsStart(jobject obj, int concurrency, int isolation, long long timeout, int txSize) {
                JNIEnv* env = Attach();

                long long id = env->CallLongMethod(obj, jvm->GetMembers().m_PlatformTransactions_txStart, concurrency, isolation, timeout, txSize);

                ExceptionCheck(env);

                return id;
            }

            int JniContext::TransactionsCommit(jobject obj, long long id) {
                JNIEnv* env = Attach();

                int res = env->CallIntMethod(obj, jvm->GetMembers().m_PlatformTransactions_txCommit, id);

                ExceptionCheck(env);

                return res;
            }

            void JniContext::TransactionsCommitAsync(jobject obj, long long id, long long futId) {
                JNIEnv* env = Attach();

                env->CallVoidMethod(obj, jvm->GetMembers().m_PlatformTransactions_txCommitAsync, id, futId);

                ExceptionCheck(env);
            }

            int JniContext::TransactionsRollback(jobject obj, long long id) {
                JNIEnv* env = Attach();

                int res = env->CallIntMethod(obj, jvm->GetMembers().m_PlatformTransactions_txRollback, id);

                ExceptionCheck(env);

                return res;
            }

            void JniContext::TransactionsRollbackAsync(jobject obj, long long id, long long futId) {
                JNIEnv* env = Attach();

                env->CallVoidMethod(obj, jvm->GetMembers().m_PlatformTransactions_txRollbackAsync, id, futId);

                ExceptionCheck(env);
            }

            int JniContext::TransactionsClose(jobject obj, long long id) {
                JNIEnv* env = Attach();

                jint state = env->CallIntMethod(obj, jvm->GetMembers().m_PlatformTransactions_txClose, id);

                ExceptionCheck(env);

                return state;
            }

            int JniContext::TransactionsState(jobject obj, long long id) {
                JNIEnv* env = Attach();

                jint state = env->CallIntMethod(obj, jvm->GetMembers().m_PlatformTransactions_txState, id);

                ExceptionCheck(env);

                return state;
            }

            bool JniContext::TransactionsSetRollbackOnly(jobject obj, long long id) {
                JNIEnv* env = Attach();

                jboolean res = env->CallBooleanMethod(obj, jvm->GetMembers().m_PlatformTransactions_txSetRollbackOnly, id);

                ExceptionCheck(env);

                return res != 0;
            }

            void JniContext::TransactionsResetMetrics(jobject obj) {
                JNIEnv* env = Attach();

                env->CallVoidMethod(obj, jvm->GetMembers().m_PlatformTransactions_resetMetrics);

                ExceptionCheck(env);
            }

            jobject JniContext::EventsWithAsync(jobject obj) {
                JNIEnv * env = Attach();

                jobject res = env->CallObjectMethod(obj, jvm->GetMembers().m_PlatformEvents_withAsync);

                ExceptionCheck(env);

                return LocalToGlobal(env, res);
            }

            bool JniContext::EventsStopLocalListen(jobject obj, long long hnd) {
                JNIEnv * env = Attach();

                jboolean res = env->CallBooleanMethod(obj, jvm->GetMembers().m_PlatformEvents_stopLocalListen, hnd);

                ExceptionCheck(env);

                return res != 0;
            }

            void JniContext::EventsLocalListen(jobject obj, long long hnd, int type) {
                JNIEnv * env = Attach();

                env->CallVoidMethod(obj, jvm->GetMembers().m_PlatformEvents_localListen, hnd, type);

                ExceptionCheck(env);
            }

            bool JniContext::EventsIsEnabled(jobject obj, int type) {
                JNIEnv * env = Attach();

                jboolean res = env->CallBooleanMethod(obj, jvm->GetMembers().m_PlatformEvents_isEnabled, type);

                ExceptionCheck(env);

                return res != 0;
            }

			jobject JniContext::ServicesWithAsync(jobject obj) {
                JNIEnv* env = Attach();

                jobject res = env->CallObjectMethod(obj, jvm->GetMembers().m_PlatformServices_withAsync);

				ExceptionCheck(env);

				return LocalToGlobal(env, res);
            }

            jobject JniContext::ServicesWithServerKeepPortable(jobject obj) {
                JNIEnv* env = Attach();

                jobject res = env->CallObjectMethod(obj, jvm->GetMembers().m_PlatformServices_withServerKeepPortable);

                ExceptionCheck(env);

                return LocalToGlobal(env, res);
            }

			void JniContext::ServicesCancel(jobject obj, char* name) {
                JNIEnv* env = Attach();

				jstring name0 = name != NULL ? env->NewStringUTF(name) : NULL;

                env->CallVoidMethod(obj, jvm->GetMembers().m_PlatformServices_cancel, name0);

				if (name0)
					env->DeleteLocalRef(name0);

				ExceptionCheck(env);
            }

			void JniContext::ServicesCancelAll(jobject obj) {
                JNIEnv* env = Attach();

                env->CallVoidMethod(obj, jvm->GetMembers().m_PlatformServices_cancelAll);

				ExceptionCheck(env);
            }

			void* JniContext::ServicesGetServiceProxy(jobject obj, char* name, bool sticky) {
				JNIEnv* env = Attach();

				jstring name0 = name != NULL ? env->NewStringUTF(name) : NULL;

                jobject res = env->CallObjectMethod(obj, jvm->GetMembers().m_PlatformServices_serviceProxy, name0, sticky);

				if (name0)
					env->DeleteLocalRef(name0);

				ExceptionCheck(env);

				return LocalToGlobal(env, res);;
			}

            long long JniContext::AtomicLongGet(jobject obj)
            {
                JNIEnv* env = Attach();

                long long res = env->CallLongMethod(obj, jvm->GetMembers().m_PlatformAtomicLong_get);

                ExceptionCheck(env);

                return res;
            }

            long long JniContext::AtomicLongIncrementAndGet(jobject obj)
            {
                JNIEnv* env = Attach();

                long long res = env->CallLongMethod(obj, jvm->GetMembers().m_PlatformAtomicLong_incrementAndGet);

                ExceptionCheck(env);

                return res;
            }

            long long JniContext::AtomicLongGetAndIncrement(jobject obj)
            {
                JNIEnv* env = Attach();

                long long res = env->CallLongMethod(obj, jvm->GetMembers().m_PlatformAtomicLong_getAndIncrement);

                ExceptionCheck(env);

                return res;
            }

            long long JniContext::AtomicLongAddAndGet(jobject obj, long long value)
            {
                JNIEnv* env = Attach();

                long long res = env->CallLongMethod(obj, jvm->GetMembers().m_PlatformAtomicLong_addAndGet, value);

                ExceptionCheck(env);

                return res;
            }

            long long JniContext::AtomicLongGetAndAdd(jobject obj, long long value)
            {
                JNIEnv* env = Attach();

                long long res = env->CallLongMethod(obj, jvm->GetMembers().m_PlatformAtomicLong_getAndAdd, value);

                ExceptionCheck(env);

                return res;
            }

            long long JniContext::AtomicLongDecrementAndGet(jobject obj)
            {
                JNIEnv* env = Attach();

                long long res = env->CallLongMethod(obj, jvm->GetMembers().m_PlatformAtomicLong_decrementAndGet);

                ExceptionCheck(env);

                return res;
            }

            long long JniContext::AtomicLongGetAndDecrement(jobject obj)
            {
                JNIEnv* env = Attach();

                long long res = env->CallLongMethod(obj, jvm->GetMembers().m_PlatformAtomicLong_getAndDecrement);

                ExceptionCheck(env);

                return res;
            }

            long long JniContext::AtomicLongGetAndSet(jobject obj, long long value)
            {
                JNIEnv* env = Attach();

                long long res = env->CallLongMethod(obj, jvm->GetMembers().m_PlatformAtomicLong_getAndSet, value);

                ExceptionCheck(env);

                return res;
            }

            long long JniContext::AtomicLongCompareAndSetAndGet(jobject obj, long long expVal, long long newVal)
            {
                JNIEnv* env = Attach();

                long long res = env->CallLongMethod(obj, jvm->GetMembers().m_PlatformAtomicLong_compareAndSetAndGet, expVal, newVal);

                ExceptionCheck(env);

                return res;
            }

            bool JniContext::AtomicLongIsClosed(jobject obj)
            {
                JNIEnv* env = Attach();

                jboolean res = env->CallBooleanMethod(obj, jvm->GetMembers().m_PlatformAtomicLong_isClosed);

                ExceptionCheck(env);

                return res != 0;;
            }

            void JniContext::AtomicLongClose(jobject obj)
            {
                JNIEnv* env = Attach();

                env->CallVoidMethod(obj, jvm->GetMembers().m_PlatformAtomicLong_close);

                ExceptionCheck(env);
            }

            long long JniContext::AtomicSequenceGet(jobject obj)
            {
                JNIEnv* env = Attach();

                long long res = env->CallLongMethod(obj, jvm->GetMembers().m_PlatformAtomicSequence_get);

                ExceptionCheck(env);

                return res;
            }

            long long JniContext::AtomicSequenceIncrementAndGet(jobject obj)
            {
                JNIEnv* env = Attach();

                long long res = env->CallLongMethod(obj, jvm->GetMembers().m_PlatformAtomicSequence_incrementAndGet);

                ExceptionCheck(env);

                return res;
            }

            long long JniContext::AtomicSequenceGetAndIncrement(jobject obj)
            {
                JNIEnv* env = Attach();

                long long res = env->CallLongMethod(obj, jvm->GetMembers().m_PlatformAtomicSequence_getAndIncrement);

                ExceptionCheck(env);

                return res;
            }

            long long JniContext::AtomicSequenceAddAndGet(jobject obj, long long l)
            {
                JNIEnv* env = Attach();

                long long res = env->CallLongMethod(obj, jvm->GetMembers().m_PlatformAtomicSequence_addAndGet, l);

                ExceptionCheck(env);

                return res;
            }

            long long JniContext::AtomicSequenceGetAndAdd(jobject obj, long long l)
            {
                JNIEnv* env = Attach();

                long long res = env->CallLongMethod(obj, jvm->GetMembers().m_PlatformAtomicSequence_getAndAdd, l);

                ExceptionCheck(env);

                return res;
            }

            int JniContext::AtomicSequenceGetBatchSize(jobject obj)
            {
                JNIEnv* env = Attach();

                int res = env->CallIntMethod(obj, jvm->GetMembers().m_PlatformAtomicSequence_getBatchSize);

                ExceptionCheck(env);

                return res;
            }

            void JniContext::AtomicSequenceSetBatchSize(jobject obj, int size)
            {
                JNIEnv* env = Attach();

                env->CallVoidMethod(obj, jvm->GetMembers().m_PlatformAtomicSequence_setBatchSize, size);

                ExceptionCheck(env);
            }

            bool JniContext::AtomicSequenceIsClosed(jobject obj)
            {
                JNIEnv* env = Attach();

                jboolean res = env->CallBooleanMethod(obj, jvm->GetMembers().m_PlatformAtomicSequence_isClosed);

                ExceptionCheck(env);

                return res != 0;
            }

            void JniContext::AtomicSequenceClose(jobject obj)
            {
                JNIEnv* env = Attach();

                env->CallVoidMethod(obj, jvm->GetMembers().m_PlatformAtomicSequence_close);

                ExceptionCheck(env);
            }

            bool JniContext::AtomicReferenceIsClosed(jobject obj)
            {
                JNIEnv* env = Attach();

                jboolean res = env->CallBooleanMethod(obj, jvm->GetMembers().m_PlatformAtomicReference_isClosed);

                ExceptionCheck(env);

                return res != 0;
            }

            void JniContext::AtomicReferenceClose(jobject obj)
            {
                JNIEnv* env = Attach();

                env->CallVoidMethod(obj, jvm->GetMembers().m_PlatformAtomicReference_close);

                ExceptionCheck(env);
            }

            bool JniContext::ListenableCancel(jobject obj)
            {
                JNIEnv* env = Attach();

                jboolean res = env->CallBooleanMethod(obj, jvm->GetMembers().m_PlatformListenable_cancel);

                ExceptionCheck(env);

                return res != 0;;
            }

            bool JniContext::ListenableIsCancelled(jobject obj)
            {
                JNIEnv* env = Attach();

                jboolean res = env->CallBooleanMethod(obj, jvm->GetMembers().m_PlatformListenable_isCancelled);

                ExceptionCheck(env);

                return res != 0;;
            }

			jobject JniContext::Acquire(jobject obj)
            {
                if (obj) {

                    JNIEnv* env = Attach();

                    jobject obj0 = env->NewGlobalRef(obj);

                    ExceptionCheck(env);

                    return obj0;
                }

                return NULL;
            }

            void JniContext::Release(jobject obj) {
                if (obj)
                {
                    JavaVM* jvm = JVM.GetJvm();

                    if (jvm)
                    {
                        JNIEnv* env;

                        jint attachRes = jvm->AttachCurrentThread(reinterpret_cast<void**>(&env), NULL);

                        if (attachRes == JNI_OK)
                        {
                            AttachHelper::OnThreadAttach();

                            env->DeleteGlobalRef(obj);
                        }
                    }
                }
            }

            void JniContext::ThrowToJava(char* msg) {
                JNIEnv* env = Attach();

                env->ThrowNew(jvm->GetMembers().c_IgniteException, msg);
            }

            void JniContext::DestroyJvm() {
                jvm->GetJvm()->DestroyJavaVM();
            }

            /**
             * Attach thread to JVM.
             */
            JNIEnv* JniContext::Attach() {
                JNIEnv* env;

                jint attachRes = jvm->GetJvm()->AttachCurrentThread(reinterpret_cast<void**>(&env), NULL);

                if (attachRes == JNI_OK)
                    AttachHelper::OnThreadAttach();
                else {
                    if (hnds.error)
                        hnds.error(hnds.target, IGNITE_JNI_ERR_JVM_ATTACH, NULL, 0, NULL, 0, NULL, 0);
                }

                return env;
            }

            void JniContext::ExceptionCheck(JNIEnv* env) {
                ExceptionCheck(env, NULL);
            }

            void JniContext::ExceptionCheck(JNIEnv* env, JniErrorInfo* errInfo)
            {
                if (env->ExceptionCheck()) {
                    jthrowable err = env->ExceptionOccurred();

                    if (PRINT_EXCEPTION)
                        env->CallVoidMethod(err, jvm->GetJavaMembers().m_Throwable_printStackTrace);

                    env->ExceptionClear();

                    // Get error class name and message.
                    jclass cls = env->GetObjectClass(err);

                    jstring clsName = static_cast<jstring>(env->CallObjectMethod(cls, jvm->GetJavaMembers().m_Class_getName));
                    jstring msg = static_cast<jstring>(env->CallObjectMethod(err, jvm->GetJavaMembers().m_Throwable_getMessage));

                    env->DeleteLocalRef(cls);

                    int clsNameLen;
                    std::string clsName0 = JavaStringToCString(env, clsName, &clsNameLen);

                    int msgLen;
                    std::string msg0 = JavaStringToCString(env, msg, &msgLen);

                    if (errInfo)
                    {
                        JniErrorInfo errInfo0(IGNITE_JNI_ERR_GENERIC, clsName0.c_str(), msg0.c_str());

                        *errInfo = errInfo0;
                    }

                    // Get error additional data (if any).
                    jbyteArray errData = static_cast<jbyteArray>(env->CallStaticObjectMethod(
                        jvm->GetMembers().c_PlatformUtils, jvm->GetMembers().m_PlatformUtils_errData, err));

                    if (errData)
                    {
                        jbyte* errBytesNative = env->GetByteArrayElements(errData, NULL);

                        int errBytesLen = env->GetArrayLength(errData);

                        if (hnds.error)
                            hnds.error(hnds.target, IGNITE_JNI_ERR_GENERIC, clsName0.c_str(), clsNameLen, msg0.c_str(), msgLen,
                                errBytesNative, errBytesLen);

                        env->ReleaseByteArrayElements(errData, errBytesNative, JNI_ABORT);
                    }
                    else
                    {
                        if (hnds.error)
                            hnds.error(hnds.target, IGNITE_JNI_ERR_GENERIC, clsName0.c_str(), clsNameLen, msg0.c_str(), msgLen,
                                NULL, 0);
                    }

                    env->DeleteLocalRef(err);
                }
            }

            /**
             * Convert local reference to global.
             */
            jobject JniContext::LocalToGlobal(JNIEnv* env, jobject localRef) {
                if (localRef) {
                    jobject globalRef = env->NewGlobalRef(localRef);

                    env->DeleteLocalRef(localRef); // Clear local ref irrespective of result.

                    if (!globalRef)
                        ExceptionCheck(env);

                    return globalRef;
                }
                else
                    return NULL;
            }

            JNIEXPORT jlong JNICALL JniCacheStoreCreate(JNIEnv *env, jclass cls, jlong envPtr, jlong memPtr) {
                IGNITE_SAFE_FUNC(env, envPtr, CacheStoreCreateHandler, cacheStoreCreate, memPtr);
            }

            JNIEXPORT jint JNICALL JniCacheStoreInvoke(JNIEnv *env, jclass cls, jlong envPtr, jlong objPtr, jlong memPtr, jobject cb) {
                if (cb)
                {
                    jobject cb0 = env->NewGlobalRef(cb);

                    if (cb0)
                    {
                        JniGlobalRefGuard guard(env, cb0);

                        IGNITE_SAFE_FUNC(env, envPtr, CacheStoreInvokeHandler, cacheStoreInvoke, objPtr, memPtr, cb0);
                    }
                    else
                        return 0;
                }
                else {
                    IGNITE_SAFE_FUNC(env, envPtr, CacheStoreInvokeHandler, cacheStoreInvoke, objPtr, memPtr, NULL);
                }
            }

            JNIEXPORT void JNICALL JniCacheStoreDestroy(JNIEnv *env, jclass cls, jlong envPtr, jlong objPtr) {
                IGNITE_SAFE_PROC(env, envPtr, CacheStoreDestroyHandler, cacheStoreDestroy, objPtr);
            }

            JNIEXPORT jlong JNICALL JniCacheStoreSessionCreate(JNIEnv *env, jclass cls, jlong envPtr, jlong storePtr) {
                IGNITE_SAFE_FUNC(env, envPtr, CacheStoreSessionCreateHandler, cacheStoreSessionCreate, storePtr);
            }

            JNIEXPORT jlong JNICALL JniCacheEntryFilterCreate(JNIEnv *env, jclass cls, jlong envPtr, jlong memPtr) {
                IGNITE_SAFE_FUNC(env, envPtr, CacheEntryFilterCreateHandler, cacheEntryFilterCreate, memPtr);
            }

            JNIEXPORT jint JNICALL JniCacheEntryFilterApply(JNIEnv *env, jclass cls, jlong envPtr, jlong objPtr, jlong memPtr) {
                IGNITE_SAFE_FUNC(env, envPtr, CacheEntryFilterApplyHandler, cacheEntryFilterApply, objPtr, memPtr);
            }

            JNIEXPORT void JNICALL JniCacheEntryFilterDestroy(JNIEnv *env, jclass cls, jlong envPtr, jlong objPtr) {
                IGNITE_SAFE_PROC(env, envPtr, CacheEntryFilterDestroyHandler, cacheEntryFilterDestroy, objPtr);
            }

            JNIEXPORT void JNICALL JniCacheInvoke(JNIEnv *env, jclass cls, jlong envPtr, jlong inMemPtr, jlong outMemPtr) {
                IGNITE_SAFE_PROC(env, envPtr, CacheInvokeHandler, cacheInvoke, inMemPtr, outMemPtr);
            }

            JNIEXPORT void JNICALL JniComputeTaskMap(JNIEnv *env, jclass cls, jlong envPtr, jlong taskPtr, jlong inMemPtr, jlong outMemPtr) {
                IGNITE_SAFE_PROC(env, envPtr, ComputeTaskMapHandler, computeTaskMap, taskPtr, inMemPtr, outMemPtr);
            }

            JNIEXPORT jint JNICALL JniComputeTaskJobResult(JNIEnv *env, jclass cls, jlong envPtr, jlong taskPtr, jlong jobPtr, jlong memPtr) {
                IGNITE_SAFE_FUNC(env, envPtr, ComputeTaskJobResultHandler, computeTaskJobRes, taskPtr, jobPtr, memPtr);
            }

            JNIEXPORT void JNICALL JniComputeTaskReduce(JNIEnv *env, jclass cls, jlong envPtr, jlong taskPtr) {
                IGNITE_SAFE_PROC(env, envPtr, ComputeTaskReduceHandler, computeTaskReduce, taskPtr);
            }

            JNIEXPORT void JNICALL JniComputeTaskComplete(JNIEnv *env, jclass cls, jlong envPtr, jlong taskPtr, jlong memPtr) {
                IGNITE_SAFE_PROC(env, envPtr, ComputeTaskCompleteHandler, computeTaskComplete, taskPtr, memPtr);
            }

            JNIEXPORT jint JNICALL JniComputeJobSerialize(JNIEnv *env, jclass cls, jlong envPtr, jlong jobPtr, jlong memPtr) {
                IGNITE_SAFE_FUNC(env, envPtr, ComputeJobSerializeHandler, computeJobSerialize, jobPtr, memPtr);
            }

            JNIEXPORT jlong JNICALL JniComputeJobCreate(JNIEnv *env, jclass cls, jlong envPtr, jlong memPtr) {
                IGNITE_SAFE_FUNC(env, envPtr, ComputeJobCreateHandler, computeJobCreate, memPtr);
            }

            JNIEXPORT void JNICALL JniComputeJobExecute(JNIEnv *env, jclass cls, jlong envPtr, jlong jobPtr, jint cancel, jlong memPtr) {
                IGNITE_SAFE_PROC(env, envPtr, ComputeJobExecuteHandler, computeJobExec, jobPtr, cancel, memPtr);
            }

            JNIEXPORT void JNICALL JniComputeJobCancel(JNIEnv *env, jclass cls, jlong envPtr, jlong jobPtr) {
                IGNITE_SAFE_PROC(env, envPtr, ComputeJobCancelHandler, computeJobCancel, jobPtr);
            }

            JNIEXPORT void JNICALL JniComputeJobDestroy(JNIEnv *env, jclass cls, jlong envPtr, jlong jobPtr) {
                IGNITE_SAFE_PROC(env, envPtr, ComputeJobDestroyHandler, computeJobDestroy, jobPtr);
            }

            JNIEXPORT void JNICALL JniContinuousQueryListenerApply(JNIEnv *env, jclass cls, jlong envPtr, jlong cbPtr, jlong memPtr) {
                IGNITE_SAFE_PROC(env, envPtr, ContinuousQueryListenerApplyHandler, contQryLsnrApply, cbPtr, memPtr);
            }

            JNIEXPORT jlong JNICALL JniContinuousQueryFilterCreate(JNIEnv *env, jclass cls, jlong envPtr, jlong memPtr) {
                IGNITE_SAFE_FUNC(env, envPtr, ContinuousQueryFilterCreateHandler, contQryFilterCreate, memPtr);
            }

            JNIEXPORT jint JNICALL JniContinuousQueryFilterApply(JNIEnv *env, jclass cls, jlong envPtr, jlong filterPtr, jlong memPtr) {
                IGNITE_SAFE_FUNC(env, envPtr, ContinuousQueryFilterApplyHandler, contQryFilterApply, filterPtr, memPtr);
            }

            JNIEXPORT void JNICALL JniContinuousQueryFilterRelease(JNIEnv *env, jclass cls, jlong envPtr, jlong filterPtr) {
                IGNITE_SAFE_PROC(env, envPtr, ContinuousQueryFilterReleaseHandler, contQryFilterRelease, filterPtr);
            }

            JNIEXPORT void JNICALL JniDataStreamerTopologyUpdate(JNIEnv *env, jclass cls, jlong envPtr, jlong ldrPtr, jlong topVer, jint topSize) {
                IGNITE_SAFE_PROC(env, envPtr, DataStreamerTopologyUpdateHandler, dataStreamerTopologyUpdate, ldrPtr, topVer, topSize);
            }

            JNIEXPORT void JNICALL JniDataStreamerStreamReceiverInvoke(JNIEnv *env, jclass cls, jlong envPtr, jlong ptr, jobject cache, jlong memPtr, jboolean keepPortable) {
                jobject cache0 = env->NewGlobalRef(cache);

                if (cache0)
                {
                    JniGlobalRefGuard guard(env, cache0);

                    IGNITE_SAFE_PROC(env, envPtr, DataStreamerStreamReceiverInvokeHandler, streamReceiverInvoke, ptr, cache0, memPtr, keepPortable);
                }
            }

            JNIEXPORT void JNICALL JniFutureByteResult(JNIEnv *env, jclass cls, jlong envPtr, jlong futPtr, jint res) {
                IGNITE_SAFE_PROC(env, envPtr, FutureByteResultHandler, futByteRes, futPtr, res);
            }

            JNIEXPORT void JNICALL JniFutureBoolResult(JNIEnv *env, jclass cls, jlong envPtr, jlong futPtr, jint res) {
                IGNITE_SAFE_PROC(env, envPtr, FutureBoolResultHandler, futBoolRes, futPtr, res);
            }

            JNIEXPORT void JNICALL JniFutureShortResult(JNIEnv *env, jclass cls, jlong envPtr, jlong futPtr, jint res) {
                IGNITE_SAFE_PROC(env, envPtr, FutureShortResultHandler, futShortRes, futPtr, res);
            }

            JNIEXPORT void JNICALL JniFutureCharResult(JNIEnv *env, jclass cls, jlong envPtr, jlong futPtr, jint res) {
                IGNITE_SAFE_PROC(env, envPtr, FutureCharResultHandler, futCharRes, futPtr, res);
            }

            JNIEXPORT void JNICALL JniFutureIntResult(JNIEnv *env, jclass cls, jlong envPtr, jlong futPtr, jint res) {
                IGNITE_SAFE_PROC(env, envPtr, FutureIntResultHandler, futIntRes, futPtr, res);
            }

            JNIEXPORT void JNICALL JniFutureFloatResult(JNIEnv *env, jclass cls, jlong envPtr, jlong futPtr, jfloat res) {
                IGNITE_SAFE_PROC(env, envPtr, FutureFloatResultHandler, futFloatRes, futPtr, res);
            }

            JNIEXPORT void JNICALL JniFutureLongResult(JNIEnv *env, jclass cls, jlong envPtr, jlong futPtr, jlong res) {
                IGNITE_SAFE_PROC(env, envPtr, FutureLongResultHandler, futLongRes, futPtr, res);
            }

            JNIEXPORT void JNICALL JniFutureDoubleResult(JNIEnv *env, jclass cls, jlong envPtr, jlong futPtr, jdouble res) {
                IGNITE_SAFE_PROC(env, envPtr, FutureDoubleResultHandler, futDoubleRes, futPtr, res);
            }

            JNIEXPORT void JNICALL JniFutureObjectResult(JNIEnv *env, jclass cls, jlong envPtr, jlong futPtr, jlong memPtr) {
                IGNITE_SAFE_PROC(env, envPtr, FutureObjectResultHandler, futObjRes, futPtr, memPtr);
            }

            JNIEXPORT void JNICALL JniFutureNullResult(JNIEnv *env, jclass cls, jlong envPtr, jlong futPtr) {
                IGNITE_SAFE_PROC(env, envPtr, FutureNullResultHandler, futNullRes, futPtr);
            }

            JNIEXPORT void JNICALL JniFutureError(JNIEnv *env, jclass cls, jlong envPtr, jlong futPtr, jlong memPtr) {
                IGNITE_SAFE_PROC(env, envPtr, FutureErrorHandler, futErr, futPtr, memPtr);
            }

            JNIEXPORT void JNICALL JniLifecycleEvent(JNIEnv *env, jclass cls, jlong envPtr, jlong ptr, jint evt) {
                IGNITE_SAFE_PROC(env, envPtr, LifecycleEventHandler, lifecycleEvt, ptr, evt);
            }

            JNIEXPORT void JNICALL JniMemoryReallocate(JNIEnv *env, jclass cls, jlong envPtr, jlong memPtr, jint cap) {
                IGNITE_SAFE_PROC(env, envPtr, MemoryReallocateHandler, memRealloc, memPtr, cap);
            }

            JNIEXPORT jlong JNICALL JniMessagingFilterCreate(JNIEnv *env, jclass cls, jlong envPtr, jlong memPtr) {
                IGNITE_SAFE_FUNC(env, envPtr, MessagingFilterCreateHandler, messagingFilterCreate, memPtr);
            }

            JNIEXPORT jint JNICALL JniMessagingFilterApply(JNIEnv *env, jclass cls, jlong envPtr, jlong ptr, jlong memPtr) {
                IGNITE_SAFE_FUNC(env, envPtr, MessagingFilterApplyHandler, messagingFilterApply, ptr, memPtr);
            }

            JNIEXPORT void JNICALL JniMessagingFilterDestroy(JNIEnv *env, jclass cls, jlong envPtr, jlong ptr) {
                IGNITE_SAFE_PROC(env, envPtr, MessagingFilterDestroyHandler, messagingFilterDestroy, ptr);
            }

            JNIEXPORT jlong JNICALL JniEventFilterCreate(JNIEnv *env, jclass cls, jlong envPtr, jlong memPtr) {
                IGNITE_SAFE_FUNC(env, envPtr, EventFilterCreateHandler, eventFilterCreate, memPtr);
            }

            JNIEXPORT jint JNICALL JniEventFilterApply(JNIEnv *env, jclass cls, jlong envPtr, jlong ptr, jlong memPtr) {
                IGNITE_SAFE_FUNC(env, envPtr, EventFilterApplyHandler, eventFilterApply, ptr, memPtr);
            }

            JNIEXPORT void JNICALL JniEventFilterDestroy(JNIEnv *env, jclass cls, jlong envPtr, jlong ptr) {
                IGNITE_SAFE_PROC(env, envPtr, EventFilterDestroyHandler, eventFilterDestroy, ptr);
            }

            JNIEXPORT jlong JNICALL JniServiceInit(JNIEnv *env, jclass cls, jlong envPtr, jlong memPtr) {
                IGNITE_SAFE_FUNC(env, envPtr, ServiceInitHandler, serviceInit, memPtr);
            }

			JNIEXPORT void JNICALL JniServiceExecute(JNIEnv *env, jclass cls, jlong envPtr, jlong svcPtr, jlong memPtr) {
                IGNITE_SAFE_PROC(env, envPtr, ServiceExecuteHandler, serviceExecute, svcPtr, memPtr);
            }

			JNIEXPORT void JNICALL JniServiceCancel(JNIEnv *env, jclass cls, jlong envPtr, jlong svcPtr, jlong memPtr) {
                IGNITE_SAFE_PROC(env, envPtr, ServiceCancelHandler, serviceCancel, svcPtr, memPtr);
            }

			JNIEXPORT void JNICALL JniServiceInvokeMethod(JNIEnv *env, jclass cls, jlong envPtr, jlong svcPtr, jlong inMemPtr, jlong outMemPtr) {
                IGNITE_SAFE_PROC(env, envPtr, ServiceInvokeMethodHandler, serviceInvokeMethod, svcPtr, inMemPtr, outMemPtr);
            }

			JNIEXPORT jint JNICALL JniClusterNodeFilterApply(JNIEnv *env, jclass cls, jlong envPtr, jlong memPtr) {
				IGNITE_SAFE_FUNC(env, envPtr, ClusterNodeFilterApplyHandler, clusterNodeFilterApply, memPtr);
            }

            JNIEXPORT jlong JNICALL JniNodeInfo(JNIEnv *env, jclass cls, jlong envPtr, jlong memPtr) {
                IGNITE_SAFE_FUNC(env, envPtr, NodeInfoHandler, nodeInfo, memPtr);
            }

            JNIEXPORT void JNICALL JniOnStart(JNIEnv *env, jclass cls, jlong envPtr, jobject proc, jlong memPtr) {
                IGNITE_SAFE_PROC(env, envPtr, OnStartHandler, onStart, proc, memPtr);
            }

            JNIEXPORT void JNICALL JniOnStop(JNIEnv *env, jclass cls, jlong envPtr) {
                IGNITE_SAFE_PROC_NO_ARG(env, envPtr, OnStopHandler, onStop);
            }

            JNIEXPORT jlong JNICALL JniExtensionCallbackInLongOutLong(JNIEnv *env, jclass cls, jlong envPtr, jint typ, jlong arg1) {
                IGNITE_SAFE_FUNC(env, envPtr, ExtensionCallbackInLongOutLongHandler, extensionCallbackInLongOutLong, typ, arg1);
            }

            JNIEXPORT jlong JNICALL JniExtensionCallbackInLongLongOutLong(JNIEnv *env, jclass cls, jlong envPtr, jint typ, jlong arg1, jlong arg2) {
                IGNITE_SAFE_FUNC(env, envPtr, ExtensionCallbackInLongLongOutLongHandler, extensionCallbackInLongLongOutLong, typ, arg1, arg2);
            }
            
            JNIEXPORT void JNICALL JniOnClientDisconnected(JNIEnv *env, jclass cls, jlong envPtr) {
                IGNITE_SAFE_PROC_NO_ARG(env, envPtr, OnClientDisconnectedHandler, onClientDisconnected);
            }

            JNIEXPORT void JNICALL JniOnClientReconnected(JNIEnv *env, jclass cls, jlong envPtr, jboolean clusterRestarted) {
                IGNITE_SAFE_PROC(env, envPtr, OnClientReconnectedHandler, onClientReconnected, clusterRestarted);
            }
        }
    }
}<|MERGE_RESOLUTION|>--- conflicted
+++ resolved
@@ -979,7 +979,6 @@
 
                             // 4. Create JNI JVM.
                             JVM = JniJvm(jvm, javaMembers, members);
-<<<<<<< HEAD
 
                             char* printStack = getenv("IGNITE_CPP_PRINT_STACK");
                             PRINT_EXCEPTION = printStack && strcmp("true", printStack) == 0;
@@ -988,16 +987,6 @@
                         {
                             GetJniErrorMessage(errMsg, res);
 
-=======
-
-                            char* printStack = getenv("IGNITE_CPP_PRINT_STACK");
-                            PRINT_EXCEPTION = printStack && strcmp("true", printStack) == 0;
-                        }
-                        else
-                        {
-                            GetJniErrorMessage(errMsg, res);
-
->>>>>>> 4a8fb8f3
                             errMsgLen = errMsg.length();
                         }
                     }
