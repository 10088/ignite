/*
 * Licensed to the Apache Software Foundation (ASF) under one or more
 * contributor license agreements.  See the NOTICE file distributed with
 * this work for additional information regarding copyright ownership.
 * The ASF licenses this file to You under the Apache License, Version 2.0
 * (the "License"); you may not use this file except in compliance with
 * the License.  You may obtain a copy of the License at
 *
 *      http://www.apache.org/licenses/LICENSE-2.0
 *
 * Unless required by applicable law or agreed to in writing, software
 * distributed under the License is distributed on an "AS IS" BASIS,
 * WITHOUT WARRANTIES OR CONDITIONS OF ANY KIND, either express or implied.
 * See the License for the specific language governing permissions and
 * limitations under the License.
 */

package org.apache.ignite.internal.processors.cache.distributed.dht;

import org.apache.ignite.*;
import org.apache.ignite.cluster.*;
import org.apache.ignite.internal.*;
import org.apache.ignite.internal.processors.cache.*;
import org.apache.ignite.internal.processors.cache.distributed.*;
import org.apache.ignite.internal.processors.cache.transactions.*;
import org.apache.ignite.internal.processors.cache.version.*;
import org.apache.ignite.internal.util.*;
import org.apache.ignite.internal.util.future.*;
import org.apache.ignite.internal.util.tostring.*;
import org.apache.ignite.internal.util.typedef.*;
import org.apache.ignite.internal.util.typedef.internal.*;
import org.apache.ignite.lang.*;
import org.apache.ignite.transactions.*;
import org.jdk8.backport.*;
import org.jetbrains.annotations.*;

import javax.cache.*;
import java.io.*;
import java.util.*;
import java.util.concurrent.atomic.*;

import static org.apache.ignite.internal.processors.cache.GridCacheOperation.*;
import static org.apache.ignite.transactions.TransactionState.*;

/**
 * Replicated user transaction.
 */
public abstract class GridDhtTxLocalAdapter extends IgniteTxLocalAdapter {
    /** */
    private static final long serialVersionUID = 0L;

    /** Near mappings. */
    protected Map<UUID, GridDistributedTxMapping> nearMap =
        new ConcurrentHashMap8<>();

    /** DHT mappings. */
    protected Map<UUID, GridDistributedTxMapping> dhtMap =
        new ConcurrentHashMap8<>();

    /** Mapped flag. */
    private AtomicBoolean mapped = new AtomicBoolean();

    /** */
    private long dhtThreadId;

    /** */
    private boolean needsCompletedVers;

    /** Versions of pending locks for entries of this tx. */
    private Collection<GridCacheVersion> pendingVers;

    /**
     * Empty constructor required for {@link Externalizable}.
     */
    protected GridDhtTxLocalAdapter() {
        // No-op.
    }

    /**
     * @param xidVer Transaction version.
     * @param implicit Implicit flag.
     * @param implicitSingle Implicit-with-single-key flag.
     * @param cctx Cache context.
     * @param sys System flag.
     * @param concurrency Concurrency.
     * @param isolation Isolation.
     * @param timeout Timeout.
     * @param txSize Expected transaction size.
     * @param grpLockKey Group lock key if this is a group-lock transaction.
     * @param partLock If this is a group-lock transaction and the whole partition should be locked.
     */
    protected GridDhtTxLocalAdapter(
        GridCacheSharedContext cctx,
        GridCacheVersion xidVer,
        boolean implicit,
        boolean implicitSingle,
        boolean sys,
        TransactionConcurrency concurrency,
        TransactionIsolation isolation,
        long timeout,
        boolean invalidate,
        boolean storeEnabled,
        int txSize,
        @Nullable IgniteTxKey grpLockKey,
        boolean partLock,
        @Nullable UUID subjId,
        int taskNameHash
    ) {
        super(cctx, xidVer, implicit, implicitSingle, sys, concurrency, isolation, timeout, invalidate, storeEnabled,
            txSize, grpLockKey, partLock, subjId, taskNameHash);

        assert cctx != null;

        threadId = Thread.currentThread().getId();
        dhtThreadId = threadId;
    }

    /**
     * @return Near node id.
     */
    protected abstract UUID nearNodeId();

    /**
     * @return Near future ID.
     */
    protected abstract IgniteUuid nearFutureId();

    /**
     * @return Near future mini ID.
     */
    protected abstract IgniteUuid nearMiniId();

    /**
     * Adds reader to cached entry.
     *
     * @param msgId Message ID.
     * @param cached Cached entry.
     * @param entry Transaction entry.
     * @param topVer Topology version.
     * @return {@code True} if reader was added as a result of this call.
     */
    @Nullable protected abstract IgniteInternalFuture<Boolean> addReader(long msgId,
        GridDhtCacheEntry cached,
        IgniteTxEntry entry,
        long topVer);

    /**
     * @param commit Commit flag.
     * @param err Error, if any.
     */
    protected abstract void sendFinishReply(boolean commit, @Nullable Throwable err);

    /**
     * @param needsCompletedVers {@code True} if needs completed versions.
     */
    public void needsCompletedVersions(boolean needsCompletedVers) {
        this.needsCompletedVers |= needsCompletedVers;
    }

    /** {@inheritDoc} */
    @Override public boolean needsCompletedVersions() {
        return needsCompletedVers;
    }

    /**
     * @return Versions for all pending locks that were in queue before tx locks were released.
     */
    public Collection<GridCacheVersion> pendingVersions() {
        return pendingVers == null ? Collections.<GridCacheVersion>emptyList() : pendingVers;
    }

    /**
     * @param pendingVers Versions for all pending locks that were in queue before tx locsk were released.
     */
    public void pendingVersions(Collection<GridCacheVersion> pendingVers) {
        this.pendingVers = pendingVers;
    }

    /**
     * @return DHT thread ID.
     */
    long dhtThreadId() {
        return dhtThreadId;
    }

    /**
     * Map explicit locks.
     */
    protected void mapExplicitLocks() {
        if (!mapped.get()) {
            // Explicit locks may participate in implicit transactions only.
            if (!implicit()) {
                mapped.set(true);

                return;
            }

            Map<ClusterNode, List<GridDhtCacheEntry>> dhtEntryMap = null;
            Map<ClusterNode, List<GridDhtCacheEntry>> nearEntryMap = null;

            for (IgniteTxEntry e : allEntries()) {
                assert e.cached() != null;

                GridCacheContext cacheCtx = e.cached().context();

                if (cacheCtx.isNear())
                    continue;

                if (e.cached().obsolete()) {
                    GridCacheEntryEx cached = cacheCtx.cache().entryEx(e.key());

                    e.cached(cached);
                }

                if (e.cached().detached() || e.cached().isLocal())
                    continue;

                while (true) {
                    try {
                        // Map explicit locks.
                        if (e.explicitVersion() != null && !e.explicitVersion().equals(xidVer)) {
                            if (dhtEntryMap == null)
                                dhtEntryMap = new GridLeanMap<>();

                            if (nearEntryMap == null)
                                nearEntryMap = new GridLeanMap<>();

                            cacheCtx.dhtMap(nearNodeId(), topologyVersion(),
                                (GridDhtCacheEntry)e.cached(), log, dhtEntryMap, nearEntryMap);
                        }

                        break;
                    }
                    catch (GridCacheEntryRemovedException ignore) {
                        GridCacheEntryEx cached = cacheCtx.cache().entryEx(e.key());

                        e.cached(cached);
                    }
                }
            }

            if (!F.isEmpty(dhtEntryMap))
                addDhtNodeEntryMapping(dhtEntryMap);

            if (!F.isEmpty(nearEntryMap))
                addNearNodeEntryMapping(nearEntryMap);

            mapped.set(true);
        }
    }

    /**
     * @return DHT map.
     */
    Map<UUID, GridDistributedTxMapping> dhtMap() {
        mapExplicitLocks();

        return dhtMap;
    }

    /**
     * @return Near map.
     */
    Map<UUID, GridDistributedTxMapping> nearMap() {
        mapExplicitLocks();

        return nearMap;
    }

    /**
     * @param nodeId Node ID.
     * @return Mapping.
     */
    GridDistributedTxMapping dhtMapping(UUID nodeId) {
        return dhtMap.get(nodeId);
    }

    /**
     * @param nodeId Node ID.
     * @return Mapping.
     */
    GridDistributedTxMapping nearMapping(UUID nodeId) {
        return nearMap.get(nodeId);
    }

    /**
     * @param mappings Mappings to add.
     */
    void addDhtNodeEntryMapping(Map<ClusterNode, List<GridDhtCacheEntry>> mappings) {
        addMapping(mappings, dhtMap);
    }

    /**
     * @param mappings Mappings to add.
     */
    void addNearNodeEntryMapping(Map<ClusterNode, List<GridDhtCacheEntry>> mappings) {
        addMapping(mappings, nearMap);
    }

    /**
     * @param mappings Mappings to add.
     */
    public void addDhtMapping(Map<UUID, GridDistributedTxMapping> mappings) {
        addMapping0(mappings, dhtMap);
    }

    /**
     * @param mappings Mappings to add.
     */
    public void addNearMapping(Map<UUID, GridDistributedTxMapping> mappings) {
        addMapping0(mappings, nearMap);
    }
    /**
     * @param nodeId Node ID.
     * @return {@code True} if mapping was removed.
     */
    public boolean removeMapping(UUID nodeId) {
        return removeMapping(nodeId, null, dhtMap) | removeMapping(nodeId, null, nearMap);
    }

    /**
     * @param nodeId Node ID.
     * @param entry Entry to remove.
     * @return {@code True} if was removed.
     */
    boolean removeDhtMapping(UUID nodeId, GridCacheEntryEx entry) {
        return removeMapping(nodeId, entry, dhtMap);
    }

    /**
     * @param nodeId Node ID.
     * @param entry Entry to remove.
     * @return {@code True} if was removed.
     */
    boolean removeNearMapping(UUID nodeId, GridCacheEntryEx entry) {
        return removeMapping(nodeId, entry, nearMap);
    }

    /**
     * @param nodeId Node ID.
     * @param entry Entry to remove.
     * @param map Map to remove from.
     * @return {@code True} if was removed.
     */
    private boolean removeMapping(UUID nodeId, @Nullable GridCacheEntryEx entry,
        Map<UUID, GridDistributedTxMapping> map) {
        if (entry != null) {
            if (log.isDebugEnabled())
                log.debug("Removing mapping for entry [nodeId=" + nodeId + ", entry=" + entry + ']');

            IgniteTxEntry txEntry = txMap.get(entry.txKey());

            if (txEntry == null)
                return false;

            GridDistributedTxMapping m = map.get(nodeId);

            boolean ret = m != null && m.removeEntry(txEntry);

            if (m != null && m.empty())
                map.remove(nodeId);

            return ret;
        }
        else
            return map.remove(nodeId) != null;
    }

    /**
     * @param mappings Entry mappings.
     * @param dst Transaction mappings.
     */
    private void addMapping(
        Map<ClusterNode, List<GridDhtCacheEntry>> mappings,
        Map<UUID, GridDistributedTxMapping> dst
    ) {
        for (Map.Entry<ClusterNode, List<GridDhtCacheEntry>> mapping : mappings.entrySet()) {
            ClusterNode n = mapping.getKey();

            GridDistributedTxMapping m = dst.get(n.id());

            List<GridDhtCacheEntry> entries = mapping.getValue();

            for (GridDhtCacheEntry entry : entries) {
                IgniteTxEntry txEntry = txMap.get(entry.txKey());

                if (txEntry != null) {
                    if (m == null)
                        dst.put(n.id(), m = new GridDistributedTxMapping(n));

                    m.add(txEntry);
                }
            }
        }
    }

    /**
     * @param mappings Mappings to add.
     * @param dst Map to add to.
     */
    private void addMapping0(
        Map<UUID, GridDistributedTxMapping> mappings,
        Map<UUID, GridDistributedTxMapping> dst
    ) {
        for (Map.Entry<UUID, GridDistributedTxMapping> entry : mappings.entrySet()) {
            GridDistributedTxMapping targetMapping = dst.get(entry.getKey());

            if (targetMapping == null)
                dst.put(entry.getKey(), entry.getValue());
            else {
                for (IgniteTxEntry txEntry : entry.getValue().entries())
                    targetMapping.add(txEntry);
            }
        }
    }

    /** {@inheritDoc} */
    @Override public void addInvalidPartition(GridCacheContext ctx, int part) {
        assert false : "DHT transaction encountered invalid partition [part=" + part + ", tx=" + this + ']';
    }

    /**
     * @param msgId Message ID.
     * @param e Entry to add.
     * @return Future for active transactions for the time when reader was added.
     * @throws IgniteCheckedException If failed.
     */
    @Nullable public IgniteInternalFuture<Boolean> addEntry(long msgId, IgniteTxEntry e) throws IgniteCheckedException {
        init();

        TransactionState state = state();

        assert state == PREPARING : "Invalid tx state for " +
            "adding entry [msgId=" + msgId + ", e=" + e + ", tx=" + this + ']';

        e.unmarshal(cctx, false, cctx.deploy().globalLoader());

        checkInternal(e.txKey());

        GridCacheContext cacheCtx = e.context();

        GridDhtCacheAdapter dhtCache = cacheCtx.isNear() ? cacheCtx.near().dht() : cacheCtx.dht();

        try {
            IgniteTxEntry entry = txMap.get(e.txKey());

            if (entry != null) {
                entry.op(e.op()); // Absolutely must set operation, as default is DELETE.
                entry.value(e.value(), e.hasWriteValue(), e.hasReadValue());
                entry.entryProcessors(e.entryProcessors());
                entry.ttl(e.ttl());
                entry.filters(e.filters());
                entry.expiry(e.expiry());

                entry.conflictExpireTime(e.conflictExpireTime());
                entry.conflictVersion(e.conflictVersion());
            }
            else {
                entry = e;

                addActiveCache(dhtCache.context());

                GridDhtCacheEntry cached = dhtCache.entryExx(entry.key(), topologyVersion());

                entry.cached(cached);

                GridCacheVersion explicit = entry.explicitVersion();

                if (explicit != null) {
                    GridCacheVersion dhtVer = cctx.mvcc().mappedVersion(explicit);

                    if (dhtVer == null)
                        throw new IgniteCheckedException("Failed to find dht mapping for explicit entry version: " + entry);

                    entry.explicitVersion(dhtVer);
                }

                txMap.put(entry.txKey(), entry);

                if (log.isDebugEnabled())
                    log.debug("Added entry to transaction: " + entry);
            }

            return addReader(msgId, dhtCache.entryExx(entry.key()), entry, topologyVersion());
        }
        catch (GridDhtInvalidPartitionException ex) {
            addInvalidPartition(cacheCtx, ex.partition());

            return new GridFinishedFuture<>(cctx.kernalContext(), true);
        }
    }

    /**
     * @param cacheCtx Cache context.
     * @param entries Entries to lock.
     * @param onePhaseCommit One phase commit flag.
     * @param msgId Message ID.
     * @param read Read flag.
     * @param accessTtl TTL for read operation.
     * @return Lock future.
     */
    @SuppressWarnings("ForLoopReplaceableByForEach")
    IgniteInternalFuture<GridCacheReturn<Object>> lockAllAsync(
        GridCacheContext cacheCtx,
        List<GridCacheEntryEx> entries,
        boolean onePhaseCommit,
        long msgId,
        final boolean read,
        long accessTtl
    ) {
        try {
            checkValid();
        }
        catch (IgniteCheckedException e) {
            return new GridFinishedFuture<>(cctx.kernalContext(), e);
        }

        final GridCacheReturn<Object> ret = new GridCacheReturn<>(false);

        if (F.isEmpty(entries))
            return new GridFinishedFuture<>(cctx.kernalContext(), ret);

        init();

        onePhaseCommit(onePhaseCommit);

        try {
            Set<KeyCacheObject> skipped = null;

            long topVer = topologyVersion();

            GridDhtCacheAdapter dhtCache = cacheCtx.isNear() ? cacheCtx.near().dht() : cacheCtx.dht();

            // Enlist locks into transaction.
            for (int i = 0; i < entries.size(); i++) {
                GridCacheEntryEx entry = entries.get(i);

                KeyCacheObject key = entry.key();

                IgniteTxEntry txEntry = entry(entry.txKey());

                // First time access.
                if (txEntry == null) {
                    GridDhtCacheEntry cached = dhtCache.entryExx(key, topVer);

                    addActiveCache(dhtCache.context());

                    cached.unswap(!read, read);

                    txEntry = addEntry(NOOP,
                        null,
                        null,
                        null,
                        cached,
                        null,
<<<<<<< HEAD
                        CU.empty(),
=======
                        CU.empty0(),
>>>>>>> bf2b5ac2
                        false,
                        -1L,
                        -1L,
                        null);

                    if (read)
                        txEntry.ttl(accessTtl);

                    txEntry.cached(cached);

                    addReader(msgId, cached, txEntry, topVer);
                }
                else {
                    if (skipped == null)
                        skipped = new GridLeanSet<>();

                    skipped.add(key);
                }
            }

            assert pessimistic();

            Collection<KeyCacheObject> keys = F.viewReadOnly(entries, CU.entry2Key());

            // Acquire locks only after having added operation to the write set.
            // Otherwise, during rollback we will not know whether locks need
            // to be rolled back.
            // Loose all skipped and previously locked (we cannot reenter locks here).
            final Collection<KeyCacheObject> passedKeys = skipped != null ? F.view(keys, F0.notIn(skipped)) : keys;

            if (log.isDebugEnabled())
                log.debug("Lock keys: " + passedKeys);

            return obtainLockAsync(cacheCtx, ret, passedKeys, read, skipped, accessTtl, null);
        }
        catch (IgniteCheckedException e) {
            setRollbackOnly();

            return new GridFinishedFuture<>(cctx.kernalContext(), e);
        }
    }

    /**
     * @param cacheCtx Context.
     * @param ret Return value.
     * @param passedKeys Passed keys.
     * @param read {@code True} if read.
     * @param skipped Skipped keys.
     * @param accessTtl TTL for read operation.
     * @param filter Entry write filter.
     * @return Future for lock acquisition.
     */
    private IgniteInternalFuture<GridCacheReturn<Object>> obtainLockAsync(
        final GridCacheContext cacheCtx,
        GridCacheReturn<Object> ret,
        final Collection<KeyCacheObject> passedKeys,
        final boolean read,
        final Set<KeyCacheObject> skipped,
        final long accessTtl,
<<<<<<< HEAD
        @Nullable final IgnitePredicate<Cache.Entry<Object, Object>>[] filter) {
=======
        @Nullable final CacheEntryPredicate[] filter) {
>>>>>>> bf2b5ac2
        if (log.isDebugEnabled())
            log.debug("Before acquiring transaction lock on keys [passedKeys=" + passedKeys + ", skipped=" +
                skipped + ']');

        if (passedKeys.isEmpty())
            return new GridFinishedFuture<>(cctx.kernalContext(), ret);

        GridDhtTransactionalCacheAdapter<?, ?> dhtCache = cacheCtx.isNear() ? cacheCtx.nearTx().dht() : cacheCtx.dhtTx();

        IgniteInternalFuture<Boolean> fut = dhtCache.lockAllAsyncInternal(passedKeys,
            lockTimeout(),
            this,
            isInvalidate(),
            read,
            /*retval*/false,
            isolation,
            accessTtl,
<<<<<<< HEAD
            (IgnitePredicate[])CU.empty());
=======
            CU.empty0());
>>>>>>> bf2b5ac2

        return new GridEmbeddedFuture<>(
            fut,
            new PLC1<GridCacheReturn<Object>>(ret) {
                @Override protected GridCacheReturn<Object> postLock(GridCacheReturn<Object> ret) throws IgniteCheckedException {
                    if (log.isDebugEnabled())
                        log.debug("Acquired transaction lock on keys: " + passedKeys);

                    postLockWrite(cacheCtx,
                        passedKeys,
                        skipped,
                        ret,
                        /*remove*/false,
                        /*retval*/false,
                        /*read*/read,
                        accessTtl,
<<<<<<< HEAD
                        filter == null ? CU.empty() : filter,
=======
                        filter == null ? CU.empty0() : filter,
>>>>>>> bf2b5ac2
                        /**computeInvoke*/false);

                    return ret;
                }
            },
            cctx.kernalContext());
    }

    /** {@inheritDoc} */
    @Override protected void addGroupTxMapping(Collection<IgniteTxKey> keys) {
        assert groupLock();

        for (GridDistributedTxMapping mapping : dhtMap.values())
            mapping.entries(Collections.unmodifiableCollection(txMap.values()), true);

        // Here we know that affinity key for all given keys is our group lock key.
        // Just add entries to dht mapping.
        // Add near readers. If near cache is disabled on all nodes, do nothing.
        Collection<UUID> backupIds = dhtMap.keySet();

        Map<ClusterNode, List<GridDhtCacheEntry>> locNearMap = null;

        for (IgniteTxKey key : keys) {
            IgniteTxEntry txEntry = entry(key);

            if (!txEntry.groupLockEntry() || txEntry.context().isNear())
                continue;

            assert txEntry.cached() instanceof GridDhtCacheEntry : "Invalid entry type: " + txEntry.cached();

            while (true) {
                try {
                    GridDhtCacheEntry entry = (GridDhtCacheEntry)txEntry.cached();

                    Collection<UUID> readers = entry.readers();

                    if (!F.isEmpty(readers)) {
                        Collection<ClusterNode> nearNodes = cctx.discovery().nodes(readers, F0.notEqualTo(nearNodeId()),
                            F.notIn(backupIds));

                        if (log.isDebugEnabled())
                            log.debug("Mapping entry to near nodes [nodes=" + U.nodeIds(nearNodes) + ", entry=" +
                                entry + ']');

                        for (ClusterNode n : nearNodes) {
                            if (locNearMap == null)
                                locNearMap = new HashMap<>();

                            List<GridDhtCacheEntry> entries = locNearMap.get(n);

                            if (entries == null)
                                locNearMap.put(n, entries = new LinkedList<>());

                            entries.add(entry);
                        }
                    }

                    break;
                }
                catch (GridCacheEntryRemovedException ignored) {
                    // Retry.
                    txEntry.cached(txEntry.context().dht().entryExx(key.key(), topologyVersion()));
                }
            }
        }

        if (locNearMap != null)
            addNearNodeEntryMapping(locNearMap);
    }

    /** {@inheritDoc} */
    @SuppressWarnings({"CatchGenericClass", "ThrowableInstanceNeverThrown"})
    @Override public boolean finish(boolean commit) throws IgniteCheckedException {
        if (log.isDebugEnabled())
            log.debug("Finishing dht local tx [tx=" + this + ", commit=" + commit + "]");

        if (optimistic())
            state(PREPARED);

        if (commit) {
            if (!state(COMMITTING)) {
                TransactionState state = state();

                if (state != COMMITTING && state != COMMITTED)
                    throw new IgniteCheckedException("Invalid transaction state for commit [state=" + state() +
                        ", tx=" + this + ']');
                else {
                    if (log.isDebugEnabled())
                        log.debug("Invalid transaction state for commit (another thread is committing): " + this);

                    return false;
                }
            }
        }
        else {
            if (!state(ROLLING_BACK)) {
                if (log.isDebugEnabled())
                    log.debug("Invalid transaction state for rollback [state=" + state() + ", tx=" + this + ']');

                return false;
            }
        }

        IgniteCheckedException err = null;

        // Commit to DB first. This way if there is a failure, transaction
        // won't be committed.
        try {
            if (commit && !isRollbackOnly())
                userCommit();
            else
                userRollback();
        }
        catch (IgniteCheckedException e) {
            err = e;

            commit = false;

            // If heuristic error.
            if (!isRollbackOnly()) {
                systemInvalidate(true);

                U.warn(log, "Set transaction invalidation flag to true due to error [tx=" + CU.txString(this) +
                    ", err=" + err + ']');
            }
        }

        if (err != null) {
            state(UNKNOWN);

            throw err;
        }
        else {
            // Committed state will be set in finish future onDone callback.
            if (commit) {
                if (!onePhaseCommit()) {
                    if (!state(COMMITTED)) {
                        state(UNKNOWN);

                        throw new IgniteCheckedException("Invalid transaction state for commit: " + this);
                    }
                }
            }
            else {
                if (!state(ROLLED_BACK)) {
                    state(UNKNOWN);

                    throw new IgniteCheckedException("Invalid transaction state for rollback: " + this);
                }
            }
        }

        return true;
    }

    /**
     * Removes previously created prepare future from atomic reference.
     *
     * @param fut Expected future.
     */
    protected abstract void clearPrepareFuture(GridDhtTxPrepareFuture fut);

    /** {@inheritDoc} */
    @Override public void rollback() throws IgniteCheckedException {
        try {
            rollbackAsync().get();
        }
        finally {
            cctx.tm().txContextReset();
        }
    }

    /** {@inheritDoc} */
    @Override public String toString() {
        return GridToStringBuilder.toString(GridDhtTxLocalAdapter.class, this, "nearNodes", nearMap.keySet(),
            "dhtNodes", dhtMap.keySet(), "super", super.toString());
    }
}<|MERGE_RESOLUTION|>--- conflicted
+++ resolved
@@ -553,11 +553,7 @@
                         null,
                         cached,
                         null,
-<<<<<<< HEAD
-                        CU.empty(),
-=======
                         CU.empty0(),
->>>>>>> bf2b5ac2
                         false,
                         -1L,
                         -1L,
@@ -617,11 +613,7 @@
         final boolean read,
         final Set<KeyCacheObject> skipped,
         final long accessTtl,
-<<<<<<< HEAD
-        @Nullable final IgnitePredicate<Cache.Entry<Object, Object>>[] filter) {
-=======
         @Nullable final CacheEntryPredicate[] filter) {
->>>>>>> bf2b5ac2
         if (log.isDebugEnabled())
             log.debug("Before acquiring transaction lock on keys [passedKeys=" + passedKeys + ", skipped=" +
                 skipped + ']');
@@ -639,11 +631,7 @@
             /*retval*/false,
             isolation,
             accessTtl,
-<<<<<<< HEAD
-            (IgnitePredicate[])CU.empty());
-=======
             CU.empty0());
->>>>>>> bf2b5ac2
 
         return new GridEmbeddedFuture<>(
             fut,
@@ -660,11 +648,7 @@
                         /*retval*/false,
                         /*read*/read,
                         accessTtl,
-<<<<<<< HEAD
-                        filter == null ? CU.empty() : filter,
-=======
                         filter == null ? CU.empty0() : filter,
->>>>>>> bf2b5ac2
                         /**computeInvoke*/false);
 
                     return ret;
