<?xml version="1.0" encoding="UTF-8"?>

<!--
  Licensed to the Apache Software Foundation (ASF) under one or more
  contributor license agreements.  See the NOTICE file distributed with
  this work for additional information regarding copyright ownership.
  The ASF licenses this file to You under the Apache License, Version 2.0
  (the "License"); you may not use this file except in compliance with
  the License.  You may obtain a copy of the License at

       http://www.apache.org/licenses/LICENSE-2.0

  Unless required by applicable law or agreed to in writing, software
  distributed under the License is distributed on an "AS IS" BASIS,
  WITHOUT WARRANTIES OR CONDITIONS OF ANY KIND, either express or implied.
  See the License for the specific language governing permissions and
  limitations under the License.
-->

<!--
    POM file.
-->
<project xmlns="http://maven.apache.org/POM/4.0.0" xmlns:xsi="http://www.w3.org/2001/XMLSchema-instance" xsi:schemaLocation="http://maven.apache.org/POM/4.0.0 http://maven.apache.org/xsd/maven-4.0.0.xsd">
    <modelVersion>4.0.0</modelVersion>

    <parent>
        <groupId>org.apache.ignite</groupId>
        <artifactId>ignite-parent</artifactId>
        <version>1</version>
        <relativePath>parent</relativePath>
    </parent>

    <groupId>org.apache.ignite</groupId>
    <artifactId>apache-ignite</artifactId>
    <version>2.0.0-SNAPSHOT</version>
    <packaging>pom</packaging>

    <properties>
        <!--fix <attachartifact>...< /> at apache-release profile if changed-->
        <ignite.zip.pattern>${project.artifactId}-${ignite.edition}-${project.version}-bin</ignite.zip.pattern>
    </properties>

    <scm>
        <url>https://git-wip-us.apache.org/repos/asf/ignite</url>
        <connection>scm:git:https://git-wip-us.apache.org/repos/asf/ignite</connection>
        <developerConnection>scm:git:https://git-wip-us.apache.org/repos/asf/ignite</developerConnection>
        <tag>HEAD</tag>
    </scm>

    <modules>
        <module>modules/apache-license-gen</module>
        <module>modules/tools</module>
        <module>modules/core</module>
        <module>modules/hadoop</module>
        <module>modules/extdata/p2p</module>
        <module>modules/extdata/uri</module>
        <module>modules/clients</module>
        <module>modules/spring</module>
        <module>modules/spring-data</module>
        <module>modules/web</module>
        <module>modules/aop</module>
        <module>modules/urideploy</module>
        <module>modules/indexing</module>
        <module>modules/ssh</module>
        <module>modules/rest-http</module>
        <module>modules/jta</module>
        <module>modules/aws</module>
        <module>modules/log4j</module>
        <module>modules/log4j2</module>
        <module>modules/slf4j</module>
        <module>modules/jcl</module>
        <module>modules/codegen</module>
        <module>modules/gce</module>
        <module>modules/cloud</module>
        <module>modules/mesos</module>
        <module>modules/kafka</module>
        <module>modules/flume</module>
        <module>modules/yarn</module>
        <module>modules/jms11</module>
        <module>modules/twitter</module>
        <module>modules/mqtt</module>
        <module>modules/zookeeper</module>
        <module>modules/hibernate-core</module>
        <module>modules/camel</module>
        <module>modules/storm</module>
        <module>modules/osgi-paxlogging</module>
        <module>modules/osgi-karaf</module>
        <module>modules/osgi</module>
        <module>modules/web/ignite-appserver-test</module>
        <module>modules/web/ignite-websphere-test</module>
        <module>modules/cassandra</module>
        <module>modules/flink</module>
        <module>modules/kubernetes</module>
        <module>modules/zeromq</module>
<<<<<<< HEAD
        <module>modules/pds</module>
=======
        <module>modules/rocketmq</module>
>>>>>>> 59bc11bc
    </modules>

    <profiles>
        <profile>
            <id>all-java</id> <!-- used to update project versions and check all modules compilation -->
            <modules> <!-- sorted alphabetically -->
                <module>examples</module>
                <module>modules/benchmarks</module>
                <module>modules/geospatial</module>
                <module>modules/hibernate-4.2</module>
                <module>modules/hibernate-5.1</module>
                <module>modules/schedule</module>
                <module>modules/web-console/web-agent</module>
                <module>modules/yardstick</module>
            </modules>
        </profile>

        <profile>
            <id>all-scala</id><!-- used to update project versions and check all modules compilation -->
            <modules><!-- sorted alphabetically -->
                <module>modules/scalar-2.10</module>
                <module>modules/scalar</module>
                <module>modules/spark-2.10</module>
                <module>modules/spark</module>
                <module>modules/visor-console-2.10</module>
                <module>modules/visor-console</module>
                <module>modules/visor-plugins</module>
            </modules>
        </profile>

        <profile>
            <id>all-other</id> <!-- used to update project versions and check all modules compilation -->
            <modules> <!-- sorted alphabetically -->
                <module>modules/ml</module> <!-- it uses Java8 and can't be compiled by Java7 used to compile Ignite -->
                <module>modules/web-console</module>
            </modules>
        </profile>

        <profile>
            <id>test</id>
            <build>
                <plugins>
                    <plugin>
                        <groupId>org.apache.maven.plugins</groupId>
                        <artifactId>maven-assembly-plugin</artifactId>
                        <version>2.4</version>
                        <inherited>false</inherited>
                        <executions>
                            <execution>
                                <id>test</id>
                                <phase>prepare-package</phase>
                                <goals>
                                    <goal>single</goal>
                                </goals>
                                <configuration>
                                    <descriptors>
                                        <descriptor>assembly/test.xml</descriptor>
                                    </descriptors>
                                    <outputDirectory>${basedir}</outputDirectory>
                                    <finalName>libs</finalName>
                                    <appendAssemblyId>false</appendAssemblyId>
                                    <runOnlyAtExecutionRoot>true</runOnlyAtExecutionRoot>
                                </configuration>
                            </execution>
                        </executions>
                    </plugin>
                </plugins>
            </build>
        </profile>

        <profile>
            <id>dev-libs</id>
            <activation>
                <activeByDefault>true</activeByDefault>
            </activation>
            <build>
                <plugins>
                    <plugin>
                        <groupId>org.apache.maven.plugins</groupId>
                        <artifactId>maven-antrun-plugin</artifactId>
                        <version>1.7</version>
                        <inherited>false</inherited>
                        <executions>
                            <execution>
                                <id>dev-libs</id>
                                <goals>
                                    <goal>run</goal>
                                </goals>
                                <phase>package</phase>
                                <configuration>
                                    <target>
                                        <copy todir="${basedir}/libs">
                                            <fileset dir="${basedir}/target/release-package/libs" />
                                        </copy>
                                    </target>
                                </configuration>
                            </execution>
                        </executions>
                    </plugin>
                </plugins>
            </build>
        </profile>

        <profile>
            <id>lgpl</id>
            <modules>
                <module>modules/hibernate-4.2</module>
                <module>modules/hibernate-5.1</module>
                <module>modules/geospatial</module>
                <module>modules/schedule</module>
            </modules>
        </profile>

        <profile>
            <id>release</id>
            <activation>
                <property>
                    <name>!skipDefault</name><!--activeByDefault-->
                </property>
            </activation>
            <build>
                <plugins>
                    <plugin><!-- skipping generation of dependencies licenses
                     to keep clean /maven-shared-archive-resources/META-INF
                     to prevent license.txt moving to sources.zip -->
                        <groupId>org.apache.maven.plugins</groupId>
                        <artifactId>maven-remote-resources-plugin</artifactId>
                        <executions>
                            <execution>
                                <id>ignite-dependencies</id>
                                <goals>
                                    <goal>process</goal>
                                </goals>
                                <configuration>
                                   <skip>true</skip>
                                </configuration>
                            </execution>
                        </executions>
                    </plugin>

                    <plugin>
                        <groupId>org.apache.maven.plugins</groupId>
                        <artifactId>maven-javadoc-plugin</artifactId>
                        <executions>
                            <execution>
                                <id>core-javadoc</id>
                                <goals>
                                    <goal>aggregate</goal>
                                </goals>
                                <phase>process-test-classes</phase>
                                <configuration>
                                    <reportOutputDirectory>${basedir}/target/javadoc</reportOutputDirectory>
                                    <destDir>core</destDir>
                                    <stylesheetfile>${basedir}/assembly/docfiles/javadoc.css</stylesheetfile>
                                    <subpackages>org.apache.ignite -exclude org.apache.ignite.client:org.apache.ignite.codegen:org.apache.ignite.examples:org.apache.ignite.internal:org.apache.ignite.schema:org.apache.ignite.tests:org.apache.ignite.tools:org.apache.ignite.util:org.apache.ignite.spi.discovery.tcp.messages:org.apache.ignite.spi.discovery.tcp.internal:org.apache.ignite.spi.deployment.uri.scanners:org.apache.ignite.spi.deployment.uri.tasks:org.apache.ignite.yardstick:org.apache.ignite.webtest</subpackages>
                                </configuration>
                            </execution>
                        </executions>
                    </plugin>

                    <plugin>
                        <groupId>org.apache.maven.plugins</groupId>
                        <artifactId>maven-antrun-plugin</artifactId>
                        <version>1.7</version>
                        <inherited>false</inherited>
                        <dependencies>
                            <dependency>
                                <groupId>org.apache.ignite</groupId>
                                <artifactId>ignite-tools</artifactId>
                                <version>${project.version}</version>
                            </dependency>
                        </dependencies>
                        <executions>
                            <execution>
                                <id>javadoc-postprocessing</id>
                                <goals>
                                    <goal>run</goal>
                                </goals>
                                <phase>prepare-package</phase>
                                <configuration>
                                    <target>
                                        <copy todir="${basedir}/target/javadoc/core">
                                            <fileset dir="assembly/docfiles">
                                                <include name="img/**" />
                                                <include name="*.js" />
                                            </fileset>
                                        </copy>

                                        <taskdef name="doctask" classname="org.apache.ignite.tools.ant.beautifier.GridJavadocAntTask" />

                                        <doctask css="dotted" dir="target/javadoc/core">
                                            <include name="**/*.html" />
                                            <exclude name="overview-frame.html" />
                                            <exclude name="allclasses-frame.html" />
                                            <exclude name="**/class-use/*" />
                                        </doctask>
                                    </target>
                                </configuration>
                            </execution>

                            <execution>
                                <id>release-postprocessing</id>
                                <goals>
                                    <goal>run</goal>
                                </goals>
                                <phase>package</phase>
                                <configuration>
                                    <target>
                                        <replaceregexp byline="true">
                                            <regexp pattern="pushd &quot;%~dp0&quot;/\.\./\.\.(\s*&amp;::.+)?" />
                                            <substitution expression="pushd &quot;%~dp0&quot;/.." />
                                            <fileset dir="${basedir}/target/release-package/bin">
                                                <include name="**/*.bat" />
                                            </fileset>
                                        </replaceregexp>

                                        <replaceregexp byline="true">
                                            <regexp pattern="IGNITE_HOME_TMP=&quot;\$\(dirname &quot;\$\{IGNITE_HOME_TMP\}&quot;\)&quot;(\s*#.*)?" />
                                            <substitution expression="" />
                                            <fileset dir="${basedir}/target/release-package/bin">
                                                <include name="**/*.sh" />
                                            </fileset>
                                        </replaceregexp>

                                        <replaceregexp byline="true">
                                            <regexp pattern="set SCRIPTS_HOME=%IGNITE_HOME%\\bin(\s*&amp;::.*)?" />
                                            <substitution expression="set SCRIPTS_HOME=%IGNITE_HOME%\\\\bin" />
                                            <fileset dir="${basedir}/target/release-package/bin">
                                                <include name="**/*.bat" />
                                            </fileset>
                                        </replaceregexp>

                                        <replaceregexp byline="true">
                                            <regexp pattern="SCRIPTS_HOME=&quot;\$\{IGNITE_HOME_TMP\}/bin&quot;(\s*#.*)?" />
                                            <substitution expression="SCRIPTS_HOME=&quot;$${IGNITE_HOME_TMP}/bin&quot;" />
                                            <fileset dir="${basedir}/target/release-package/bin">
                                                <include name="**/*.sh" />
                                            </fileset>
                                        </replaceregexp>

                                        <replaceregexp byline="true">
                                            <regexp pattern="\. &quot;\$\{SCRIPTS_HOME\}&quot;/include/build-classpath.sh(\s*#.*)?" />
                                            <substitution expression="" />
                                            <fileset dir="${basedir}/target/release-package/bin">
                                                <include name="**/*.sh" />
                                            </fileset>
                                        </replaceregexp>

                                        <replaceregexp byline="true">
                                            <regexp pattern="call &quot;%SCRIPTS_HOME%\\include\\build-classpath.bat&quot;(\s*&amp;::.*)?" />
                                            <substitution expression="" />
                                            <fileset dir="${basedir}/target/release-package/bin">
                                                <include name="**/*.bat" />
                                            </fileset>
                                        </replaceregexp>

                                        <replaceregexp byline="true">
                                            <regexp pattern="ENABLE_ASSERTIONS=.*" />
                                            <substitution expression="ENABLE_ASSERTIONS=&quot;0&quot;" />
                                            <fileset dir="${basedir}/target/release-package/bin">
                                                <include name="**/*.sh" />
                                            </fileset>
                                        </replaceregexp>

                                        <replaceregexp byline="true">
                                            <regexp pattern="ENABLE_ASSERTIONS=.*" />
                                            <substitution expression="ENABLE_ASSERTIONS=0" />
                                            <fileset dir="${basedir}/target/release-package/bin">
                                                <include name="**/*.bat" />
                                            </fileset>
                                        </replaceregexp>

                                        <replaceregexp byline="true">
                                            <regexp pattern="-DIGNITE_UPDATE_NOTIFIER=false" />
                                            <substitution expression="" />
                                            <fileset dir="${basedir}/target/release-package/bin">
                                                <include name="**/*.sh" />
                                                <include name="**/*.bat" />
                                            </fileset>
                                        </replaceregexp>

                                        <replaceregexp file="${basedir}/target/release-package/examples/pom.xml" byline="true">
                                            <regexp pattern="to_be_replaced_by_ignite_version" />
                                            <substitution expression="${project.version}" />
                                        </replaceregexp>

                                        <chmod dir="${basedir}/target/release-package" perm="755" includes="**/*.sh" />

                                        <!--
                                        Line ending bugfix for builds packaged in MS Windows machine to adjust Linux based
                                        end-of-line characters for Linux shell scripts
                                        -->
                                        <fixcrlf srcdir="${basedir}/target/release-package" eol="lf" eof="remove">
                                            <include name="**/*.sh" />
                                        </fixcrlf>

                                        <zip destfile="${basedir}/target/bin/${ignite.zip.pattern}.zip" encoding="UTF-8">
                                            <zipfileset dir="${basedir}/target/release-package" prefix="${ignite.zip.pattern}" filemode="755">
                                                <include name="**/*.sh" />
                                                <include name="**/configure" />
                                                <include name="**/install-sh" />
                                                <include name="**/compile" />
                                                <include name="**/missing" />
                                            </zipfileset>
                                            <zipfileset dir="${basedir}/target/release-package" prefix="${ignite.zip.pattern}">
                                                <exclude name="**/*.sh" />
                                                <exclude name="**/configure" />
                                                <exclude name="**/install-sh" />
                                                <exclude name="**/compile" />
                                                <exclude name="**/missing" />
                                            </zipfileset>
                                        </zip>
                                    </target>
                                </configuration>
                            </execution>
                        </executions>
                    </plugin>

                    <plugin>
                        <groupId>org.apache.maven.plugins</groupId>
                        <artifactId>maven-assembly-plugin</artifactId>
                        <version>2.4</version>
                        <inherited>false</inherited>
                        <executions>
                            <execution>
                                <id>dependencies</id>
                                <phase>prepare-package</phase>
                                <goals>
                                    <goal>single</goal>
                                </goals>
                                <configuration>
                                    <descriptors>
                                        <descriptor>${basedir}/assembly/dependencies-${ignite.edition}.xml</descriptor>
                                    </descriptors>
                                    <outputDirectory>${basedir}/target/release-package</outputDirectory>
                                    <finalName>libs</finalName>
                                    <appendAssemblyId>false</appendAssemblyId>
                                </configuration>
                            </execution>

                            <execution>
                                <id>release</id>
                                <phase>prepare-package</phase>
                                <goals>
                                    <goal>single</goal>
                                </goals>
                                <configuration>
                                    <descriptors>
                                        <descriptor>assembly/release-${ignite.edition}.xml</descriptor>
                                    </descriptors>
                                    <finalName>release-package</finalName>
                                    <appendAssemblyId>false</appendAssemblyId>
                                </configuration>
                            </execution>

                            <execution>
                                <id>dependencies-visor-console</id>
                                <phase>prepare-package</phase>
                                <goals>
                                    <goal>single</goal>
                                </goals>
                                <configuration>
                                    <descriptors>
                                        <descriptor>assembly/dependencies-visor-console.xml</descriptor>
                                    </descriptors>
                                    <outputDirectory>target/release-package/bin</outputDirectory>
                                    <finalName>include</finalName>
                                    <appendAssemblyId>false</appendAssemblyId>
                                </configuration>
                            </execution>

                            <execution>
                                <id>scala-scripts</id>
                                <phase>prepare-package</phase>
                                <goals>
                                    <goal>single</goal>
                                </goals>
                                <configuration>
                                    <descriptors>
                                        <descriptor>assembly/release-scala.xml</descriptor>
                                    </descriptors>
                                    <outputDirectory>target/release-package</outputDirectory>
                                    <finalName>bin</finalName>
                                    <appendAssemblyId>false</appendAssemblyId>
                                </configuration>
                            </execution>
                        </executions>
                    </plugin>

                    <plugin>
                        <groupId>org.apache.maven.plugins</groupId>
                        <artifactId>maven-deploy-plugin</artifactId>
                        <configuration>
                            <skip>true</skip>
                        </configuration>
                    </plugin>
                </plugins>
            </build>
        </profile>

        <profile>
            <id>yardstick</id>
            <modules>
                <module>modules/yardstick</module>
            </modules>
            <build>
                <plugins>
                    <plugin>
                        <groupId>org.apache.maven.plugins</groupId>
                        <artifactId>maven-antrun-plugin</artifactId>
                        <version>1.7</version>
                        <inherited>false</inherited>
                        <dependencies>
                            <dependency>
                                <groupId>org.apache.ignite</groupId>
                                <artifactId>ignite-tools</artifactId>
                                <version>${project.version}</version>
                            </dependency>
                        </dependencies>
                        <executions>
                            <execution>
                                <id>release-yardstick</id>
                                <goals>
                                    <goal>run</goal>
                                </goals>
                                <phase>prepare-package</phase>
                                <configuration>
                                    <target>
                                        <mkdir dir="${basedir}/target/release-package/benchmarks" />

                                        <copy todir="${basedir}/target/release-package/benchmarks/">
                                            <fileset dir="${basedir}/modules/yardstick/target/assembly/" />
                                        </copy>

                                        <!--todo: only required jars should be exported to /benchmarks/libs during compilation-->
                                        <delete>
                                            <fileset dir="${basedir}/target/release-package/benchmarks/libs/">
                                                <include name="junit-*.jar" />
                                                <include name="ignite-apache-license-gen-*.jar" />
                                                <include name="hamcrest-core-*.jar" />
                                                <include name="tools-*.jar" />
                                            </fileset>
                                        </delete>

                                        <!--todo: config structure should be refactored to be the same at "sources" and "released sources"-->
                                        <delete>
                                            <fileset dir="${basedir}/target/release-package/benchmarks/config/">
                                                <include name="*.*" />
                                                <exclude name="benchmark.properties" />
                                                <exclude name="benchmark-remote.properties" />
                                                <exclude name="benchmark-sample.properties" />
                                                <exclude name="benchmark-remote-sample.properties" />
                                                <exclude name="benchmark-multicast.properties" />
                                                <exclude name="ignite-base-config.xml" />
                                                <exclude name="ignite-localhost-config.xml" />
                                                <exclude name="ignite-remote-config.xml" />
                                                <exclude name="ignite-multicast-config.xml" />
                                            </fileset>
                                        </delete>

                                        <mkdir dir="${basedir}/target/release-package/benchmarks/sources/src" />

                                        <copy todir="${basedir}/target/release-package/benchmarks/sources/src/">
                                            <fileset dir="${basedir}/modules/yardstick/src" />
                                        </copy>

                                        <mkdir dir="${basedir}/target/release-package/benchmarks/sources/config" />

                                        <copy todir="${basedir}/target/release-package/benchmarks/sources/config/">
                                            <fileset dir="${basedir}/target/release-package/benchmarks/config" />
                                        </copy>

                                        <copy file="${basedir}/modules/yardstick/pom-standalone.xml"
                                              tofile="${basedir}/target/release-package/benchmarks/sources/pom.xml"/>

                                        <replaceregexp byline="true">
                                            <regexp pattern="to_be_replaced_by_ignite_version" />
                                            <substitution expression="${project.version}" />
                                            <fileset dir="${basedir}/target/release-package/benchmarks/sources/">
                                                <include name="pom.xml" />
                                            </fileset>
                                        </replaceregexp>

                                        <copy file="${basedir}/modules/yardstick/README.txt"
                                              tofile="${basedir}/target/release-package/benchmarks/README.txt" overwrite="true">
                                        </copy>

                                        <copy file="${basedir}/modules/yardstick/DEVNOTES-standalone.txt"
                                              tofile="${basedir}/target/release-package/benchmarks/sources/DEVNOTES.txt"/>
                                    </target>
                                </configuration>
                            </execution>
                        </executions>
                    </plugin>
                </plugins>
            </build>
        </profile>

        <profile>
            <id>benchmarks</id>
            <modules>
                <module>modules/benchmarks</module>
            </modules>
        </profile>

        <profile>
            <id>scala</id>

            <activation>
                <property><name>!scala-2.10</name></property>
            </activation>

            <modules>
                <module>modules/scalar</module>
                <module>modules/spark</module>
                <module>modules/visor-console</module>
                <module>modules/visor-plugins</module>
            </modules>
        </profile>

        <profile>
            <id>scala-2.10</id>

            <activation>
                <property><name>scala-2.10</name></property>
            </activation>

            <modules>
                <module>modules/scalar-2.10</module>
                <module>modules/spark-2.10</module>
                <module>modules/visor-console-2.10</module>
                <module>modules/visor-plugins</module>
            </modules>
        </profile>

        <profile>
            <id>ignored-tests</id>
            <modules>
                <module>modules/ignored-tests</module>
            </modules>
        </profile>

        <profile>
            <id>examples</id>
            <modules>
                <module>examples</module>
            </modules>
        </profile>

        <profile>
            <id>apache-release</id>
            <build>
                <plugins>
                    <plugin>
                        <artifactId>maven-assembly-plugin</artifactId>
                        <executions>
                            <execution>
                                <!-- skip default -->
                                <id>source-release-assembly</id>
                                <goals>
                                    <goal>single</goal>
                                </goals>
                                <configuration>
                                    <skipAssembly>true</skipAssembly>
                                </configuration>
                            </execution>
                            <execution>
                                <id>source-release-assembly-ignite</id>
                                <phase>package</phase>
                                <goals>
                                    <goal>single</goal>
                                </goals>
                                <configuration>
                                    <runOnlyAtExecutionRoot>true</runOnlyAtExecutionRoot>
                                    <descriptors>
                                        <descriptor>assembly/release-sources.xml</descriptor>
                                    </descriptors>
                                    <tarLongFileMode>gnu</tarLongFileMode>
                                    <finalName>${project.artifactId}-${project.version}-src</finalName>
                                    <appendAssemblyId>false</appendAssemblyId>
                                </configuration>
                            </execution>
                        </executions>
                    </plugin>

                    <plugin>
                        <groupId>org.apache.maven.plugins</groupId>
                        <artifactId>maven-antrun-plugin</artifactId>
                        <executions>
                            <execution>
                                <id>attach-artifact</id><!-- allows to sign *bin.zip files -->
                                <phase>package</phase>
                                <goals>
                                    <goal>run</goal>
                                </goals>
                                <configuration>
                                    <failOnError>false</failOnError>
                                    <target>
                                        <attachartifact file="${basedir}/target/bin/${project.artifactId}-fabric-${project.version}-bin.zip" classifier="fabric" type="zip" />
                                        <attachartifact file="${basedir}/target/bin/${project.artifactId}-hadoop-${project.version}-bin.zip" classifier="hadoop" type="zip" />
                                    </target>
                                </configuration>
                            </execution>
                        </executions>
                    </plugin>

                    <plugin>
                        <groupId>org.apache.maven.plugins</groupId>
                        <artifactId>maven-gpg-plugin</artifactId>
                        <executions>
                            <execution>
                                <goals>
                                    <goal>sign</goal>
                                </goals>
                                <configuration>
                                    <ascDirectory>${basedir}</ascDirectory>
                                </configuration>
                            </execution>
                        </executions>
                    </plugin>

                    <plugin>
                        <groupId>org.apache.maven.plugins</groupId>
                        <artifactId>maven-remote-resources-plugin</artifactId>
                        <executions>
                            <execution>
                                <goals>
                                    <goal>process</goal>
                                </goals>
                                <configuration>
                                    <!-- no <resourceBundle>, fix unexpected generation of
                                       DEPENDENCIES, LICENSE, NOTICE files-->
                                    <skip>true</skip>
                                </configuration>
                            </execution>
                        </executions>
                    </plugin>
                </plugins>
            </build>
        </profile>

        <profile>
            <id>deploy-ignite-site</id>
            <build>
                <plugins>
                    <plugin>
                        <groupId>net.ju-n.maven.plugins</groupId>
                        <artifactId>checksum-maven-plugin</artifactId>
                        <version>1.2</version>
                        <executions>
                            <execution>
                                <goals>
                                    <goal>files</goal>
                                </goals>
                                <phase>install</phase>
                            </execution>
                        </executions>
                        <configuration>
                            <failOnError>false</failOnError>
                            <fileSets>
                                <fileSet>
                                    <directory>${basedir}/target</directory>
                                    <includes>
                                        <include>${project.artifactId}-${project.version}-src.zip</include>
                                        <include>bin/*.zip</include>
                                    </includes>
                                </fileSet>
                            </fileSets>
                            <algorithms>
                                <algorithm>MD5</algorithm>
                                <algorithm>SHA-1</algorithm>
                            </algorithms>
                        </configuration>
                    </plugin>

                    <plugin>
                        <groupId>org.apache.maven.plugins</groupId>
                        <artifactId>maven-antrun-plugin</artifactId>
                        <version>1.7</version>
                        <inherited>false</inherited>
                        <executions>
                            <execution>
                                <id>site-generation</id>
                                <goals>
                                    <goal>run</goal>
                                </goals>
                                <phase>install</phase>
                                <configuration>
                                    <failOnError>false</failOnError>
                                    <target>
                                        <mkdir dir="${basedir}/target/site" />

                                        <copy file="${basedir}/target/${project.artifactId}-${project.version}-src.zip" tofile="${basedir}/target/site/${project.artifactId}-${project.version}-src.zip" failonerror="false" />
                                        <copy file="${basedir}/target/${project.artifactId}-${project.version}-src.zip.asc" tofile="${basedir}/target/site/${project.artifactId}-${project.version}-src.zip.asc" failonerror="false" />
                                        <copy file="${basedir}/target/${project.artifactId}-${project.version}-src.zip.md5" tofile="${basedir}/target/site/${project.artifactId}-${project.version}-src.zip.md5" failonerror="false" />
                                        <copy file="${basedir}/target/${project.artifactId}-${project.version}-src.zip.sha1" tofile="${basedir}/target/site/${project.artifactId}-${project.version}-src.zip.sha1" failonerror="false" />

                                        <copy todir="${basedir}/target/site">
                                            <fileset dir="${basedir}/target/bin">
                                                <include name="**/*" />
                                            </fileset>
                                        </copy>

                                        <!-- appending filename to md5 and sha1 files. to be improved!! -->
                                        <!-- update versions task will replace "  " to " ", so additional echo added. -->
                                        <echo file="${basedir}/target/site/${project.artifactId}-fabric-${project.version}-bin.zip.md5" append="true" message=" " />
                                        <echo file="${basedir}/target/site/${project.artifactId}-fabric-${project.version}-bin.zip.sha1" append="true" message=" " />
                                        <echo file="${basedir}/target/site/${project.artifactId}-hadoop-${project.version}-bin.zip.md5" append="true" message=" " />
                                        <echo file="${basedir}/target/site/${project.artifactId}-hadoop-${project.version}-bin.zip.sha1" append="true" message=" " />
                                        <echo file="${basedir}/target/site/${project.artifactId}-${project.version}-src.zip.md5" append="true" message=" " />
                                        <echo file="${basedir}/target/site/${project.artifactId}-${project.version}-src.zip.sha1" append="true" message=" " />

                                        <echo file="${basedir}/target/site/${project.artifactId}-fabric-${project.version}-bin.zip.md5" append="true" message=" ${project.artifactId}-fabric-${project.version}-bin.zip" />
                                        <echo file="${basedir}/target/site/${project.artifactId}-fabric-${project.version}-bin.zip.sha1" append="true" message=" ${project.artifactId}-fabric-${project.version}-bin.zip" />
                                        <echo file="${basedir}/target/site/${project.artifactId}-hadoop-${project.version}-bin.zip.md5" append="true" message=" ${project.artifactId}-hadoop-${project.version}-bin.zip" />
                                        <echo file="${basedir}/target/site/${project.artifactId}-hadoop-${project.version}-bin.zip.sha1" append="true" message=" ${project.artifactId}-hadoop-${project.version}-bin.zip" />
                                        <echo file="${basedir}/target/site/${project.artifactId}-${project.version}-src.zip.md5" append="true" message=" ${project.artifactId}-${project.version}-src.zip" />
                                        <echo file="${basedir}/target/site/${project.artifactId}-${project.version}-src.zip.sha1" append="true" message=" ${project.artifactId}-${project.version}-src.zip" />
                                    </target>
                                </configuration>
                            </execution>
                        </executions>
                    </plugin>
                </plugins>
            </build>
        </profile>

        <profile>
            <id>web-console</id>
            <modules>
                <module>modules/web-console</module>
                <module>modules/web-console/web-agent</module>
            </modules>
        </profile>

        <profile>
            <id>update-versions</id>
            <!-- updates dotnet & cpp versions -->
            <build>
                <plugins>
                    <plugin>
                        <groupId>org.apache.maven.plugins</groupId>
                        <artifactId>maven-antrun-plugin</artifactId>
                        <version>1.7</version>
                        <executions>
                            <execution>
                                <id>update-versions</id>
                                <goals>
                                    <goal>run</goal>
                                </goals>
                                <phase>validate</phase>
                                <configuration>
                                    <target>
                                        <script language="javascript">
                                            function setClientVersion(ggVer, clientVer) {
                                                var p = project.getProperty(ggVer);

                                                var digitVer = /\d+\.\d+\.\d+/.exec(p);

                                                if (digitVer != null)
                                                {
                                                    // Date of the last major release
                                                    var startDate = new Date(2015,1,1);

                                                    // Number of hours since the last major release
                                                    var buildNum = Math.round((new Date() - startDate)/(3600*1000));
                                                    var ver = digitVer[0] + "." + buildNum;

                                                    project.setProperty(clientVer, ver);
                                                }
                                                else
                                                    project.setProperty(clientVer, p);
                                            }

                                            function fix(dest, source) {
                                                project.setProperty(dest, project.getProperty(source).replace("-SNAPSHOT",
                                                ""));
                                            }

                                            fix('ignite.version.fixed', 'project.version');
                                            fix('new.ignite.version.fixed', 'new.ignite.version');
                                            setClientVersion('ignite.version.fixed', 'old.client.version');
                                            setClientVersion('new.ignite.version.fixed', 'new.client.version');
                                        </script>

                                        <echo message="Update ignite.version in dotnet client" />
                                        <echo message="${new.client.version}" />

                                        <replaceregexp byline="true" encoding="UTF-8">
                                            <regexp pattern="(\[assembly:\s*Assembly\w*Version\w*\(&quot;)\d+\.\d+\.\d+(\.\d+)?(&quot;\)\])" />
                                            <substitution expression="\1${new.client.version}\3" />
                                            <fileset dir="${basedir}/">
                                                <include name="**/AssemblyInfo.cs" />
                                                <include name="**/AssemblyInfo.cpp" />
                                            </fileset>
                                        </replaceregexp>

                                        <replaceregexp byline="true" encoding="UTF-8">
                                            <regexp pattern="(\[assembly:\s*AssemblyInformationalVersion\w*\(&quot;).*?(&quot;\)\])" />
                                            <substitution expression="\1${new.ignite.version.fixed}\2" />
                                            <fileset dir="${basedir}/">
                                                <include name="**/AssemblyInfo.cs" />
                                                <include name="**/AssemblyInfo.cpp" />
                                            </fileset>
                                        </replaceregexp>

                                        <echo message="Update ignite.version in cpp client" />
                                        <replaceregexp byline="true" encoding="UTF-8">
                                            <regexp pattern="(AC_INIT.+\[)\d+\.\d+\.\d+.*?(\].+)" />
                                            <substitution expression="\1${new.client.version}\2" />
                                            <fileset dir="${basedir}/">
                                                <include name="**/configure.ac" />
                                                <include name="**/configure.acrel" />
                                            </fileset>
                                        </replaceregexp>

                                        <replaceregexp byline="true" encoding="UTF-8">
                                            <regexp pattern="(Version=.+)\d+\.\d+\.\d+\.\d+(.+)" />
                                            <substitution expression="\1${new.client.version}\2" />
                                            <fileset dir="${basedir}/">
                                                <include name="**/*.wxs" />
                                            </fileset>
                                        </replaceregexp>

                                        <replaceregexp byline="true" encoding="UTF-8">
                                            <regexp pattern="(define GG_VERSION_STR_WIN &quot;)\d+\.\d+\.\d+(\.\d+)?(&quot;)" />
                                            <substitution expression="\1${new.client.version}\3" />
                                            <fileset dir="${basedir}/">
                                                <include name="**/resource.h" />
                                            </fileset>
                                        </replaceregexp>

                                        <replaceregexp byline="true" encoding="UTF-16">
                                            <regexp pattern="(Version&quot;, &quot;)\d+\.\d+\.\d+\.\d+(&quot;)" />
                                            <substitution expression="\1${new.client.version}\2" />
                                            <fileset dir="${basedir}/">
                                                <include name="**/Resource.rc" />
                                            </fileset>
                                        </replaceregexp>

                                        <script language="javascript">
                                            function setBinVersion(clientVer, binVer) {
                                            var p = project.getProperty(clientVer).replace(".", ",");

                                            if (p.split(',').length == 3)
                                            project.setProperty(binVer, p + ',0');
                                            else
                                            project.setProperty(binVer, p);
                                            }

                                            setBinVersion('old.client.version', 'old.bin.version');
                                            setBinVersion('new.client.version', 'new.bin.version');
                                        </script>

                                        <replaceregexp byline="true" encoding="UTF-8">
                                            <regexp pattern="(define GG_VERSION_BIN_WIN )\d,\d,\d,\d" />
                                            <substitution expression="\1${new.bin.version}" />
                                            <fileset dir="${basedir}/">
                                                <include name="**/resource.h" />
                                            </fileset>
                                        </replaceregexp>

                                        <replaceregexp byline="true" encoding="UTF-16">
                                            <regexp pattern="(VERSION )\d,\d,\d,\d" />
                                            <substitution expression="\1${new.bin.version}" />
                                            <fileset dir="${basedir}/">
                                                <include name="**/Resource.rc" />
                                            </fileset>
                                        </replaceregexp>
                                    </target>
                                </configuration>
                            </execution>
                        </executions>
                    </plugin>
                </plugins>
            </build>
        </profile>

        <profile>
            <id>ml</id>
            <modules>
                <module>modules/ml</module>
            </modules>
        </profile>
    </profiles>

    <build>
        <plugins>
            <plugin>
                <groupId>org.apache.maven.plugins</groupId>
                <artifactId>maven-clean-plugin</artifactId>
                <executions>
                    <execution>
                        <phase>clean</phase>
                        <goals>
                            <goal>clean</goal>
                        </goals>
                        <configuration>
                            <filesets>
                                <fileset>
                                    <directory>libs</directory>
                                </fileset>
                            </filesets>
                        </configuration>
                    </execution>
                </executions>
            </plugin>
        </plugins>
    </build>
</project><|MERGE_RESOLUTION|>--- conflicted
+++ resolved
@@ -92,11 +92,8 @@
         <module>modules/flink</module>
         <module>modules/kubernetes</module>
         <module>modules/zeromq</module>
-<<<<<<< HEAD
+        <module>modules/rocketmq</module>
         <module>modules/pds</module>
-=======
-        <module>modules/rocketmq</module>
->>>>>>> 59bc11bc
     </modules>
 
     <profiles>
