/* @java.file.header */

/*  _________        _____ __________________        _____
 *  __  ____/___________(_)______  /__  ____/______ ____(_)_______
 *  _  / __  __  ___/__  / _  __  / _  / __  _  __ `/__  / __  __ \
 *  / /_/ /  _  /    _  /  / /_/ /  / /_/ /  / /_/ / _  /  _  / / /
 *  \____/   /_/     /_/   \_,__/   \____/   \__,_/  /_/   /_/ /_/
 */

package org.apache.ignite.spi.communication.tcp;

import org.apache.ignite.*;
import org.apache.ignite.cluster.*;
import org.apache.ignite.configuration.*;
import org.apache.ignite.events.*;
import org.apache.ignite.lang.*;
import org.apache.ignite.marshaller.*;
import org.apache.ignite.product.*;
import org.apache.ignite.resources.*;
import org.apache.ignite.spi.*;
import org.apache.ignite.thread.*;
import org.gridgain.grid.*;
import org.gridgain.grid.kernal.managers.eventstorage.*;
import org.apache.ignite.spi.communication.*;
import org.gridgain.grid.util.*;
import org.gridgain.grid.util.direct.*;
import org.gridgain.grid.util.future.*;
import org.gridgain.grid.util.ipc.*;
import org.gridgain.grid.util.ipc.shmem.*;
import org.gridgain.grid.util.lang.*;
import org.gridgain.grid.util.nio.*;
import org.gridgain.grid.util.typedef.*;
import org.gridgain.grid.util.typedef.internal.*;
import org.gridgain.grid.util.worker.*;
import org.jdk8.backport.*;
import org.jetbrains.annotations.*;

import java.io.*;
import java.net.*;
import java.nio.*;
import java.nio.channels.*;
import java.nio.channels.spi.*;
import java.util.*;
import java.util.concurrent.*;
import java.util.concurrent.atomic.*;

import static org.apache.ignite.IgniteSystemProperties.*;
import static org.apache.ignite.events.IgniteEventType.*;

/**
 * <tt>GridTcpCommunicationSpi</tt> is default communication SPI which uses
 * TCP/IP protocol and Java NIO to communicate with other nodes.
 * <p>
 * To enable communication with other nodes, this SPI adds {@link #ATTR_ADDRS}
 * and {@link #ATTR_PORT} local node attributes (see {@link ClusterNode#attributes()}.
 * <p>
 * At startup, this SPI tries to start listening to local port specified by
 * {@link #setLocalPort(int)} method. If local port is occupied, then SPI will
 * automatically increment the port number until it can successfully bind for
 * listening. {@link #setLocalPortRange(int)} configuration parameter controls
 * maximum number of ports that SPI will try before it fails. Port range comes
 * very handy when starting multiple grid nodes on the same machine or even
 * in the same VM. In this case all nodes can be brought up without a single
 * change in configuration.
 * <p>
 * This SPI caches connections to remote nodes so it does not have to reconnect every
 * time a message is sent. By default, idle connections are kept active for
 * {@link #DFLT_IDLE_CONN_TIMEOUT} period and then are closed. Use
 * {@link #setIdleConnectionTimeout(long)} configuration parameter to configure
 * you own idle connection timeout.
 * <p>
 * <h1 class="header">Configuration</h1>
 * <h2 class="header">Mandatory</h2>
 * This SPI has no mandatory configuration parameters.
 * <h2 class="header">Optional</h2>
 * The following configuration parameters are optional:
 * <ul>
 * <li>Node local IP address (see {@link #setLocalAddress(String)})</li>
 * <li>Node local port number (see {@link #setLocalPort(int)})</li>
 * <li>Local port range (see {@link #setLocalPortRange(int)}</li>
 * <li>Connection buffer flush frequency (see {@link #setConnectionBufferFlushFrequency(long)})</li>
 * <li>Connection buffer size (see {@link #setConnectionBufferSize(int)})</li>
 * <li>Idle connection timeout (see {@link #setIdleConnectionTimeout(long)})</li>
 * <li>Direct or heap buffer allocation (see {@link #setDirectBuffer(boolean)})</li>
 * <li>Direct or heap buffer allocation for sending (see {@link #setDirectSendBuffer(boolean)})</li>
 * <li>Count of selectors and selector threads for NIO server (see {@link #setSelectorsCount(int)})</li>
 * <li>{@code TCP_NODELAY} socket option for sockets (see {@link #setTcpNoDelay(boolean)})</li>
 * <li>Message queue limit (see {@link #setMessageQueueLimit(int)})</li>
 * <li>Minimum buffered message count (see {@link #setMinimumBufferedMessageCount(int)})</li>
 * <li>Buffer size ratio (see {@link #setBufferSizeRatio(double)})</li>
 * <li>Connect timeout (see {@link #setConnectTimeout(long)})</li>
 * <li>Maximum connect timeout (see {@link #setMaxConnectTimeout(long)})</li>
 * <li>Reconnect attempts count (see {@link #setReconnectCount(int)})</li>
 * <li>Local port to accept shared memory connections (see {@link #setSharedMemoryPort(int)})</li>
 * <li>Socket receive buffer size (see {@link #setSocketReceiveBuffer(int)})</li>
 * <li>Socket send buffer size (see {@link #setSocketSendBuffer(int)})</li>
 * <li>Socket write timeout (see {@link #setSocketWriteTimeout(long)})</li>
 * <li>Number of received messages after which acknowledgment is sent (see {@link #setAckSendThreshold(int)})</li>
 * <li>Maximum number of unacknowledged messages (see {@link #setUnacknowledgedMessagesBufferSize(int)})</li>
 * </ul>
 * <h2 class="header">Java Example</h2>
 * GridTcpCommunicationSpi is used by default and should be explicitly configured
 * only if some SPI configuration parameters need to be overridden.
 * <pre name="code" class="java">
 * GridTcpCommunicationSpi commSpi = new GridTcpCommunicationSpi();
 *
 * // Override local port.
 * commSpi.setLocalPort(4321);
 *
 * GridConfiguration cfg = new GridConfiguration();
 *
 * // Override default communication SPI.
 * cfg.setCommunicationSpi(commSpi);
 *
 * // Start grid.
 * GridGain.start(cfg);
 * </pre>
 * <h2 class="header">Spring Example</h2>
 * GridTcpCommunicationSpi can be configured from Spring XML configuration file:
 * <pre name="code" class="xml">
 * &lt;bean id="grid.custom.cfg" class="org.gridgain.grid.GridConfiguration" singleton="true"&gt;
 *         ...
 *         &lt;property name="communicationSpi"&gt;
 *             &lt;bean class="org.gridgain.grid.spi.communication.tcp.GridTcpCommunicationSpi"&gt;
 *                 &lt;!-- Override local port. --&gt;
 *                 &lt;property name="localPort" value="4321"/&gt;
 *             &lt;/bean&gt;
 *         &lt;/property&gt;
 *         ...
 * &lt;/bean&gt;
 * </pre>
 * <p>
 * <img src="http://www.gridgain.com/images/spring-small.png">
 * <br>
 * For information about Spring framework visit <a href="http://www.springframework.org/">www.springframework.org</a>
 * @see CommunicationSpi
 */
@IgniteSpiMultipleInstancesSupport(true)
@IgniteSpiConsistencyChecked(optional = false)
public class TcpCommunicationSpi extends IgniteSpiAdapter
    implements CommunicationSpi<GridTcpCommunicationMessageAdapter>, TcpCommunicationSpiMBean {
    /** IPC error message. */
    public static final String OUT_OF_RESOURCES_TCP_MSG = "Failed to allocate shared memory segment " +
        "(switching to TCP, may be slower). For troubleshooting see " +
        GridIpcSharedMemoryServerEndpoint.TROUBLESHOOTING_URL;

    /** Node attribute that is mapped to node IP addresses (value is <tt>comm.tcp.addrs</tt>). */
    public static final String ATTR_ADDRS = "comm.tcp.addrs";

    /** Node attribute that is mapped to node host names (value is <tt>comm.tcp.host.names</tt>). */
    public static final String ATTR_HOST_NAMES = "comm.tcp.host.names";

    /** Node attribute that is mapped to node port number (value is <tt>comm.tcp.port</tt>). */
    public static final String ATTR_PORT = "comm.tcp.port";

    /** Node attribute that is mapped to node port number (value is <tt>comm.shmem.tcp.port</tt>). */
    public static final String ATTR_SHMEM_PORT = "comm.shmem.tcp.port";

    /** Node attribute that is mapped to node's external addresses (value is <tt>comm.tcp.ext-addrs</tt>). */
    public static final String ATTR_EXT_ADDRS = "comm.tcp.ext-addrs";

    /** Default port which node sets listener to (value is <tt>47100</tt>). */
    public static final int DFLT_PORT = 47100;

    /** Default port which node sets listener for shared memory connections (value is <tt>48100</tt>). */
<<<<<<< HEAD
    // FIXME IGNITE-41.
=======
>>>>>>> f7118cea
    public static final int DFLT_SHMEM_PORT = -1;

    /** Default idle connection timeout (value is <tt>30000</tt>ms). */
    public static final long DFLT_IDLE_CONN_TIMEOUT = 30000;

    /** Default value for connection buffer flush frequency (value is <tt>100</tt> ms). */
    public static final long DFLT_CONN_BUF_FLUSH_FREQ = 100;

    /** Default value for connection buffer size (value is <tt>0</tt>). */
    public static final int DFLT_CONN_BUF_SIZE = 0;

    /** Default socket send and receive buffer size. */
    public static final int DFLT_SOCK_BUF_SIZE = 32 * 1024;

    /** Default connection timeout (value is <tt>1000</tt>ms). */
    public static final long DFLT_CONN_TIMEOUT = 1000;

    /** Default Maximum connection timeout (value is <tt>600,000</tt>ms). */
    public static final long DFLT_MAX_CONN_TIMEOUT = 10 * 60 * 1000;

    /** Default reconnect attempts count (value is <tt>10</tt>). */
    public static final int DFLT_RECONNECT_CNT = 10;

    /** Default message queue limit per connection (for incoming and outgoing . */
    public static final int DFLT_MSG_QUEUE_LIMIT = GridNioServer.DFLT_SEND_QUEUE_LIMIT;

    /**
     * Default count of selectors for TCP server equals to
     * {@code "Math.min(4, Runtime.getRuntime().availableProcessors())"}.
     */
    public static final int DFLT_SELECTORS_CNT = Math.min(4, Runtime.getRuntime().availableProcessors());

    /** Node ID meta for session. */
    private static final int NODE_ID_META = GridNioSessionMetaKey.nextUniqueKey();

    /** Message tracker meta for session. */
    private static final int TRACKER_META = GridNioSessionMetaKey.nextUniqueKey();

    /**
     * Default local port range (value is <tt>100</tt>).
     * See {@link #setLocalPortRange(int)} for details.
     */
    public static final int DFLT_PORT_RANGE = 100;

    /** Default value for {@code TCP_NODELAY} socket option (value is <tt>true</tt>). */
    public static final boolean DFLT_TCP_NODELAY = true;

    /** Default received messages threshold for sending ack. */
    public static final int DFLT_ACK_SND_THRESHOLD = 16;

    /** Default socket write timeout. */
    public static final long DFLT_SOCK_WRITE_TIMEOUT = GridNioServer.DFLT_SES_WRITE_TIMEOUT;

    /** No-op runnable. */
    private static final IgniteRunnable NOOP = new IgniteRunnable() {
        @Override public void run() {
            // No-op.
        }
    };

    /** Node ID message type. */
    public static final byte NODE_ID_MSG_TYPE = -1;

    /** */
    public static final byte RECOVERY_LAST_ID_MSG_TYPE = -2;

    /** */
    public static final byte HANDSHAKE_MSG_TYPE = -3;

    /** Server listener. */
    private final GridNioServerListener<GridTcpCommunicationMessageAdapter> srvLsnr =
        new GridNioServerListenerAdapter<GridTcpCommunicationMessageAdapter>() {
            @Override public void onSessionWriteTimeout(GridNioSession ses) {
                LT.warn(log, null, "Communication SPI Session write timed out (consider increasing " +
                    "'socketWriteTimeout' " + "configuration property) [remoteAddr=" + ses.remoteAddress() +
                    ", writeTimeout=" + sockWriteTimeout + ']');

                if (log.isDebugEnabled())
                    log.debug("Closing communication SPI session on write timeout [remoteAddr=" + ses.remoteAddress() +
                        ", writeTimeout=" + sockWriteTimeout + ']');

                ses.close();
            }

            @Override public void onConnected(GridNioSession ses) {
                if (ses.accepted()) {
                    if (log.isDebugEnabled())
                        log.debug("Sending local node ID to newly accepted session: " + ses);

                    ses.send(nodeIdMsg);
                }
            }

            @Override public void onDisconnected(GridNioSession ses, @Nullable Exception e) {
                UUID id = ses.meta(NODE_ID_META);

                if (id != null) {
                    GridCommunicationClient rmv = clients.get(id);

                    if (rmv instanceof GridTcpNioCommunicationClient &&
                        ((GridTcpNioCommunicationClient)rmv).session() == ses &&
                        clients.remove(id, rmv)) {
                        rmv.forceClose();

                        if (!stopping) {
                            GridNioRecoveryDescriptor recoveryData = ses.recoveryDescriptor();

                            if (recoveryData != null) {
                                if (recoveryData.nodeAlive(getSpiContext().node(id))) {
                                    if (!recoveryData.messagesFutures().isEmpty()) {
                                        if (log.isDebugEnabled())
                                            log.debug("Session was closed but there are unacknowledged messages, " +
                                                "will try to reconnect [rmtNode=" + recoveryData.node().id() + ']');

                                        recoveryWorker.addReconnectRequest(recoveryData);
                                    }
                                }
                                else
                                    recoveryData.onNodeLeft();
                            }
                        }
                    }

                    CommunicationListener<GridTcpCommunicationMessageAdapter> lsnr0 = lsnr;

                    if (lsnr0 != null)
                        lsnr0.onDisconnected(id);
                }
            }

            @Override public void onMessage(GridNioSession ses, GridTcpCommunicationMessageAdapter msg) {
                UUID sndId = ses.meta(NODE_ID_META);

                if (sndId == null) {
                    assert ses.accepted();

                    if (msg instanceof NodeIdMessage)
                        sndId = U.bytesToUuid(((NodeIdMessage)msg).nodeIdBytes, 0);
                    else {
                        assert msg instanceof HandshakeMessage : msg;

                        sndId = ((HandshakeMessage)msg).nodeId();
                    }

                    if (log.isDebugEnabled())
                        log.debug("Remote node ID received: " + sndId);

                    final UUID old = ses.addMeta(NODE_ID_META, sndId);

                    assert old == null;

                    final ClusterNode rmtNode = getSpiContext().node(sndId);

                    if (rmtNode == null) {
                        ses.close();

                        return;
                    }

                    ClusterNode locNode = getSpiContext().localNode();

                    IgniteProductVersion locVer = locNode.version();

                    IgniteProductVersion rmtVer = rmtNode.version();

                    if (!locVer.equals(rmtVer))
                        ses.addMeta(GridNioServer.DIFF_VER_NODE_ID_META_KEY, sndId);

                    if (ses.remoteAddress() == null)
                        return;

                    GridCommunicationClient oldClient = clients.get(sndId);

                    boolean hasShmemClient = false;

                    if (oldClient != null) {
                        if (oldClient instanceof GridTcpNioCommunicationClient) {
                            if (log.isDebugEnabled())
                                log.debug("Received incoming connection when already connected " +
                                    "to this node, rejecting [locNode=" + locNode.id() +
                                    ", rmtNode=" + sndId + ']');

                            ses.send(new RecoveryLastReceivedMessage(-1));

                            return;
                        }
                        else {
                            assert oldClient instanceof GridShmemCommunicationClient;

                            hasShmemClient = true;
                        }
                    }

                    GridFutureAdapterEx<GridCommunicationClient> fut = new GridFutureAdapterEx<>();

                    GridFutureAdapterEx<GridCommunicationClient> oldFut = clientFuts.putIfAbsent(sndId, fut);

                    assert msg instanceof HandshakeMessage : msg;

                    HandshakeMessage msg0 = (HandshakeMessage)msg;

                    final GridNioRecoveryDescriptor recoveryDesc = recoveryDescriptor(rmtNode);

                    if (oldFut == null) {
                        oldClient = clients.get(sndId);

                        if (oldClient != null) {
                            if (oldClient instanceof GridTcpNioCommunicationClient) {
                                if (log.isDebugEnabled())
                                    log.debug("Received incoming connection when already connected " +
                                        "to this node, rejecting [locNode=" + locNode.id() +
                                        ", rmtNode=" + sndId + ']');

                                ses.send(new RecoveryLastReceivedMessage(-1));

                                return;
                            }
                            else {
                                assert oldClient instanceof GridShmemCommunicationClient;

                                hasShmemClient = true;
                            }
                        }

                        boolean reserved = recoveryDesc.tryReserve(msg0.connectCount(),
                            new ConnectClosure(ses, recoveryDesc, rmtNode, msg0, !hasShmemClient, fut));

                        if (log.isDebugEnabled())
                            log.debug("Received incoming connection from remote node " +
                                "[rmtNode=" + rmtNode.id() + ", reserved=" + reserved + ']');

                        if (reserved) {
                            try {
                                GridTcpNioCommunicationClient client =
                                    connected(recoveryDesc, ses, rmtNode, msg0.received(), true, !hasShmemClient);

                                fut.onDone(client);
                            }
                            finally {
                                clientFuts.remove(rmtNode.id(), fut);
                            }
                        }
                    }
                    else {
                        if (oldFut instanceof ConnectFuture && locNode.order() < rmtNode.order()) {
                            if (log.isDebugEnabled()) {
                                log.debug("Received incoming connection from remote node while " +
                                    "connecting to this node, rejecting [locNode=" + locNode.id() +
                                    ", locNodeOrder=" + locNode.order() + ", rmtNode=" + rmtNode.id() +
                                    ", rmtNodeOrder=" + rmtNode.order() + ']');
                            }

                            ses.send(new RecoveryLastReceivedMessage(-1));
                        }
                        else {
                            boolean reserved = recoveryDesc.tryReserve(msg0.connectCount(),
                                new ConnectClosure(ses, recoveryDesc, rmtNode, msg0, !hasShmemClient, fut));

                            if (reserved) {
                                GridTcpNioCommunicationClient client =
                                    connected(recoveryDesc, ses, rmtNode, msg0.received(), true, !hasShmemClient);

                                fut.onDone(client);
                            }
                        }
                    }
                }
                else {
                    rcvdMsgsCnt.increment();

                    GridNioRecoveryDescriptor recovery = ses.recoveryDescriptor();

                    if (recovery != null) {
                        if (msg instanceof RecoveryLastReceivedMessage) {
                            RecoveryLastReceivedMessage msg0 = (RecoveryLastReceivedMessage)msg;

                            if (log.isDebugEnabled())
                                log.debug("Received recovery acknowledgement [rmtNode=" + sndId +
                                    ", rcvCnt=" + msg0.received() + ']');

                            recovery.ackReceived(msg0.received());

                            return;
                        }
                        else {
                            long rcvCnt = recovery.onReceived();

                            if (rcvCnt % ackSndThreshold == 0) {
                                if (log.isDebugEnabled())
                                    log.debug("Send recovery acknowledgement [rmtNode=" + sndId +
                                        ", rcvCnt=" + rcvCnt + ']');

                                nioSrvr.sendSystem(ses, new RecoveryLastReceivedMessage(rcvCnt));

                                recovery.lastAcknowledged(rcvCnt);
                            }
                        }
                    }

                    IgniteRunnable c;

                    if (msgQueueLimit > 0) {
                        GridNioMessageTracker tracker = ses.meta(TRACKER_META);

                        if (tracker == null) {
                            GridNioMessageTracker old = ses.addMeta(TRACKER_META, tracker =
                                new GridNioMessageTracker(ses, msgQueueLimit));

                            assert old == null;
                        }

                        tracker.onMessageReceived();

                        c = tracker;
                    }
                    else
                        c = NOOP;

                    notifyListener(sndId, msg, c);
                }
            }

            /**
             * @param recovery Recovery descriptor.
             * @param ses Session.
             * @param node Node.
             * @param rcvCnt Number of received messages..
             * @param sndRes If {@code true} sends response for recovery handshake.
             * @param createClient If {@code true} creates NIO communication client.
             * @return Client.
             */
            private GridTcpNioCommunicationClient connected(
                GridNioRecoveryDescriptor recovery,
                GridNioSession ses,
                ClusterNode node,
                long rcvCnt,
                boolean sndRes,
                boolean createClient) {
                recovery.onHandshake(rcvCnt);

                ses.recoveryDescriptor(recovery);

                nioSrvr.resend(ses);

                if (sndRes)
                    nioSrvr.sendSystem(ses, new RecoveryLastReceivedMessage(recovery.receivedCount()));

                recovery.connected();

                GridTcpNioCommunicationClient client = null;

                if (createClient) {
                    client = new GridTcpNioCommunicationClient(ses, log);

                    GridCommunicationClient oldClient = clients.putIfAbsent(node.id(), client);

                    assert oldClient == null;
                }

                return client;
            }

            /**
             *
             */
            @SuppressWarnings("PackageVisibleInnerClass")
            class ConnectClosure implements IgniteInClosure<Boolean> {
                /** */
                private static final long serialVersionUID = 0L;

                /** */
                private final GridNioSession ses;

                /** */
                private final GridNioRecoveryDescriptor recoveryDesc;

                /** */
                private final ClusterNode rmtNode;

                /** */
                private final HandshakeMessage msg;

                /** */
                private final GridFutureAdapterEx<GridCommunicationClient> fut;

                /** */
                private final boolean createClient;

                /**
                 * @param ses Incoming session.
                 * @param recoveryDesc Recovery descriptor.
                 * @param rmtNode Remote node.
                 * @param msg Handshake message.
                 * @param createClient If {@code true} creates NIO communication client..
                 * @param fut Connect future.
                 */
                ConnectClosure(GridNioSession ses,
                    GridNioRecoveryDescriptor recoveryDesc,
                    ClusterNode rmtNode,
                    HandshakeMessage msg,
                    boolean createClient,
                    GridFutureAdapterEx<GridCommunicationClient> fut) {
                    this.ses = ses;
                    this.recoveryDesc = recoveryDesc;
                    this.rmtNode = rmtNode;
                    this.msg = msg;
                    this.createClient = createClient;
                    this.fut = fut;
                }

                /** {@inheritDoc} */
                @Override public void apply(Boolean success) {
                    if (success) {
                        IgniteInClosure<GridNioFuture<?>> lsnr = new IgniteInClosure<GridNioFuture<?>>() {
                            @Override public void apply(GridNioFuture<?> msgFut) {
                                try {
                                    msgFut.get();

                                    GridTcpNioCommunicationClient client =
                                        connected(recoveryDesc, ses, rmtNode, msg.received(), false, createClient);

                                    fut.onDone(client);
                                }
                                catch (IgniteCheckedException | IOException e) {
                                    if (log.isDebugEnabled())
                                        log.debug("Failed to send recovery handshake " +
                                            "[rmtNode=" + rmtNode.id() + ", err=" + e + ']');

                                    recoveryDesc.release();

                                    fut.onDone();
                                }
                                finally {
                                    clientFuts.remove(rmtNode.id(), fut);
                                }
                            }
                        };

                        nioSrvr.sendSystem(ses, new RecoveryLastReceivedMessage(recoveryDesc.receivedCount()), lsnr);
                    }
                    else {
                        try {
                            fut.onDone();
                        }
                        finally {
                            clientFuts.remove(rmtNode.id(), fut);
                        }
                    }
                }
            }
        };

    /** Logger. */
    @IgniteLoggerResource
    private IgniteLogger log;

    /** Node ID. */
    @IgniteLocalNodeIdResource
    private UUID locNodeId;

    /** Marshaller. */
    @IgniteMarshallerResource
    private IgniteMarshaller marsh;

    /** Local IP address. */
    private String locAddr;

    /** Complex variable that represents this node IP address. */
    private volatile InetAddress locHost;

    /** Local port which node uses. */
    private int locPort = DFLT_PORT;

    /** Local port range. */
    private int locPortRange = DFLT_PORT_RANGE;

    /** Local port which node uses to accept shared memory connections. */
    private int shmemPort = DFLT_SHMEM_PORT;

    /** Grid name. */
    @IgniteNameResource
    private String gridName;

    /** Allocate direct buffer or heap buffer. */
    private boolean directBuf = true;

    /** Allocate direct buffer or heap buffer. */
    private boolean directSndBuf;

    /** Idle connection timeout. */
    private long idleConnTimeout = DFLT_IDLE_CONN_TIMEOUT;

    /** Connection buffer flush frequency. */
    private volatile long connBufFlushFreq = DFLT_CONN_BUF_FLUSH_FREQ;

    /** Connection buffer size. */
    @SuppressWarnings("RedundantFieldInitialization")
    private int connBufSize = DFLT_CONN_BUF_SIZE;

    /** Connect timeout. */
    private long connTimeout = DFLT_CONN_TIMEOUT;

    /** Maximum connect timeout. */
    private long maxConnTimeout = DFLT_MAX_CONN_TIMEOUT;

    /** Reconnect attempts count. */
    @SuppressWarnings({"FieldAccessedSynchronizedAndUnsynchronized"})
    private int reconCnt = DFLT_RECONNECT_CNT;

    /** Socket send buffer. */
    private int sockSndBuf = DFLT_SOCK_BUF_SIZE;

    /** Socket receive buffer. */
    private int sockRcvBuf = DFLT_SOCK_BUF_SIZE;

    /** Message queue limit. */
    private int msgQueueLimit = DFLT_MSG_QUEUE_LIMIT;

    /** Min buffered message count. */
    private int minBufferedMsgCnt = Integer.getInteger(GG_MIN_BUFFERED_COMMUNICATION_MSG_CNT, 512);

    /** Buffer size ratio. */
    private double bufSizeRatio = IgniteSystemProperties.getDouble(GG_COMMUNICATION_BUF_RESIZE_RATIO, 0.8);

    /** NIO server. */
    private GridNioServer<GridTcpCommunicationMessageAdapter> nioSrvr;

    /** Shared memory server. */
    private GridIpcSharedMemoryServerEndpoint shmemSrv;

    /** {@code TCP_NODELAY} option value for created sockets. */
    private boolean tcpNoDelay = DFLT_TCP_NODELAY;

    /** Number of received messages after which acknowledgment is sent. */
    private int ackSndThreshold = DFLT_ACK_SND_THRESHOLD;

    /** Maximum number of unacknowledged messages. */
    private int unackedMsgsBufSize;

    /** Socket write timeout. */
    private long sockWriteTimeout = DFLT_SOCK_WRITE_TIMEOUT;

    /** Shared memory accept worker. */
    private ShmemAcceptWorker shmemAcceptWorker;

    /** Idle client worker. */
    private IdleClientWorker idleClientWorker;

    /** Flush client worker. */
    private ClientFlushWorker clientFlushWorker;

    /** Socket timeout worker. */
    private SocketTimeoutWorker sockTimeoutWorker;

    /** Recovery worker. */
    private RecoveryWorker recoveryWorker;

    /** Shared memory workers. */
    private final Collection<ShmemWorker> shmemWorkers = new ConcurrentLinkedDeque8<>();

    /** Clients. */
    private final ConcurrentMap<UUID, GridCommunicationClient> clients = GridConcurrentFactory.newMap();

    /** SPI listener. */
    private volatile CommunicationListener<GridTcpCommunicationMessageAdapter> lsnr;

    /** Bound port. */
    private int boundTcpPort = -1;

    /** Bound port for shared memory server. */
    private int boundTcpShmemPort = -1;

    /** Count of selectors to use in TCP server. */
    private int selectorsCnt = DFLT_SELECTORS_CNT;

    /** Address resolver. */
    private IgniteAddressResolver addrRslvr;

    /** Local node ID message. */
    private NodeIdMessage nodeIdMsg;

    /** Received messages count. */
    private final LongAdder rcvdMsgsCnt = new LongAdder();

    /** Sent messages count.*/
    private final LongAdder sentMsgsCnt = new LongAdder();

    /** Received bytes count. */
    private final LongAdder rcvdBytesCnt = new LongAdder();

    /** Sent bytes count.*/
    private final LongAdder sentBytesCnt = new LongAdder();

    /** Context initialization latch. */
    private final CountDownLatch ctxInitLatch = new CountDownLatch(1);

    /** Stopping flag. */
    private volatile boolean stopping;

    /** metrics listener. */
    private final GridNioMetricsListener metricsLsnr = new GridNioMetricsListener() {
        @Override public void onBytesSent(int bytesCnt) {
            sentBytesCnt.add(bytesCnt);
        }

        @Override public void onBytesReceived(int bytesCnt) {
            rcvdBytesCnt.add(bytesCnt);
        }
    };

    /** Client connect futures. */
    private final ConcurrentMap<UUID, GridFutureAdapterEx<GridCommunicationClient>> clientFuts =
        GridConcurrentFactory.newMap();

    /** */
    private final ConcurrentMap<ClientKey, GridNioRecoveryDescriptor> recoveryDescs = GridConcurrentFactory.newMap();

    /** Discovery listener. */
    private final GridLocalEventListener discoLsnr = new GridLocalEventListener() {
        @Override public void onEvent(IgniteEvent evt) {
            assert evt instanceof IgniteDiscoveryEvent;
            assert evt.type() == EVT_NODE_LEFT || evt.type() == EVT_NODE_FAILED;

            onNodeLeft(((IgniteDiscoveryEvent)evt).eventNode().id());
        }
    };

    /** Message reader. */
    private final GridNioMessageReader msgReader = new GridNioMessageReader() {
        /** */
        private GridTcpMessageFactory msgFactory;

        @Override public boolean read(@Nullable UUID nodeId, GridTcpCommunicationMessageAdapter msg, ByteBuffer buf) {
            assert msg != null;
            assert buf != null;

            msg.messageReader(this, nodeId);

            boolean finished = msg.readFrom(buf);

            if (finished && nodeId != null)
                finished = getSpiContext().readDelta(nodeId, msg.getClass(), buf);

            return finished;
        }

        @Nullable @Override public GridTcpMessageFactory messageFactory() {
            if (msgFactory == null)
                msgFactory = getSpiContext().messageFactory();

            return msgFactory;
        }
    };

    /** Message writer. */
    private final GridNioMessageWriter msgWriter = new GridNioMessageWriter() {
        @Override public boolean write(@Nullable UUID nodeId, GridTcpCommunicationMessageAdapter msg, ByteBuffer buf) {
            assert msg != null;
            assert buf != null;

            msg.messageWriter(this, nodeId);

            boolean finished = msg.writeTo(buf);

            if (finished && nodeId != null)
                finished = getSpiContext().writeDelta(nodeId, msg, buf);

            return finished;
        }

        @Override public int writeFully(@Nullable UUID nodeId, GridTcpCommunicationMessageAdapter msg, OutputStream out,
            ByteBuffer buf) throws IOException {
            assert msg != null;
            assert out != null;
            assert buf != null;
            assert buf.hasArray();

            msg.messageWriter(this, nodeId);

            boolean finished = false;
            int cnt = 0;

            while (!finished) {
                finished = msg.writeTo(buf);

                out.write(buf.array(), 0, buf.position());

                cnt += buf.position();

                buf.clear();
            }

            if (nodeId != null) {
                while (!finished) {
                    finished = getSpiContext().writeDelta(nodeId, msg.getClass(), buf);

                    out.write(buf.array(), 0, buf.position());

                    cnt += buf.position();

                    buf.clear();
                }
            }

            return cnt;
        }
    };

    /**
     * Sets address resolver.
     *
     * @param addrRslvr Address resolver.
     */
    @IgniteSpiConfiguration(optional = true)
    @IgniteAddressResolverResource
    public void setAddressResolver(IgniteAddressResolver addrRslvr) {
        // Injection should not override value already set by Spring or user.
        if (this.addrRslvr == null)
            this.addrRslvr = addrRslvr;
    }

    /**
     * Gets address resolver.
     *
     * @return Address resolver.
     */
    public IgniteAddressResolver getAddressResolver() {
        return addrRslvr;
    }

    /**
     * Sets local host address for socket binding. Note that one node could have
     * additional addresses beside the loopback one. This configuration
     * parameter is optional.
     *
     * @param locAddr IP address. Default value is any available local
     *      IP address.
     */
    @IgniteSpiConfiguration(optional = true)
    @IgniteLocalHostResource
    public void setLocalAddress(String locAddr) {
        // Injection should not override value already set by Spring or user.
        if (this.locAddr == null)
            this.locAddr = locAddr;
    }

    /** {@inheritDoc} */
    @Override public String getLocalAddress() {
        return locAddr;
    }

    /**
     * Sets local port for socket binding.
     * <p>
     * If not provided, default value is {@link #DFLT_PORT}.
     *
     * @param locPort Port number.
     */
    @IgniteSpiConfiguration(optional = true)
    public void setLocalPort(int locPort) {
        this.locPort = locPort;
    }

    /** {@inheritDoc} */
    @Override public int getLocalPort() {
        return locPort;
    }

    /**
     * Sets local port range for local host ports (value must greater than or equal to <tt>0</tt>).
     * If provided local port (see {@link #setLocalPort(int)}} is occupied,
     * implementation will try to increment the port number for as long as it is less than
     * initial value plus this range.
     * <p>
     * If port range value is <tt>0</tt>, then implementation will try bind only to the port provided by
     * {@link #setLocalPort(int)} method and fail if binding to this port did not succeed.
     * <p>
     * Local port range is very useful during development when more than one grid nodes need to run
     * on the same physical machine.
     * <p>
     * If not provided, default value is {@link #DFLT_PORT_RANGE}.
     *
     * @param locPortRange New local port range.
     */
    @IgniteSpiConfiguration(optional = true)
    public void setLocalPortRange(int locPortRange) {
        this.locPortRange = locPortRange;
    }

    /** {@inheritDoc} */
    @Override public int getLocalPortRange() {
        return locPortRange;
    }

    /**
     * Sets local port to accept shared memory connections.
     * <p>
     * If set to {@code -1} shared memory communication will be disabled.
     * <p>
     * If not provided, default value is {@link #DFLT_SHMEM_PORT}.
     *
     * @param shmemPort Port number.
     */
    @IgniteSpiConfiguration(optional = true)
    public void setSharedMemoryPort(int shmemPort) {
        this.shmemPort = shmemPort;
    }

    /** {@inheritDoc} */
    @Override public int getSharedMemoryPort() {
        return shmemPort;
    }

    /**
     * Sets maximum idle connection timeout upon which a connection
     * to client will be closed.
     * <p>
     * If not provided, default value is {@link #DFLT_IDLE_CONN_TIMEOUT}.
     *
     * @param idleConnTimeout Maximum idle connection time.
     */
    @IgniteSpiConfiguration(optional = true)
    public void setIdleConnectionTimeout(long idleConnTimeout) {
        this.idleConnTimeout = idleConnTimeout;
    }

    /** {@inheritDoc} */
    @Override public long getIdleConnectionTimeout() {
        return idleConnTimeout;
    }

    /** {@inheritDoc} */
    @Override public long getSocketWriteTimeout() {
        return sockWriteTimeout;
    }

    /**
     * Sets socket write timeout for TCP connection. If message can not be written to
     * socket within this time then connection is closed and reconnect is attempted.
     * <p>
     * Default to {@link #DFLT_SOCK_WRITE_TIMEOUT}.
     *
     * @param sockWriteTimeout Socket write timeout for TCP connection.
     */
    @IgniteSpiConfiguration(optional = true)
    public void setSocketWriteTimeout(long sockWriteTimeout) {
        this.sockWriteTimeout = sockWriteTimeout;
    }

    /** {@inheritDoc} */
    @Override public int getAckSendThreshold() {
        return ackSndThreshold;
    }

    /**
     * Sets number of received messages per connection to node after which acknowledgment message is sent.
     * <p>
     * Default to {@link #DFLT_ACK_SND_THRESHOLD}.
     *
     * @param ackSndThreshold Number of received messages after which acknowledgment is sent.
     */
    @IgniteSpiConfiguration(optional = true)
    public void setAckSendThreshold(int ackSndThreshold) {
        this.ackSndThreshold = ackSndThreshold;
    }

    /** {@inheritDoc} */
    @Override public int getUnacknowledgedMessagesBufferSize() {
        return unackedMsgsBufSize;
    }

    /**
     * Sets maximum number of stored unacknowledged messages per connection to node.
     * If number of unacknowledged messages exceeds this number then connection to node is
     * closed and reconnect is attempted.
     *
     * @param unackedMsgsBufSize Maximum number of unacknowledged messages.
     */
    @IgniteSpiConfiguration(optional = true)
    public void setUnacknowledgedMessagesBufferSize(int unackedMsgsBufSize) {
        this.unackedMsgsBufSize = unackedMsgsBufSize;
    }

    /**
     * Sets connection buffer size. If set to {@code 0} connection buffer is disabled.
     * <p>
     * If not provided, default value is {@link #DFLT_CONN_BUF_SIZE}.
     *
     * @param connBufSize Connection buffer size.
     * @see #setConnectionBufferFlushFrequency(long)
     */
    @IgniteSpiConfiguration(optional = true)
    public void setConnectionBufferSize(int connBufSize) {
        this.connBufSize = connBufSize;
    }

    /** {@inheritDoc} */
    @Override public int getConnectionBufferSize() {
        return connBufSize;
    }

    /** {@inheritDoc} */
    @IgniteSpiConfiguration(optional = true)
    @Override public void setConnectionBufferFlushFrequency(long connBufFlushFreq) {
        this.connBufFlushFreq = connBufFlushFreq;
    }

    /** {@inheritDoc} */
    @Override public long getConnectionBufferFlushFrequency() {
        return connBufFlushFreq;
    }

    /**
     * Sets connect timeout used when establishing connection
     * with remote nodes.
     * <p>
     * {@code 0} is interpreted as infinite timeout.
     * <p>
     * If not provided, default value is {@link #DFLT_CONN_TIMEOUT}.
     *
     * @param connTimeout Connect timeout.
     */
    @IgniteSpiConfiguration(optional = true)
    public void setConnectTimeout(long connTimeout) {
        this.connTimeout = connTimeout;
    }

    /** {@inheritDoc} */
    @Override public long getConnectTimeout() {
        return connTimeout;
    }

    /**
     * Sets maximum connect timeout. If handshake is not established within connect timeout,
     * then SPI tries to repeat handshake procedure with increased connect timeout.
     * Connect timeout can grow till maximum timeout value,
     * if maximum timeout value is reached then the handshake is considered as failed.
     * <p>
     * {@code 0} is interpreted as infinite timeout.
     * <p>
     * If not provided, default value is {@link #DFLT_MAX_CONN_TIMEOUT}.
     *
     * @param maxConnTimeout Maximum connect timeout.
     */
    @IgniteSpiConfiguration(optional = true)
    public void setMaxConnectTimeout(long maxConnTimeout) {
        this.maxConnTimeout = maxConnTimeout;
    }

    /** {@inheritDoc} */
    @Override public long getMaxConnectTimeout() {
        return maxConnTimeout;
    }

    /**
     * Sets maximum number of reconnect attempts used when establishing connection
     * with remote nodes.
     * <p>
     * If not provided, default value is {@link #DFLT_RECONNECT_CNT}.
     *
     * @param reconCnt Maximum number of reconnection attempts.
     */
    @IgniteSpiConfiguration(optional = true)
    public void setReconnectCount(int reconCnt) {
        this.reconCnt = reconCnt;
    }

    /** {@inheritDoc} */
    @Override public int getReconnectCount() {
        return reconCnt;
    }

    /**
     * Sets flag to allocate direct or heap buffer in SPI.
     * If value is {@code true}, then SPI will use {@link ByteBuffer#allocateDirect(int)} call.
     * Otherwise, SPI will use {@link ByteBuffer#allocate(int)} call.
     * <p>
     * If not provided, default value is {@code true}.
     *
     * @param directBuf Flag indicates to allocate direct or heap buffer in SPI.
     */
    @IgniteSpiConfiguration(optional = true)
    public void setDirectBuffer(boolean directBuf) {
        this.directBuf = directBuf;
    }

    /** {@inheritDoc} */
    @Override public boolean isDirectBuffer() {
        return directBuf;
    }

    /** {@inheritDoc} */
    @Override public boolean isDirectSendBuffer() {
        return directSndBuf;
    }

    /**
     * Sets whether to use direct buffer for sending.
     * <p>
     * If not provided default is {@code false}.
     *
     * @param directSndBuf {@code True} to use direct buffers for send.
     */
    @IgniteSpiConfiguration(optional = true)
    public void setDirectSendBuffer(boolean directSndBuf) {
        this.directSndBuf = directSndBuf;
    }

    /**
     * Sets the count of selectors te be used in TCP server.
     * <p/>
     * If not provided, default value is {@link #DFLT_SELECTORS_CNT}.
     *
     * @param selectorsCnt Selectors count.
     */
    @IgniteSpiConfiguration(optional = true)
    public void setSelectorsCount(int selectorsCnt) {
        this.selectorsCnt = selectorsCnt;
    }

    /** {@inheritDoc} */
    @Override public int getSelectorsCount() {
        return selectorsCnt;
    }

    /**
     * Sets value for {@code TCP_NODELAY} socket option. Each
     * socket will be opened using provided value.
     * <p>
     * Setting this option to {@code true} disables Nagle's algorithm
     * for socket decreasing latency and delivery time for small messages.
     * <p>
     * For systems that work under heavy network load it is advisable to
     * set this value to {@code false}.
     * <p>
     * If not provided, default value is {@link #DFLT_TCP_NODELAY}.
     *
     * @param tcpNoDelay {@code True} to disable TCP delay.
     */
    @IgniteSpiConfiguration(optional = true)
    public void setTcpNoDelay(boolean tcpNoDelay) {
        this.tcpNoDelay = tcpNoDelay;
    }

    /** {@inheritDoc} */
    @Override public boolean isTcpNoDelay() {
        return tcpNoDelay;
    }

    /**
     * Sets receive buffer size for sockets created or accepted by this SPI.
     * <p>
     * If not provided, default is {@link #DFLT_SOCK_BUF_SIZE}.
     *
     * @param sockRcvBuf Socket receive buffer size.
     */
    @IgniteSpiConfiguration(optional = true)
    public void setSocketReceiveBuffer(int sockRcvBuf) {
        this.sockRcvBuf = sockRcvBuf;
    }

    /** {@inheritDoc} */
    @Override public int getSocketReceiveBuffer() {
        return sockRcvBuf;
    }

    /**
     * Sets send buffer size for sockets created or accepted by this SPI.
     * <p>
     * If not provided, default is {@link #DFLT_SOCK_BUF_SIZE}.
     *
     * @param sockSndBuf Socket send buffer size.
     */
    @IgniteSpiConfiguration(optional = true)
    public void setSocketSendBuffer(int sockSndBuf) {
        this.sockSndBuf = sockSndBuf;
    }

    /** {@inheritDoc} */
    @Override public int getSocketSendBuffer() {
        return sockSndBuf;
    }

    /**
     * Sets message queue limit for incoming and outgoing messages.
     * <p>
     * When set to positive number send queue is limited to the configured value.
     * {@code 0} disables the size limitations.
     * <p>
     * If not provided, default is {@link #DFLT_MSG_QUEUE_LIMIT}.
     *
     * @param msgQueueLimit Send queue size limit.
     */
    @IgniteSpiConfiguration(optional = true)
    public void setMessageQueueLimit(int msgQueueLimit) {
        this.msgQueueLimit = msgQueueLimit;
    }

    /** {@inheritDoc} */
    @Override public int getMessageQueueLimit() {
        return msgQueueLimit;
    }

    /**
     * Sets the minimum number of messages for this SPI, that are buffered
     * prior to sending.
     * <p>
     * Defaults to either {@code 512} or {@link IgniteSystemProperties#GG_MIN_BUFFERED_COMMUNICATION_MSG_CNT}
     * system property (if specified).
     *
     * @param minBufferedMsgCnt Minimum buffered message count.
     */
    @IgniteSpiConfiguration(optional = true)
    public void setMinimumBufferedMessageCount(int minBufferedMsgCnt) {
        this.minBufferedMsgCnt = minBufferedMsgCnt;
    }

    /** {@inheritDoc} */
    @Override public int getMinimumBufferedMessageCount() {
        return minBufferedMsgCnt;
    }

    /**
     * Sets the buffer size ratio for this SPI. As messages are sent,
     * the buffer size is adjusted using this ratio.
     * <p>
     * Defaults to either {@code 0.8} or {@link IgniteSystemProperties#GG_COMMUNICATION_BUF_RESIZE_RATIO}
     * system property (if specified).
     *
     * @param bufSizeRatio Buffer size ratio.
     */
    @IgniteSpiConfiguration(optional = true)
    public void setBufferSizeRatio(double bufSizeRatio) {
        this.bufSizeRatio = bufSizeRatio;
    }

    /** {@inheritDoc} */
    @Override public double getBufferSizeRatio() {
        return bufSizeRatio;
    }

    /** {@inheritDoc} */
    @Override public void setListener(CommunicationListener<GridTcpCommunicationMessageAdapter> lsnr) {
        this.lsnr = lsnr;
    }

    /**
     * @return Listener.
     */
    public CommunicationListener getListener() {
        return lsnr;
    }

    /** {@inheritDoc} */
    @Override public int getSentMessagesCount() {
        return sentMsgsCnt.intValue();
    }

    /** {@inheritDoc} */
    @Override public long getSentBytesCount() {
        return sentBytesCnt.longValue();
    }

    /** {@inheritDoc} */
    @Override public int getReceivedMessagesCount() {
        return rcvdMsgsCnt.intValue();
    }

    /** {@inheritDoc} */
    @Override public long getReceivedBytesCount() {
        return rcvdBytesCnt.longValue();
    }

    /** {@inheritDoc} */
    @Override public int getOutboundMessagesQueueSize() {
        return nioSrvr.outboundMessagesQueueSize();
    }

    /** {@inheritDoc} */
    @Override public void resetMetrics() {
        // Can't use 'reset' method because it is not thread-safe
        // according to javadoc.
        sentMsgsCnt.add(-sentMsgsCnt.sum());
        rcvdMsgsCnt.add(-rcvdMsgsCnt.sum());
        sentBytesCnt.add(-sentBytesCnt.sum());
        rcvdBytesCnt.add(-rcvdBytesCnt.sum());
    }

    /** {@inheritDoc} */
    @Override public Map<String, Object> getNodeAttributes() throws IgniteSpiException {
        nodeIdMsg = new NodeIdMessage(locNodeId);

        assertParameter(locPort > 1023, "locPort > 1023");
        assertParameter(locPort <= 0xffff, "locPort < 0xffff");
        assertParameter(locPortRange >= 0, "locPortRange >= 0");
        assertParameter(idleConnTimeout > 0, "idleConnTimeout > 0");
        assertParameter(connBufFlushFreq > 0, "connBufFlushFreq > 0");
        assertParameter(connBufSize >= 0, "connBufSize >= 0");
        assertParameter(sockRcvBuf >= 0, "sockRcvBuf >= 0");
        assertParameter(sockSndBuf >= 0, "sockSndBuf >= 0");
        assertParameter(msgQueueLimit >= 0, "msgQueueLimit >= 0");
        assertParameter(shmemPort > 0 || shmemPort == -1, "shmemPort > 0 || shmemPort == -1");
        assertParameter(reconCnt > 0, "reconnectCnt > 0");
        assertParameter(selectorsCnt > 0, "selectorsCnt > 0");
        assertParameter(minBufferedMsgCnt >= 0, "minBufferedMsgCnt >= 0");
        assertParameter(bufSizeRatio > 0 && bufSizeRatio < 1, "bufSizeRatio > 0 && bufSizeRatio < 1");
        assertParameter(connTimeout >= 0, "connTimeout >= 0");
        assertParameter(maxConnTimeout >= connTimeout, "maxConnTimeout >= connTimeout");
        assertParameter(sockWriteTimeout >= 0, "sockWriteTimeout >= 0");
        assertParameter(ackSndThreshold > 0, "ackSndThreshold > 0");
        assertParameter(unackedMsgsBufSize >= 0, "unackedMsgsBufSize >= 0");

        if (unackedMsgsBufSize > 0) {
            assertParameter(unackedMsgsBufSize >= msgQueueLimit * 5,
                "Specified 'unackedMsgsBufSize' is too low, it should be at least 'msgQueueLimit * 5'.");

            assertParameter(unackedMsgsBufSize >= ackSndThreshold * 5,
                "Specified 'unackedMsgsBufSize' is too low, it should be at least 'ackSndThreshold * 5'.");
        }

        try {
            locHost = U.resolveLocalHost(locAddr);
        }
        catch (IOException e) {
            throw new IgniteSpiException("Failed to initialize local address: " + locAddr, e);
        }

        try {
            shmemSrv = resetShmemServer();
        }
        catch (IgniteCheckedException e) {
            U.warn(log, "Failed to start shared memory communication server.", e);
        }

        try {
            // This method potentially resets local port to the value
            // local node was bound to.
            nioSrvr = resetNioServer();
        }
        catch (IgniteCheckedException e) {
            throw new IgniteSpiException("Failed to initialize TCP server: " + locHost, e);
        }

        // Set local node attributes.
        try {
            IgniteBiTuple<Collection<String>, Collection<String>> addrs = U.resolveLocalAddresses(locHost);

            Collection<InetSocketAddress> extAddrs = addrRslvr == null ? null :
                U.resolveAddresses(addrRslvr, F.flat(Arrays.asList(addrs.get1(), addrs.get2())), boundTcpPort);

            return F.asMap(
                createSpiAttributeName(ATTR_ADDRS), addrs.get1(),
                createSpiAttributeName(ATTR_HOST_NAMES), addrs.get2(),
                createSpiAttributeName(ATTR_PORT), boundTcpPort,
                createSpiAttributeName(ATTR_SHMEM_PORT), boundTcpShmemPort >= 0 ? boundTcpShmemPort : null,
                createSpiAttributeName(ATTR_EXT_ADDRS), extAddrs);
        }
        catch (IOException | IgniteCheckedException e) {
            throw new IgniteSpiException("Failed to resolve local host to addresses: " + locHost, e);
        }
    }

    /** {@inheritDoc} */
    @Override public void spiStart(String gridName) throws IgniteSpiException {
        assert locHost != null;

        // Start SPI start stopwatch.
        startStopwatch();

        // Ack parameters.
        if (log.isDebugEnabled()) {
            log.debug(configInfo("locAddr", locAddr));
            log.debug(configInfo("locPort", locPort));
            log.debug(configInfo("locPortRange", locPortRange));
            log.debug(configInfo("idleConnTimeout", idleConnTimeout));
            log.debug(configInfo("directBuf", directBuf));
            log.debug(configInfo("directSendBuf", directSndBuf));
            log.debug(configInfo("connBufSize", connBufSize));
            log.debug(configInfo("connBufFlushFreq", connBufFlushFreq));
            log.debug(configInfo("selectorsCnt", selectorsCnt));
            log.debug(configInfo("tcpNoDelay", tcpNoDelay));
            log.debug(configInfo("sockSndBuf", sockSndBuf));
            log.debug(configInfo("sockRcvBuf", sockRcvBuf));
            log.debug(configInfo("shmemPort", shmemPort));
            log.debug(configInfo("msgQueueLimit", msgQueueLimit));
            log.debug(configInfo("minBufferedMsgCnt", minBufferedMsgCnt));
            log.debug(configInfo("bufSizeRatio", bufSizeRatio));
            log.debug(configInfo("connTimeout", connTimeout));
            log.debug(configInfo("maxConnTimeout", maxConnTimeout));
            log.debug(configInfo("reconCnt", reconCnt));
            log.debug(configInfo("sockWriteTimeout", sockWriteTimeout));
            log.debug(configInfo("ackSndThreshold", ackSndThreshold));
            log.debug(configInfo("unackedMsgsBufSize", unackedMsgsBufSize));
        }

        if (connBufSize > 8192)
            U.warn(log, "Specified communication IO buffer size is larger than recommended (ignore if done " +
                "intentionally) [specified=" + connBufSize + ", recommended=8192]",
                "Specified communication IO buffer size is larger than recommended (ignore if done intentionally).");

        if (!tcpNoDelay)
            U.quietAndWarn(log, "'TCP_NO_DELAY' for communication is off, which should be used with caution " +
                "since may produce significant delays with some scenarios.");

        registerMBean(gridName, this, TcpCommunicationSpiMBean.class);

        if (shmemSrv != null) {
            shmemAcceptWorker = new ShmemAcceptWorker(shmemSrv);

            new IgniteThread(shmemAcceptWorker).start();
        }

        nioSrvr.start();

        idleClientWorker = new IdleClientWorker();

        idleClientWorker.start();

        recoveryWorker = new RecoveryWorker();

        recoveryWorker.start();

        if (connBufSize > 0) {
            clientFlushWorker = new ClientFlushWorker();

            clientFlushWorker.start();
        }

        sockTimeoutWorker = new SocketTimeoutWorker();

        sockTimeoutWorker.start();

        // Ack start.
        if (log.isDebugEnabled())
            log.debug(startInfo());
    }

    /** {@inheritDoc} }*/
    @Override public void onContextInitialized0(IgniteSpiContext spiCtx) throws IgniteSpiException {
        spiCtx.registerPort(boundTcpPort, IgnitePortProtocol.TCP);

        // SPI can start without shmem port.
        if (boundTcpShmemPort > 0)
            spiCtx.registerPort(boundTcpShmemPort, IgnitePortProtocol.TCP);

        spiCtx.addLocalEventListener(discoLsnr, EVT_NODE_LEFT, EVT_NODE_FAILED);

        ctxInitLatch.countDown();
    }

    /** {@inheritDoc} */
    @Override public IgniteSpiContext getSpiContext() {
        if (ctxInitLatch.getCount() > 0) {
            if (log.isDebugEnabled())
                log.debug("Waiting for context initialization.");

            try {
                U.await(ctxInitLatch);

                if (log.isDebugEnabled())
                    log.debug("Context has been initialized.");
            }
            catch (GridInterruptedException e) {
                U.warn(log, "Thread has been interrupted while waiting for SPI context initialization.", e);
            }
        }

        return super.getSpiContext();
    }

    /**
     * Recreates tpcSrvr socket instance.
     *
     * @return Server instance.
     * @throws IgniteCheckedException Thrown if it's not possible to create server.
     */
    private GridNioServer<GridTcpCommunicationMessageAdapter> resetNioServer() throws IgniteCheckedException {
        if (boundTcpPort >= 0)
            throw new IgniteCheckedException("Tcp NIO server was already created on port " + boundTcpPort);

        IgniteCheckedException lastEx = null;

        // If configured TCP port is busy, find first available in range.
        for (int port = locPort; port < locPort + locPortRange; port++) {
            try {
                GridNioServer<GridTcpCommunicationMessageAdapter> srvr =
                    GridNioServer.<GridTcpCommunicationMessageAdapter>builder()
                        .address(locHost)
                        .port(port)
                        .listener(srvLsnr)
                        .logger(log)
                        .selectorCount(selectorsCnt)
                        .gridName(gridName)
                        .tcpNoDelay(tcpNoDelay)
                        .directBuffer(directBuf)
                        .byteOrder(ByteOrder.nativeOrder())
                        .socketSendBufferSize(sockSndBuf)
                        .socketReceiveBufferSize(sockRcvBuf)
                        .sendQueueLimit(msgQueueLimit)
                        .directMode(true)
                        .metricsListener(metricsLsnr)
                        .messageWriter(msgWriter)
                        .writeTimeout(sockWriteTimeout)
                        .filters(new GridNioCodecFilter(new GridDirectParser(msgReader, this), log, true),
                            new GridConnectionBytesVerifyFilter(log))
                        .build();

                boundTcpPort = port;

                // Ack Port the TCP server was bound to.
                if (log.isInfoEnabled())
                    log.info("Successfully bound to TCP port [port=" + boundTcpPort +
                        ", locHost=" + locHost + ']');

                srvr.idleTimeout(idleConnTimeout);

                return srvr;
            }
            catch (IgniteCheckedException e) {
                lastEx = e;

                if (log.isDebugEnabled())
                    log.debug("Failed to bind to local port (will try next port within range) [port=" + port +
                        ", locHost=" + locHost + ']');
            }
        }

        // If free port wasn't found.
        throw new IgniteCheckedException("Failed to bind to any port within range [startPort=" + locPort +
            ", portRange=" + locPortRange + ", locHost=" + locHost + ']', lastEx);
    }

    /**
     * Creates new shared memory communication server.
     * @return Server.
     * @throws IgniteCheckedException If failed.
     */
    @Nullable private GridIpcSharedMemoryServerEndpoint resetShmemServer() throws IgniteCheckedException {
        if (boundTcpShmemPort >= 0)
            throw new IgniteCheckedException("Shared memory server was already created on port " + boundTcpShmemPort);

        if (shmemPort == -1 || U.isWindows())
            return null;

        IgniteCheckedException lastEx = null;

        // If configured TCP port is busy, find first available in range.
        for (int port = shmemPort; port < shmemPort + locPortRange; port++) {
            try {
                GridIpcSharedMemoryServerEndpoint srv = new GridIpcSharedMemoryServerEndpoint(log, locNodeId, gridName);

                srv.setPort(port);

                srv.omitOutOfResourcesWarning(true);

                srv.start();

                boundTcpShmemPort = port;

                // Ack Port the TCP server was bound to.
                if (log.isInfoEnabled())
                    log.info("Successfully bound shared memory communication to TCP port [port=" + boundTcpShmemPort +
                        ", locHost=" + locHost + ']');

                return srv;
            }
            catch (IgniteCheckedException e) {
                lastEx = e;

                if (log.isDebugEnabled())
                    log.debug("Failed to bind to local port (will try next port within range) [port=" + port +
                        ", locHost=" + locHost + ']');
            }
        }

        // If free port wasn't found.
        throw new IgniteCheckedException("Failed to bind shared memory communication to any port within range [startPort=" +
            locPort + ", portRange=" + locPortRange + ", locHost=" + locHost + ']', lastEx);
    }

    /** {@inheritDoc} */
    @Override public void spiStop() throws IgniteSpiException {
        assert stopping;

        unregisterMBean();

        // Stop TCP server.
        if (nioSrvr != null)
            nioSrvr.stop();

        U.cancel(shmemAcceptWorker);
        U.join(shmemAcceptWorker, log);

        U.interrupt(idleClientWorker);
        U.interrupt(clientFlushWorker);
        U.interrupt(sockTimeoutWorker);
        U.interrupt(recoveryWorker);

        U.join(idleClientWorker, log);
        U.join(clientFlushWorker, log);
        U.join(sockTimeoutWorker, log);
        U.join(recoveryWorker, log);

        U.cancel(shmemWorkers);
        U.join(shmemWorkers, log);

        shmemWorkers.clear();

        // Force closing on stop (safety).
        for (GridCommunicationClient client : clients.values())
            client.forceClose();

        // Clear resources.
        nioSrvr = null;
        idleClientWorker = null;

        boundTcpPort = -1;

        // Ack stop.
        if (log.isDebugEnabled())
            log.debug(stopInfo());
    }

    /** {@inheritDoc} */
    @Override protected void onContextDestroyed0() {
        stopping = true;

        if (ctxInitLatch.getCount() > 0)
            // Safety.
            ctxInitLatch.countDown();

        // Force closing.
        for (GridCommunicationClient client : clients.values())
            client.forceClose();

        getSpiContext().deregisterPorts();

        getSpiContext().removeLocalEventListener(discoLsnr);
    }

    /**
     * @param nodeId Left node ID.
     */
    void onNodeLeft(UUID nodeId) {
        assert nodeId != null;

        GridCommunicationClient client = clients.get(nodeId);

        if (client != null) {
            if (log.isDebugEnabled())
                log.debug("Forcing NIO client close since node has left [nodeId=" + nodeId +
                    ", client=" + client + ']');

            client.forceClose();

            clients.remove(nodeId, client);
        }
    }

    /** {@inheritDoc} */
    @Override protected void checkConfigurationConsistency0(IgniteSpiContext spiCtx, ClusterNode node, boolean starting)
        throws IgniteSpiException {
        // These attributes are set on node startup in any case, so we MUST receive them.
        checkAttributePresence(node, createSpiAttributeName(ATTR_ADDRS));
        checkAttributePresence(node, createSpiAttributeName(ATTR_HOST_NAMES));
        checkAttributePresence(node, createSpiAttributeName(ATTR_PORT));
    }

    /**
     * Checks that node has specified attribute and prints warning if it does not.
     *
     * @param node Node to check.
     * @param attrName Name of the attribute.
     */
    private void checkAttributePresence(ClusterNode node, String attrName) {
        if (node.attribute(attrName) == null)
            U.warn(log, "Remote node has inconsistent configuration (required attribute was not found) " +
                "[attrName=" + attrName + ", nodeId=" + node.id() +
                "spiCls=" + U.getSimpleName(TcpCommunicationSpi.class) + ']');
    }

    /** {@inheritDoc} */
    @Override public void sendMessage(ClusterNode node, GridTcpCommunicationMessageAdapter msg) throws IgniteSpiException {
        assert node != null;
        assert msg != null;

        if (log.isTraceEnabled())
            log.trace("Sending message to node [node=" + node + ", msg=" + msg + ']');

        if (node.id().equals(locNodeId))
            notifyListener(locNodeId, msg, NOOP);
        else {
            GridCommunicationClient client = null;

            try {
                boolean retry;

                do {
                    client = reserveClient(node);

                    UUID nodeId = null;

                    if (!client.async() && !getSpiContext().localNode().version().equals(node.version()))
                        nodeId = node.id();

                    retry = client.sendMessage(nodeId, msg);

                    client.release();

                    client = null;

                    if (!retry)
                        sentMsgsCnt.increment();
                    else {
                        ClusterNode node0 = getSpiContext().node(node.id());

                        if (node0 == null)
                            throw new IgniteCheckedException("Failed to send message to remote node " +
                                "(node has left the grid): " + node.id());
                    }
                }
                while (retry);
            }
            catch (IgniteCheckedException e) {
                throw new IgniteSpiException("Failed to send message to remote node: " + node, e);
            }
            finally {
                if (client != null && clients.remove(node.id(), client))
                    client.forceClose();
            }
        }
    }

    /**
     * Returns existing or just created client to node.
     *
     * @param node Node to which client should be open.
     * @return The existing or just created client.
     * @throws IgniteCheckedException Thrown if any exception occurs.
     */
    private GridCommunicationClient reserveClient(ClusterNode node) throws IgniteCheckedException {
        assert node != null;

        UUID nodeId = node.id();

        while (true) {
            GridCommunicationClient client = clients.get(nodeId);

            if (client == null) {
                if (stopping)
                    throw new IgniteSpiException("Grid is stopping.");

                // Do not allow concurrent connects.
                GridFutureAdapterEx<GridCommunicationClient> fut = new ConnectFuture();

                GridFutureAdapterEx<GridCommunicationClient> oldFut = clientFuts.putIfAbsent(nodeId, fut);

                if (oldFut == null) {
                    try {
                        GridCommunicationClient client0 = clients.get(nodeId);

                        if (client0 == null) {
                            client0 = createNioClient(node);

                            if (client0 != null) {
                                GridCommunicationClient old = clients.put(nodeId, client0);

                                assert old == null;
                            }
                            else
                                U.sleep(200);
                        }

                        fut.onDone(client0);
                    }
                    catch (Throwable e) {
                        fut.onDone(e);

                        if (e instanceof Error)
                            throw (Error)e;
                    }
                    finally {
                        clientFuts.remove(nodeId, fut);
                    }
                }
                else
                    fut = oldFut;

                client = fut.get();

                if (client == null)
                    continue;

                if (getSpiContext().node(nodeId) == null) {
                    if (clients.remove(nodeId, client))
                        client.forceClose();

                    throw new IgniteSpiException("Destination node is not in topology: " + node.id());
                }
            }

            if (client.reserve())
                return client;
            else
                // Client has just been closed by idle worker. Help it and try again.
                clients.remove(nodeId, client);
        }
    }

    /**
     * @param node Node to create client for.
     * @return Client.
     * @throws IgniteCheckedException If failed.
     */
    @Nullable protected GridCommunicationClient createNioClient(ClusterNode node) throws IgniteCheckedException {
        assert node != null;

        Integer shmemPort = node.attribute(createSpiAttributeName(ATTR_SHMEM_PORT));

        ClusterNode locNode = getSpiContext().localNode();

        if (locNode == null)
            throw new IgniteCheckedException("Failed to create NIO client (local node is stopping)");

        // If remote node has shared memory server enabled and has the same set of MACs
        // then we are likely to run on the same host and shared memory communication could be tried.
        if (shmemPort != null && U.sameMacs(locNode, node)) {
            try {
                return createShmemClient(node, shmemPort);
            }
            catch (IgniteCheckedException e) {
                if (e.hasCause(GridIpcOutOfSystemResourcesException.class))
                    // Has cause or is itself the GridIpcOutOfSystemResourcesException.
                    LT.warn(log, null, OUT_OF_RESOURCES_TCP_MSG);
                else if (getSpiContext().node(node.id()) != null)
                    LT.warn(log, null, e.getMessage());
                else if (log.isDebugEnabled())
                    log.debug("Failed to establish shared memory connection with local node (node has left): " +
                        node.id());
            }
        }

        return createTcpClient(node);
    }

    /**
     * @param node Node.
     * @param port Port.
     * @return Client.
     * @throws IgniteCheckedException If failed.
     */
    @Nullable protected GridCommunicationClient createShmemClient(ClusterNode node, Integer port) throws IgniteCheckedException {
        int attempt = 1;

        int connectAttempts = 1;

        long connTimeout0 = connTimeout;

        while (true) {
            GridCommunicationClient client;

            try {
                client = new GridShmemCommunicationClient(metricsLsnr, port, connTimeout, log, msgWriter);
            }
            catch (IgniteCheckedException e) {
                // Reconnect for the second time, if connection is not established.
                if (connectAttempts < 2 && X.hasCause(e, ConnectException.class)) {
                    connectAttempts++;

                    continue;
                }

                throw e;
            }

            try {
                safeHandshake(client, null, node.id(), connTimeout0);
            }
            catch (HandshakeTimeoutException e) {
                if (log.isDebugEnabled())
                    log.debug("Handshake timedout (will retry with increased timeout) [timeout=" + connTimeout0 +
                        ", err=" + e.getMessage() + ", client=" + client + ']');

                client.forceClose();

                if (attempt == reconCnt || connTimeout0 > maxConnTimeout) {
                    if (log.isDebugEnabled())
                        log.debug("Handshake timedout (will stop attempts to perform the handshake) " +
                            "[timeout=" + connTimeout0 + ", maxConnTimeout=" + maxConnTimeout +
                            ", attempt=" + attempt + ", reconCnt=" + reconCnt +
                            ", err=" + e.getMessage() + ", client=" + client + ']');

                    throw e;
                }
                else {
                    attempt++;

                    connTimeout0 *= 2;

                    continue;
                }
            }
            catch (IgniteCheckedException | RuntimeException | Error e) {
                if (log.isDebugEnabled())
                    log.debug(
                        "Caught exception (will close client) [err=" + e.getMessage() + ", client=" + client + ']');

                client.forceClose();

                throw e;
            }

            return client;
        }
    }

    /**
     * Establish TCP connection to remote node and returns client.
     *
     * @param node Remote node.
     * @return Client.
     * @throws IgniteCheckedException If failed.
     */
    protected GridCommunicationClient createTcpClient(ClusterNode node) throws IgniteCheckedException {
        Collection<String> rmtAddrs0 = node.attribute(createSpiAttributeName(ATTR_ADDRS));
        Collection<String> rmtHostNames0 = node.attribute(createSpiAttributeName(ATTR_HOST_NAMES));
        Integer boundPort = node.attribute(createSpiAttributeName(ATTR_PORT));
        Collection<InetSocketAddress> extAddrs = node.attribute(createSpiAttributeName(ATTR_EXT_ADDRS));

        boolean isRmtAddrsExist = (!F.isEmpty(rmtAddrs0) && boundPort != null);
        boolean isExtAddrsExist = !F.isEmpty(extAddrs);

        if (!isRmtAddrsExist && !isExtAddrsExist)
            throw new IgniteCheckedException("Failed to send message to the destination node. Node doesn't have any " +
                "TCP communication addresses or mapped external addresses. Check configuration and make sure " +
                "that you use the same communication SPI on all nodes. Remote node id: " + node.id());

        List<InetSocketAddress> addrs;

        // Try to connect first on bound addresses.
        if (isRmtAddrsExist) {
            addrs = new ArrayList<>(U.toSocketAddresses(rmtAddrs0, rmtHostNames0, boundPort));

            boolean sameHost = U.sameMacs(getSpiContext().localNode(), node);

            Collections.sort(addrs, U.inetAddressesComparator(sameHost));
        }
        else
            addrs = new ArrayList<>();

        // Then on mapped external addresses.
        if (isExtAddrsExist)
            addrs.addAll(extAddrs);

        boolean conn = false;
        GridCommunicationClient client = null;
        IgniteCheckedException errs = null;

        int connectAttempts = 1;

        for (InetSocketAddress addr : addrs) {
            long connTimeout0 = connTimeout;

            int attempt = 1;

            while (!conn) { // Reconnection on handshake timeout.
                try {
                    SocketChannel ch = SocketChannel.open();

                    ch.configureBlocking(true);

                    ch.socket().setTcpNoDelay(tcpNoDelay);
                    ch.socket().setKeepAlive(true);

                    if (sockRcvBuf > 0)
                        ch.socket().setReceiveBufferSize(sockRcvBuf);

                    if (sockSndBuf > 0)
                        ch.socket().setSendBufferSize(sockSndBuf);

                    GridNioRecoveryDescriptor recoveryDesc = recoveryDescriptor(node);

                    if (!recoveryDesc.reserve()) {
                        U.closeQuiet(ch);

                        return null;
                    }

                    long rcvCnt = -1;

                    try {
                        ch.socket().connect(addr, (int)connTimeout);

                        rcvCnt = safeHandshake(ch, recoveryDesc, node.id(), connTimeout0);

                        if (rcvCnt == -1)
                            return null;
                    }
                    finally {
                        if (recoveryDesc != null && rcvCnt == -1)
                            recoveryDesc.release();
                    }

                    UUID diffVerNodeId = null;

                    IgniteProductVersion locVer = getSpiContext().localNode().version();
                    IgniteProductVersion rmtVer = node.version();

                    if (!locVer.equals(rmtVer))
                        diffVerNodeId = node.id();

                    try {
                        Map<Integer, Object> meta = new HashMap<>();

                        meta.put(NODE_ID_META, node.id());
                        meta.put(GridNioServer.DIFF_VER_NODE_ID_META_KEY, diffVerNodeId);

                        if (recoveryDesc != null) {
                            recoveryDesc.onHandshake(rcvCnt);

                            meta.put(-1, recoveryDesc);
                        }

                        GridNioSession ses = nioSrvr.createSession(ch, meta).get();

                        client = new GridTcpNioCommunicationClient(ses, log);

                        conn = true;
                    }
                    finally {
                        if (!conn) {
                            if (recoveryDesc != null)
                                recoveryDesc.release();
                        }
                    }
                }
                catch (HandshakeTimeoutException e) {
                    if (client != null) {
                        client.forceClose();

                        client = null;
                    }

                    if (log.isDebugEnabled())
                        log.debug(
                            "Handshake timedout (will retry with increased timeout) [timeout=" + connTimeout0 +
                                ", addr=" + addr + ", err=" + e + ']');

                    if (attempt == reconCnt || connTimeout0 > maxConnTimeout) {
                        if (log.isDebugEnabled())
                            log.debug("Handshake timedout (will stop attempts to perform the handshake) " +
                                "[timeout=" + connTimeout0 + ", maxConnTimeout=" + maxConnTimeout +
                                ", attempt=" + attempt + ", reconCnt=" + reconCnt +
                                ", err=" + e.getMessage() + ", addr=" + addr + ']');

                        if (errs == null)
                            errs = new IgniteCheckedException("Failed to connect to node (is node still alive?). " +
                                "Make sure that each GridComputeTask and GridCacheTransaction has a timeout set " +
                                "in order to prevent parties from waiting forever in case of network issues " +
                                "[nodeId=" + node.id() + ", addrs=" + addrs + ']');

                        errs.addSuppressed(new IgniteCheckedException("Failed to connect to address: " + addr, e));

                        break;
                    }
                    else {
                        attempt++;

                        connTimeout0 *= 2;

                        // Continue loop.
                    }
                }
                catch (Exception e) {
                    if (client != null) {
                        client.forceClose();

                        client = null;
                    }

                    if (log.isDebugEnabled())
                        log.debug("Client creation failed [addr=" + addr + ", err=" + e + ']');

                    if (X.hasCause(e, SocketTimeoutException.class))
                        LT.warn(log, null, "Connect timed out (consider increasing 'connTimeout' " +
                            "configuration property) [addr=" + addr + ']');

                    if (errs == null)
                        errs = new IgniteCheckedException("Failed to connect to node (is node still alive?). " +
                            "Make sure that each GridComputeTask and GridCacheTransaction has a timeout set " +
                            "in order to prevent parties from waiting forever in case of network issues " +
                            "[nodeId=" + node.id() + ", addrs=" + addrs + ']');

                    errs.addSuppressed(new IgniteCheckedException("Failed to connect to address: " + addr, e));

                    // Reconnect for the second time, if connection is not established.
                    if (connectAttempts < 2 &&
                        (e instanceof ConnectException || X.hasCause(e, ConnectException.class))) {
                        connectAttempts++;

                        continue;
                    }

                    break;
                }
            }

            if (conn)
                break;
        }

        if (client == null) {
            assert errs != null;

            if (X.hasCause(errs, ConnectException.class))
                LT.warn(log, null, "Failed to connect to a remote node " +
                    "(make sure that destination node is alive and " +
                    "operating system firewall is disabled on local and remote hosts) " +
                    "[addrs=" + addrs + ']');

            throw errs;
        }

        if (log.isDebugEnabled())
            log.debug("Created client: " + client);

        return client;
    }

    /**
     * Performs handshake in timeout-safe way.
     *
     * @param client Client.
     * @param recovery Recovery descriptor if use recovery handshake, otherwise {@code null}.
     * @param rmtNodeId Remote node.
     * @param timeout Timeout for handshake.
     * @throws IgniteCheckedException If handshake failed or wasn't completed withing timeout.
     * @return Handshake response.
     */
    @SuppressWarnings("ThrowFromFinallyBlock")
    private <T> long safeHandshake(
        T client,
        @Nullable GridNioRecoveryDescriptor recovery,
        UUID rmtNodeId,
        long timeout
    ) throws IgniteCheckedException {
        HandshakeTimeoutObject<T> obj = new HandshakeTimeoutObject<>(client, U.currentTimeMillis() + timeout);

        sockTimeoutWorker.addTimeoutObject(obj);

        long rcvCnt = 0;

        try {
            if (client instanceof GridCommunicationClient)
                ((GridCommunicationClient)client).doHandshake(new HandshakeClosure(rmtNodeId));
            else {
                SocketChannel ch = (SocketChannel)client;

                boolean success = false;

                try {
                    ByteBuffer buf = ByteBuffer.allocate(17);

                    for (int i = 0; i < 17; ) {
                        int read = ch.read(buf);

                        if (read == -1)
                            throw new IgniteCheckedException("Failed to read remote node ID (connection closed).");

                        i += read;
                    }

                    UUID rmtNodeId0 = U.bytesToUuid(buf.array(), 1);

                    if (!rmtNodeId.equals(rmtNodeId0))
                        throw new IgniteCheckedException("Remote node ID is not as expected [expected=" + rmtNodeId +
                            ", rcvd=" + rmtNodeId0 + ']');
                    else if (log.isDebugEnabled())
                        log.debug("Received remote node ID: " + rmtNodeId0);

                    ch.write(ByteBuffer.wrap(U.GG_HEADER));

                    if (recovery != null) {
                        HandshakeMessage msg = new HandshakeMessage(locNodeId,
                            recovery.incrementConnectCount(),
                            recovery.receivedCount());

                        if (log.isDebugEnabled())
                            log.debug("Write handshake message [rmtNode=" + rmtNodeId + ", msg=" + msg + ']');

                        buf = ByteBuffer.allocate(33);

                        buf.order(ByteOrder.nativeOrder());

                        boolean written = msg.writeTo(buf);

                        assert written;

                        buf.flip();

                        ch.write(buf);
                    }
                    else
                        ch.write(ByteBuffer.wrap(nodeIdMsg.nodeIdBytesWithType));

                    if (recovery != null) {
                        if (log.isDebugEnabled())
                            log.debug("Waiting for handshake [rmtNode=" + rmtNodeId + ']');

                        buf = ByteBuffer.allocate(9);

                        buf.order(ByteOrder.nativeOrder());

                        for (int i = 0; i < 9; ) {
                            int read = ch.read(buf);

                            if (read == -1)
                                throw new IgniteCheckedException("Failed to read remote node recovery handshake " +
                                    "(connection closed).");

                            i += read;
                        }

                        rcvCnt = buf.getLong(1);

                        if (log.isDebugEnabled())
                            log.debug("Received handshake message [rmtNode=" + rmtNodeId + ", rcvCnt=" + rcvCnt + ']');

                        if (rcvCnt == -1) {
                            if (log.isDebugEnabled())
                                log.debug("Connection rejected, will retry client creation [rmtNode=" + rmtNodeId + ']');
                        }
                        else
                            success = true;
                    }
                    else
                        success = true;
                }
                catch (IOException e) {
                    if (log.isDebugEnabled())
                        log.debug("Failed to read from channel: " + e);

                    throw new IgniteCheckedException("Failed to read from channel.", e);
                }
                finally {
                    if (!success)
                        U.closeQuiet(ch);
                }
            }
        }
        finally {
            boolean cancelled = obj.cancel();

            if (cancelled)
                sockTimeoutWorker.removeTimeoutObject(obj);

            // Ignoring whatever happened after timeout - reporting only timeout event.
            if (!cancelled)
                throw new HandshakeTimeoutException("Failed to perform handshake due to timeout (consider increasing " +
                    "'connectionTimeout' configuration property).");
        }

        return rcvCnt;
    }

    /**
     * @param sndId Sender ID.
     * @param msg Communication message.
     * @param msgC Closure to call when message processing finished.
     */
    protected void notifyListener(UUID sndId, GridTcpCommunicationMessageAdapter msg, IgniteRunnable msgC) {
        CommunicationListener<GridTcpCommunicationMessageAdapter> lsnr = this.lsnr;

        if (lsnr != null)
            // Notify listener of a new message.
            lsnr.onMessage(sndId, msg, msgC);
        else if (log.isDebugEnabled())
            log.debug("Received communication message without any registered listeners (will ignore, " +
                "is node stopping?) [senderNodeId=" + sndId + ", msg=" + msg + ']');
    }

    /**
     * @param node Node.
     * @return Recovery receive data for given node.
     */
    private GridNioRecoveryDescriptor recoveryDescriptor(ClusterNode node) {
        ClientKey id = new ClientKey(node.id(), node.order());

        GridNioRecoveryDescriptor recovery = recoveryDescs.get(id);

        if (recovery == null) {
            int maxSize = Math.max(msgQueueLimit, ackSndThreshold);

            int queueLimit = unackedMsgsBufSize != 0 ? unackedMsgsBufSize : (maxSize * 5);

            GridNioRecoveryDescriptor old =
                recoveryDescs.put(id, recovery = new GridNioRecoveryDescriptor(queueLimit, node, log));

            if (old != null)
                recovery = old;
        }

        return recovery;
    }

    /** {@inheritDoc} */
    @Override public String toString() {
        return S.toString(TcpCommunicationSpi.class, this);
    }

    /**
     *
     */
    private static class ClientKey {
        /** */
        private UUID nodeId;

        /** */
        private long order;

        /**
         * @param nodeId Node ID.
         * @param order Node order.
         */
        private ClientKey(UUID nodeId, long order) {
            this.nodeId = nodeId;
            this.order = order;
        }

        /** {@inheritDoc} */
        @Override public boolean equals(Object obj) {
            if (this == obj)
                return true;

            if (obj == null || getClass() != obj.getClass())
                return false;

            ClientKey other = (ClientKey)obj;

            return order == other.order && nodeId.equals(other.nodeId);

        }

        /** {@inheritDoc} */
        @Override public int hashCode() {
            int res = nodeId.hashCode();

            res = 31 * res + (int)(order ^ (order >>> 32));

            return res;
        }

        /** {@inheritDoc} */
        @Override public String toString() {
            return S.toString(ClientKey.class, this);
        }
    }

    /** Internal exception class for proper timeout handling. */
    private static class HandshakeTimeoutException extends IgniteCheckedException {
        /** */
        private static final long serialVersionUID = 0L;

        /**
         * @param msg Message.
         */
        HandshakeTimeoutException(String msg) {
            super(msg);
        }
    }

    /**
     * This worker takes responsibility to shut the server down when stopping,
     * No other thread shall stop passed server.
     */
    private class ShmemAcceptWorker extends GridWorker {
        /** */
        private final GridIpcSharedMemoryServerEndpoint srv;

        /**
         * @param srv Server.
         */
        ShmemAcceptWorker(GridIpcSharedMemoryServerEndpoint srv) {
            super(gridName, "shmem-communication-acceptor", log);

            this.srv = srv;
        }

        /** {@inheritDoc} */
        @Override protected void body() throws InterruptedException {
            try {
                while (!Thread.interrupted()) {
                    ShmemWorker e = new ShmemWorker(srv.accept());

                    shmemWorkers.add(e);

                    new IgniteThread(e).start();
                }
            }
            catch (IgniteCheckedException e) {
                if (!isCancelled())
                    U.error(log, "Shmem server failed.", e);
            }
            finally {
                srv.close();
            }
        }

        /** {@inheritDoc} */
        @Override public void cancel() {
            super.cancel();

            srv.close();
        }
    }

    /**
     *
     */
    private class ShmemWorker extends GridWorker {
        /** */
        private final GridIpcEndpoint endpoint;

        /**
         * @param endpoint Endpoint.
         */
        private ShmemWorker(GridIpcEndpoint endpoint) {
            super(gridName, "shmem-worker", log);

            this.endpoint = endpoint;
        }

        /** {@inheritDoc} */
        @Override protected void body() throws InterruptedException {
            try {
                GridIpcToNioAdapter<GridTcpCommunicationMessageAdapter> adapter = new GridIpcToNioAdapter<>(
                    metricsLsnr,
                    log,
                    endpoint,
                    msgWriter,
                    srvLsnr,
                    new GridNioCodecFilter(new GridDirectParser(msgReader, TcpCommunicationSpi.this), log, true),
                    new GridConnectionBytesVerifyFilter(log)
                );

                adapter.serve();
            }
            finally {
                shmemWorkers.remove(this);

                endpoint.close();
            }
        }

        /** {@inheritDoc} */
        @Override public void cancel() {
            super.cancel();

            endpoint.close();
        }

        /** @{@inheritDoc} */
        @Override protected void cleanup() {
            super.cleanup();

            endpoint.close();
        }

        /** @{@inheritDoc} */
        @Override public String toString() {
            return S.toString(ShmemWorker.class, this);
        }
    }

    /**
     *
     */
    private class IdleClientWorker extends IgniteSpiThread {
        /**
         *
         */
        IdleClientWorker() {
            super(gridName, "nio-idle-client-collector", log);
        }

        /** {@inheritDoc} */
        @SuppressWarnings({"BusyWait"})
        @Override protected void body() throws InterruptedException {
            while (!isInterrupted()) {
                cleanupRecovery();

                for (Map.Entry<UUID, GridCommunicationClient> e : clients.entrySet()) {
                    UUID nodeId = e.getKey();

                    GridCommunicationClient client = e.getValue();

                    ClusterNode node = getSpiContext().node(nodeId);

                    if (node == null) {
                        if (log.isDebugEnabled())
                            log.debug("Forcing close of non-existent node connection: " + nodeId);

                        client.forceClose();

                        clients.remove(nodeId, client);

                        continue;
                    }

                    GridNioRecoveryDescriptor recovery = null;

                    if (client instanceof GridTcpNioCommunicationClient) {
                        recovery = recoveryDescs.get(new ClientKey(node.id(), node.order()));

                        if (recovery != null && recovery.lastAcknowledged() != recovery.received()) {
                            RecoveryLastReceivedMessage msg = new RecoveryLastReceivedMessage(recovery.received());

                            if (log.isDebugEnabled())
                                log.debug("Send recovery acknowledgement on timeout [rmtNode=" + nodeId +
                                    ", rcvCnt=" + msg.received() + ']');

                            nioSrvr.sendSystem(((GridTcpNioCommunicationClient)client).session(), msg);

                            recovery.lastAcknowledged(msg.received());

                            continue;
                        }
                    }

                    long idleTime = client.getIdleTime();

                    if (idleTime >= idleConnTimeout) {
                        if (recovery != null &&
                            recovery.nodeAlive(getSpiContext().node(nodeId)) &&
                            !recovery.messagesFutures().isEmpty()) {
                            if (log.isDebugEnabled())
                                log.debug("Node connection is idle, but there are unacknowledged messages, " +
                                    "will wait: " + nodeId);

                            continue;
                        }

                        if (log.isDebugEnabled())
                            log.debug("Closing idle node connection: " + nodeId);

                        if (client.close() || client.closed())
                            clients.remove(nodeId, client);
                    }
                }

                Thread.sleep(idleConnTimeout);
            }
        }

        /**
         *
         */
        private void cleanupRecovery() {
            Set<ClientKey> left = null;

            for (Map.Entry<ClientKey, GridNioRecoveryDescriptor> e : recoveryDescs.entrySet()) {
                if (left != null && left.contains(e.getKey()))
                    continue;

                GridNioRecoveryDescriptor recoverySnd = e.getValue();

                if (!recoverySnd.nodeAlive(getSpiContext().node(recoverySnd.node().id()))) {
                    if (left == null)
                        left = new HashSet<>();

                    left.add(e.getKey());
                }
            }

            if (left != null) {
                assert !left.isEmpty();

                for (ClientKey id : left) {
                    GridNioRecoveryDescriptor recoverySnd = recoveryDescs.remove(id);

                    if (recoverySnd != null)
                        recoverySnd.onNodeLeft();
                }
            }
        }
    }

    /**
     *
     */
    private class ClientFlushWorker extends IgniteSpiThread {
        /**
         *
         */
        ClientFlushWorker() {
            super(gridName, "nio-client-flusher", log);
        }

        /** {@inheritDoc} */
        @SuppressWarnings({"BusyWait"})
        @Override protected void body() throws InterruptedException {
            while (!isInterrupted()) {
                long connBufFlushFreq0 = connBufFlushFreq;

                for (Map.Entry<UUID, GridCommunicationClient> entry : clients.entrySet()) {
                    GridCommunicationClient client = entry.getValue();

                    if (client.reserve()) {
                        boolean err = true;

                        try {
                            client.flushIfNeeded(connBufFlushFreq0);

                            err = false;
                        }
                        catch (IOException e) {
                            if (getSpiContext().pingNode(entry.getKey()))
                                U.error(log, "Failed to flush client: " + client, e);
                            else if (log.isDebugEnabled())
                                log.debug("Failed to flush client (node left): " + client);
                        }
                        finally {
                            if (err)
                                client.forceClose();
                            else
                                client.release();
                        }
                    }
                }

                Thread.sleep(connBufFlushFreq0);
            }
        }
    }

    /**
     * Handles sockets timeouts.
     */
    private class SocketTimeoutWorker extends IgniteSpiThread {
        /** Time-based sorted set for timeout objects. */
        private final GridConcurrentSkipListSet<HandshakeTimeoutObject> timeoutObjs =
            new GridConcurrentSkipListSet<>(new Comparator<HandshakeTimeoutObject>() {
                @Override public int compare(HandshakeTimeoutObject o1, HandshakeTimeoutObject o2) {
                    long time1 = o1.endTime();
                    long time2 = o2.endTime();

                    long id1 = o1.id();
                    long id2 = o2.id();

                    return time1 < time2 ? -1 : time1 > time2 ? 1 :
                        id1 < id2 ? -1 : id1 > id2 ? 1 : 0;
                }
            });

        /** Mutex. */
        private final Object mux0 = new Object();

        /**
         *
         */
        SocketTimeoutWorker() {
            super(gridName, "tcp-comm-sock-timeout-worker", log);
        }

        /**
         * @param timeoutObj Timeout object to add.
         */
        @SuppressWarnings({"NakedNotify"})
        public void addTimeoutObject(HandshakeTimeoutObject timeoutObj) {
            assert timeoutObj != null && timeoutObj.endTime() > 0 && timeoutObj.endTime() != Long.MAX_VALUE;

            timeoutObjs.add(timeoutObj);

            if (timeoutObjs.firstx() == timeoutObj) {
                synchronized (mux0) {
                    mux0.notifyAll();
                }
            }
        }

        /**
         * @param timeoutObj Timeout object to remove.
         */
        public void removeTimeoutObject(HandshakeTimeoutObject timeoutObj) {
            assert timeoutObj != null;

            timeoutObjs.remove(timeoutObj);
        }

        /** {@inheritDoc} */
        @Override protected void body() throws InterruptedException {
            if (log.isDebugEnabled())
                log.debug("Socket timeout worker has been started.");

            while (!isInterrupted()) {
                long now = U.currentTimeMillis();

                for (Iterator<HandshakeTimeoutObject> iter = timeoutObjs.iterator(); iter.hasNext(); ) {
                    HandshakeTimeoutObject timeoutObj = iter.next();

                    if (timeoutObj.endTime() <= now) {
                        iter.remove();

                        timeoutObj.onTimeout();
                    }
                    else
                        break;
                }

                synchronized (mux0) {
                    while (true) {
                        // Access of the first element must be inside of
                        // synchronization block, so we don't miss out
                        // on thread notification events sent from
                        // 'addTimeoutObject(..)' method.
                        HandshakeTimeoutObject first = timeoutObjs.firstx();

                        if (first != null) {
                            long waitTime = first.endTime() - U.currentTimeMillis();

                            if (waitTime > 0)
                                mux0.wait(waitTime);
                            else
                                break;
                        }
                        else
                            mux0.wait(5000);
                    }
                }
            }
        }
    }

    /**
     *
     */
    private class RecoveryWorker extends IgniteSpiThread {
        /** */
        private final BlockingQueue<GridNioRecoveryDescriptor> q = new LinkedBlockingQueue<>();

        /**
         *
         */
        private RecoveryWorker() {
            super(gridName, "tcp-comm-recovery-worker", log);
        }

        /** {@inheritDoc} */
        @Override protected void body() throws InterruptedException {
            if (log.isDebugEnabled())
                log.debug("Recovery worker has been started.");

            while (!isInterrupted()) {
                GridNioRecoveryDescriptor recoveryDesc = q.take();

                assert recoveryDesc != null;

                ClusterNode node = recoveryDesc.node();

                if (clients.containsKey(node.id()) || !recoveryDesc.nodeAlive(getSpiContext().node(node.id())))
                    continue;

                try {
                    if (log.isDebugEnabled())
                        log.debug("Recovery reconnect [rmtNode=" + recoveryDesc.node().id() + ']');

                    GridCommunicationClient client = reserveClient(node);

                    client.release();
                }
                catch (IgniteCheckedException e) {
                    if (recoveryDesc.nodeAlive(getSpiContext().node(node.id()))) {
                        if (log.isDebugEnabled())
                            log.debug("Recovery reconnect failed, will retry " +
                                "[rmtNode=" + recoveryDesc.node().id() + ", err=" + e + ']');

                        addReconnectRequest(recoveryDesc);
                    }
                    else if (log.isDebugEnabled())
                        log.debug("Recovery reconnect failed, " +
                            "node left [rmtNode=" + recoveryDesc.node().id() + ", err=" + e + ']');

                }
            }
        }

        /**
         * @param recoverySnd Recovery send data.
         */
        void addReconnectRequest(GridNioRecoveryDescriptor recoverySnd) {
            boolean add = q.add(recoverySnd);

            assert add;
        }
    }

    /**
     *
     */
    private static class ConnectFuture extends GridFutureAdapterEx<GridCommunicationClient> {
        /** */
        private static final long serialVersionUID = 0L;

        /**
         * Empty constructor required for {@link Externalizable}.
         */
        public ConnectFuture() {
            // No-op.
        }
    }

    /**
     *
     */
    private static class HandshakeTimeoutObject<T> {
        /** */
        private static final AtomicLong idGen = new AtomicLong();

        /** */
        private final long id = idGen.incrementAndGet();

        /** */
        private final T obj;

        /** */
        private final long endTime;

        /** */
        private final AtomicBoolean done = new AtomicBoolean();

        /**
         * @param obj Client.
         * @param endTime End time.
         */
        private HandshakeTimeoutObject(T obj, long endTime) {
            assert obj != null;
            assert obj instanceof GridCommunicationClient || obj instanceof SelectableChannel;
            assert endTime > 0;

            this.obj = obj;
            this.endTime = endTime;
        }

        /**
         * @return {@code True} if object has not yet been timed out.
         */
        boolean cancel() {
            return done.compareAndSet(false, true);
        }

        /**
         * @return {@code True} if object has not yet been canceled.
         */
        boolean onTimeout() {
            if (done.compareAndSet(false, true)) {
                // Close socket - timeout occurred.
                if (obj instanceof GridCommunicationClient)
                    ((GridCommunicationClient)obj).forceClose();
                else
                    U.closeQuiet((AbstractInterruptibleChannel)obj);

                return true;
            }

            return false;
        }

        /**
         * @return End time.
         */
        long endTime() {
            return endTime;
        }

        /**
         * @return ID.
         */
        long id() {
            return id;
        }

        /** {@inheritDoc} */
        @Override public String toString() {
            return S.toString(HandshakeTimeoutObject.class, this);
        }
    }

    /**
     *
     */
    private class HandshakeClosure extends IgniteInClosure2X<InputStream, OutputStream> {
        /** */
        private static final long serialVersionUID = 0L;

        /** */
        private final UUID rmtNodeId;

        /**
         * @param rmtNodeId Remote node ID.
         */
        private HandshakeClosure(UUID rmtNodeId) {
            this.rmtNodeId = rmtNodeId;
        }

        /** {@inheritDoc} */
        @SuppressWarnings("ThrowFromFinallyBlock")
        @Override public void applyx(InputStream in, OutputStream out) throws IgniteCheckedException {
            try {
                // Handshake.
                byte[] b = new byte[17];

                int n = 0;

                while (n < 17) {
                    int cnt = in.read(b, n, 17 - n);

                    if (cnt < 0)
                        throw new IgniteCheckedException("Failed to get remote node ID (end of stream reached)");

                    n += cnt;
                }

                // First 4 bytes are for length.
                UUID id = U.bytesToUuid(b, 1);

                if (!rmtNodeId.equals(id))
                    throw new IgniteCheckedException("Remote node ID is not as expected [expected=" + rmtNodeId +
                        ", rcvd=" + id + ']');
                else if (log.isDebugEnabled())
                    log.debug("Received remote node ID: " + id);
            }
            catch (SocketTimeoutException e) {
                throw new IgniteCheckedException("Failed to perform handshake due to timeout (consider increasing " +
                    "'connectionTimeout' configuration property).", e);
            }
            catch (IOException e) {
                throw new IgniteCheckedException("Failed to perform handshake.", e);
            }

            try {
                out.write(U.GG_HEADER);
                out.write(NODE_ID_MSG_TYPE);
                out.write(nodeIdMsg.nodeIdBytes);

                out.flush();

                if (log.isDebugEnabled())
                    log.debug("Sent local node ID [locNodeId=" + locNodeId + ", rmtNodeId=" + rmtNodeId + ']');
            }
            catch (IOException e) {
                throw new IgniteCheckedException("Failed to perform handshake.", e);
            }
        }
    }

    /**
     * Handshake message.
     */
    @SuppressWarnings("PublicInnerClass")
    public static class HandshakeMessage extends GridTcpCommunicationMessageAdapter {
        /** */
        private static final long serialVersionUID = 0L;

        /** */
        private UUID nodeId;

        /** */
        private long rcvCnt;

        /** */
        private long connectCnt;

        /**
         * Default constructor required by {@link GridTcpCommunicationMessageAdapter}.
         */
        public HandshakeMessage() {
            // No-op.
        }

        /**
         * @param nodeId Node ID.
         * @param connectCnt Connect count.
         * @param rcvCnt Number of received messages.
         */
        public HandshakeMessage(UUID nodeId, long connectCnt, long rcvCnt) {
            assert nodeId != null;
            assert rcvCnt >= 0 : rcvCnt;

            this.nodeId = nodeId;
            this.connectCnt = connectCnt;
            this.rcvCnt = rcvCnt;
        }

        /**
         * @return Connect count.
         */
        public long connectCount() {
            return connectCnt;
        }

        /**
         * @return Number of received messages.
         */
        public long received() {
            return rcvCnt;
        }

        /**
         * @return Node ID.
         */
        public UUID nodeId() {
            return nodeId;
        }

        /** {@inheritDoc} */
        @Override public boolean writeTo(ByteBuffer buf) {
            if (buf.remaining() < 33)
                return false;

            buf.put(HANDSHAKE_MSG_TYPE);

            byte[] bytes = U.uuidToBytes(nodeId);

            assert bytes.length == 16 : bytes.length;

            buf.put(bytes);

            buf.putLong(rcvCnt);

            buf.putLong(connectCnt);

            return true;
        }

        /** {@inheritDoc} */
        @Override public boolean readFrom(ByteBuffer buf) {
            if (buf.remaining() < 32)
                return false;

            byte[] nodeIdBytes = new byte[16];

            buf.get(nodeIdBytes);

            nodeId = U.bytesToUuid(nodeIdBytes, 0);

            rcvCnt = buf.getLong();

            connectCnt = buf.getLong();

            return true;
        }

        /** {@inheritDoc} */
        @Override public byte directType() {
            return HANDSHAKE_MSG_TYPE;
        }

        /** {@inheritDoc} */
        @SuppressWarnings("CloneDoesntCallSuperClone")
        @Override public GridTcpCommunicationMessageAdapter clone() {
            throw new UnsupportedOperationException();
        }

        /** {@inheritDoc} */
        @Override protected void clone0(GridTcpCommunicationMessageAdapter msg) {
            // No-op.
        }

        /** {@inheritDoc} */
        @Override public String toString() {
            return S.toString(HandshakeMessage.class, this);
        }
    }

    /**
     * Recovery acknowledgment message.
     */
    @SuppressWarnings("PublicInnerClass")
    public static class RecoveryLastReceivedMessage extends GridTcpCommunicationMessageAdapter {
        /** */
        private static final long serialVersionUID = 0L;

        /** */
        private long rcvCnt;

        /**
         * Default constructor required by {@link GridTcpCommunicationMessageAdapter}.
         */
        public RecoveryLastReceivedMessage() {
            // No-op.
        }

        /**
         * @param rcvCnt Number of received messages.
         */
        public RecoveryLastReceivedMessage(long rcvCnt) {
            this.rcvCnt = rcvCnt;
        }

        /**
         * @return Number of received messages.
         */
        public long received() {
            return rcvCnt;
        }

        /** {@inheritDoc} */
        @Override public boolean writeTo(ByteBuffer buf) {
            if (buf.remaining() < 9)
                return false;

            buf.put(RECOVERY_LAST_ID_MSG_TYPE);

            buf.putLong(rcvCnt);

            return true;
        }

        /** {@inheritDoc} */
        @Override public boolean readFrom(ByteBuffer buf) {
            if (buf.remaining() < 8)
                return false;

            rcvCnt = buf.getLong();

            return true;
        }

        /** {@inheritDoc} */
        @Override public byte directType() {
            return RECOVERY_LAST_ID_MSG_TYPE;
        }

        /** {@inheritDoc} */
        @SuppressWarnings({"CloneDoesntCallSuperClone", "CloneCallsConstructors"})
        @Override public GridTcpCommunicationMessageAdapter clone() {
            throw new UnsupportedOperationException();
        }

        /** {@inheritDoc} */
        @Override protected void clone0(GridTcpCommunicationMessageAdapter msg) {
            // No-op.
        }

        /** {@inheritDoc} */
        @Override public boolean skipRecovery() {
            return true;
        }

        /** {@inheritDoc} */
        @Override public String toString() {
            return S.toString(RecoveryLastReceivedMessage.class, this);
        }
    }

    /**
     * Node ID message.
     */
    @SuppressWarnings("PublicInnerClass")
    public static class NodeIdMessage extends GridTcpCommunicationMessageAdapter {
        /** */
        private static final long serialVersionUID = 0L;

        /** */
        private byte[] nodeIdBytes;

        /** */
        private byte[] nodeIdBytesWithType;

        /** */
        public NodeIdMessage() {
            // No-op.
        }

        /**
         * @param nodeId Node ID.
         */
        private NodeIdMessage(UUID nodeId) {
            nodeIdBytes = U.uuidToBytes(nodeId);

            nodeIdBytesWithType = new byte[nodeIdBytes.length + 1];

            nodeIdBytesWithType[0] = NODE_ID_MSG_TYPE;

            System.arraycopy(nodeIdBytes, 0, nodeIdBytesWithType, 1, nodeIdBytes.length);
        }

        /** {@inheritDoc} */
        @Override public boolean writeTo(ByteBuffer buf) {
            assert nodeIdBytes.length == 16;

            if (buf.remaining() < 17)
                return false;

            buf.put(NODE_ID_MSG_TYPE);
            buf.put(nodeIdBytes);

            return true;
        }

        /** {@inheritDoc} */
        @Override public boolean readFrom(ByteBuffer buf) {
            if (buf.remaining() < 16)
                return false;

            nodeIdBytes = new byte[16];

            buf.get(nodeIdBytes);

            return true;
        }

        /** {@inheritDoc} */
        @Override public byte directType() {
            return NODE_ID_MSG_TYPE;
        }

        /** {@inheritDoc} */
        @SuppressWarnings("CloneDoesntCallSuperClone")
        @Override public GridTcpCommunicationMessageAdapter clone() {
            throw new UnsupportedOperationException();
        }

        /** {@inheritDoc} */
        @Override protected void clone0(GridTcpCommunicationMessageAdapter _msg) {
            // No-op.
        }

        /** {@inheritDoc} */
        @Override public String toString() {
            return S.toString(NodeIdMessage.class, this);
        }
    }
}<|MERGE_RESOLUTION|>--- conflicted
+++ resolved
@@ -163,11 +163,7 @@
     public static final int DFLT_PORT = 47100;
 
     /** Default port which node sets listener for shared memory connections (value is <tt>48100</tt>). */
-<<<<<<< HEAD
-    // FIXME IGNITE-41.
-=======
->>>>>>> f7118cea
-    public static final int DFLT_SHMEM_PORT = -1;
+    public static final int DFLT_SHMEM_PORT = 48100;
 
     /** Default idle connection timeout (value is <tt>30000</tt>ms). */
     public static final long DFLT_IDLE_CONN_TIMEOUT = 30000;
