--- conflicted
+++ resolved
@@ -3271,12 +3271,7 @@
         assert Thread.holdsLock(this);
         assert val != null : "null values in update for key: " + key;
 
-<<<<<<< HEAD
-        cctx.offheap().update(key, val, ver, expireTime,  localPartition(),
-            oldRow);
-=======
         cctx.offheap().invoke(key,  localPartition(), new UpdateClosure(this, val, ver, expireTime));
->>>>>>> 86c40587
     }
 
     /**
