/*
 * Licensed to the Apache Software Foundation (ASF) under one or more
 * contributor license agreements.  See the NOTICE file distributed with
 * this work for additional information regarding copyright ownership.
 * The ASF licenses this file to You under the Apache License, Version 2.0
 * (the "License"); you may not use this file except in compliance with
 * the License.  You may obtain a copy of the License at
 *
 *      http://www.apache.org/licenses/LICENSE-2.0
 *
 * Unless required by applicable law or agreed to in writing, software
 * distributed under the License is distributed on an "AS IS" BASIS,
 * WITHOUT WARRANTIES OR CONDITIONS OF ANY KIND, either express or implied.
 * See the License for the specific language governing permissions and
 * limitations under the License.
 */

package org.apache.ignite.internal.processors.query.h2;

import org.apache.ignite.*;
import org.apache.ignite.cache.*;
<<<<<<< HEAD
import org.apache.ignite.cache.query.*;
=======
>>>>>>> b4cb17ca
import org.apache.ignite.cache.query.annotations.*;
import org.apache.ignite.configuration.*;
import org.apache.ignite.internal.*;
import org.apache.ignite.internal.processors.cache.*;
import org.apache.ignite.internal.processors.cache.query.*;
import org.apache.ignite.internal.processors.query.*;
import org.apache.ignite.internal.processors.query.h2.opt.*;
import org.apache.ignite.internal.processors.query.h2.sql.*;
import org.apache.ignite.internal.processors.query.h2.twostep.*;
import org.apache.ignite.internal.util.*;
import org.apache.ignite.internal.util.lang.*;
import org.apache.ignite.internal.util.offheap.unsafe.*;
import org.apache.ignite.internal.util.typedef.*;
import org.apache.ignite.internal.util.typedef.internal.*;
import org.apache.ignite.lang.*;
import org.apache.ignite.marshaller.*;
import org.apache.ignite.marshaller.optimized.*;
import org.apache.ignite.resources.*;
import org.apache.ignite.spi.*;
import org.apache.ignite.spi.indexing.*;
import org.h2.api.*;
import org.h2.command.*;
import org.h2.constant.*;
import org.h2.index.*;
import org.h2.jdbc.*;
import org.h2.message.*;
import org.h2.mvstore.cache.*;
import org.h2.server.web.*;
import org.h2.table.*;
import org.h2.tools.*;
import org.h2.util.*;
import org.h2.value.*;
import org.jdk8.backport.*;
import org.jetbrains.annotations.*;

import javax.cache.Cache;
import java.io.*;
import java.lang.reflect.*;
import java.math.*;
import java.sql.*;
import java.text.*;
import java.util.*;
import java.util.concurrent.*;
import java.util.concurrent.locks.*;

import static org.apache.ignite.IgniteSystemProperties.*;
import static org.apache.ignite.internal.processors.query.GridQueryIndexType.*;
import static org.apache.ignite.internal.processors.query.h2.opt.GridH2AbstractKeyValueRow.*;
import static org.h2.result.SortOrder.*;

/**
 * Indexing implementation based on H2 database engine. In this implementation main query language is SQL,
 * fulltext indexing can be performed using Lucene. For each registered space
 * the SPI will create respective schema, for default space (where space name is null) schema
 * with name {@code PUBLIC} will be used. To avoid name conflicts user should not explicitly name
 * a schema {@code PUBLIC}.
 * <p>
 * For each registered {@link GridQueryTypeDescriptor} this SPI will create respective SQL table with
 * {@code '_key'} and {@code '_val'} fields for key and value, and fields from
 * {@link GridQueryTypeDescriptor#fields()}.
 * For each table it will create indexes declared in {@link GridQueryTypeDescriptor#indexes()}.
 * <h1 class="header">Some important defaults.</h1>
 * <ul>
 *     <li>All the data will be kept in memory</li>
 *     <li>Primitive types will not be indexed (e.g. java types which can be directly converted to SQL types)</li>
 *     <li>
 *         Key types will be converted to SQL types, so it is impossible to store one value type with
 *         different key types
 *     </li>
 * </ul>
 * @see IndexingSpi
 */
@SuppressWarnings({"UnnecessaryFullyQualifiedName", "NonFinalStaticVariableUsedInClassInitialization"})
public class IgniteH2Indexing implements GridQueryIndexing {
    /** Default DB options. */
    private static final String DB_OPTIONS = ";LOCK_MODE=3;MULTI_THREADED=1;DB_CLOSE_ON_EXIT=FALSE" +
        ";DEFAULT_LOCK_TIMEOUT=10000;FUNCTIONS_IN_SCHEMA=false;OPTIMIZE_REUSE_RESULTS=0;QUERY_CACHE_SIZE=0;" +
        "RECOMPILE_ALWAYS=1;MAX_OPERATION_MEMORY=0";

    /** Field name for key. */
    public static final String KEY_FIELD_NAME = "_key";

    /** Field name for value. */
    public static final String VAL_FIELD_NAME = "_val";

    /** */
    private static final Field COMMAND_FIELD;

    /**
     * Command in H2 prepared statement.
     */
    static {
        try {
            COMMAND_FIELD = JdbcPreparedStatement.class.getDeclaredField("command");

            COMMAND_FIELD.setAccessible(true);
        }
        catch (NoSuchFieldException e) {
            throw new IllegalStateException("Check H2 version in classpath.", e);
        }
    }

    /** */
    private volatile String cachedSearchPathCmd;

    /** Cache for deserialized offheap rows. */
    private CacheLongKeyLIRS<GridH2KeyValueRowOffheap> rowCache = new CacheLongKeyLIRS<>(32 * 1024, 1, 128, 256);

    /** Logger. */
    @LoggerResource
    private IgniteLogger log;

    /** Node ID. */
    private UUID nodeId;

    /** */
    private Marshaller marshaller;

    /** */
    private GridUnsafeMemory offheap;

    /** */
    private final Collection<String> schemaNames = new GridConcurrentHashSet<>();

    /** Collection of schemaNames and registered tables. */
    private final ConcurrentMap<String, Schema> schemas = new ConcurrentHashMap8<>();

    /** */
    private String dbUrl = "jdbc:h2:mem:";

    /** */
    private final Collection<Connection> conns = Collections.synchronizedCollection(new ArrayList<Connection>());

    /** */
    private GridMapQueryExecutor mapQryExec;

    /** */
    private GridReduceQueryExecutor rdcQryExec;

    /** */
    private final ThreadLocal<ConnectionWrapper> connCache = new ThreadLocal<ConnectionWrapper>() {
        @Nullable @Override public ConnectionWrapper get() {
            ConnectionWrapper c = super.get();

            boolean reconnect = true;

            try {
                reconnect = c == null || c.connection().isClosed();
            }
            catch (SQLException e) {
                U.warn(log, "Failed to check connection status.", e);
            }

            if (reconnect) {
                c = initialValue();

                set(c);
            }

            return c;
        }

        @Nullable @Override protected ConnectionWrapper initialValue() {
            Connection c = null;

            try {
                c = DriverManager.getConnection(dbUrl);

                String[] searchPath = cfg.getSearchPath();

                if (!F.isEmpty(searchPath)) {
                    try (Statement s = c.createStatement()) {
                        String cmd = cachedSearchPathCmd;

                        if (cmd == null) {
                            SB b = new SB("SET SCHEMA_SEARCH_PATH ");

                            for (int i = 0; i < searchPath.length; i++) {
                                if (i != 0)
                                    b.a(',');

                                b.a('"').a(schema(searchPath[i])).a('"');
                            }

                            cachedSearchPathCmd = cmd = b.toString();
                        }

                        s.executeUpdate(cmd);
                    }
                }

                conns.add(c);

                return new ConnectionWrapper(c);
            }
            catch (SQLException e) {
                U.close(c, log);

                throw new IgniteException("Failed to initialize DB connection: " + dbUrl, e);
            }
        }
    };

    /** */
    private volatile QueryConfiguration cfg = new QueryConfiguration();

    /** */
    private volatile GridKernalContext ctx;

    /**
     * @param space Space.
     * @return Connection.
     */
    public Connection connectionForSpace(@Nullable String space) {
        try {
            return connectionForThread(schema(space));
        }
        catch (IgniteCheckedException e) {
            throw new IgniteException(e);
        }
    }

    /**
     * Gets DB connection.
     *
     * @param schema Whether to set schema for connection or not.
     * @return DB connection.
     * @throws IgniteCheckedException In case of error.
     */
    private Connection connectionForThread(@Nullable String schema) throws IgniteCheckedException {
        ConnectionWrapper c = connCache.get();

        if (c == null)
            throw new IgniteCheckedException("Failed to get DB connection for thread (check log for details).");

        if (schema != null && !F.eq(c.schema(), schema)) {
            Statement stmt = null;

            try {
                stmt = c.connection().createStatement();

                stmt.executeUpdate("SET SCHEMA \"" + schema + '"');

                if (log.isDebugEnabled())
                    log.debug("Set schema: " + schema);

                c.schema(schema);
            }
            catch (SQLException e) {
                throw new IgniteCheckedException("Failed to set schema for DB connection for thread [schema=" +
                    schema + "]", e);
            }
            finally {
                U.close(stmt, log);
            }
        }

        return c.connection();
    }

    /**
     * Creates DB schema if it has not been created yet.
     *
     * @param schema Schema name.
     * @throws IgniteCheckedException If failed to create db schema.
     */
    private void createSchemaIfAbsent(String schema) throws IgniteCheckedException {
        executeStatement("CREATE SCHEMA IF NOT EXISTS \"" + schema + '"');

        if (log.isDebugEnabled())
            log.debug("Created H2 schema for index database: " + schema);
    }

    /**
     * @param sql SQL statement.
     * @throws IgniteCheckedException If failed.
     */
    private void executeStatement(String sql) throws IgniteCheckedException {
        Statement stmt = null;

        try {
            Connection c = connectionForThread(null);

            stmt = c.createStatement();

            stmt.executeUpdate(sql);
        }
        catch (SQLException e) {
            onSqlException();

            throw new IgniteCheckedException("Failed to execute statement: " + sql, e);
        }
        finally {
            U.close(stmt, log);
        }
    }

    /**
     * Removes entry with specified key from any tables (if exist).
     *
     * @param spaceName Space name.
     * @param key Key.
     * @param tblToUpdate Table to update.
     * @throws IgniteCheckedException In case of error.
     */
    private void removeKey(@Nullable String spaceName, Object key, TableDescriptor tblToUpdate)
        throws IgniteCheckedException {
        try {
            Collection<TableDescriptor> tbls = tables(schema(spaceName));

            if (tbls.size() > 1) {
                boolean fixedTyping = isIndexFixedTyping(spaceName);

                for (TableDescriptor tbl : tbls) {
                    if (tbl != tblToUpdate && (tbl.type().keyClass().equals(key.getClass()) ||
                        !fixedTyping)) {
                        if (tbl.tbl.update(key, null, 0)) {
                            if (tbl.luceneIdx != null)
                                tbl.luceneIdx.remove(key);

                            return;
                        }
                    }
                }
            }
        }
        catch (Exception e) {
            throw new IgniteCheckedException("Failed to remove key: " + key, e);
        }
    }

    /**
     * Binds object to prepared statement.
     *
     * @param stmt SQL statement.
     * @param idx Index.
     * @param obj Value to store.
     * @throws IgniteCheckedException If failed.
     */
    private void bindObject(PreparedStatement stmt, int idx, @Nullable Object obj) throws IgniteCheckedException {
        try {
            if (obj == null)
                stmt.setNull(idx, Types.VARCHAR);
            else
                stmt.setObject(idx, obj);
        }
        catch (SQLException e) {
            throw new IgniteCheckedException("Failed to bind parameter [idx=" + idx + ", obj=" + obj + ", stmt=" +
                stmt + ']', e);
        }
    }

    /**
     * Handles SQL exception.
     */
    private void onSqlException() {
        Connection conn = connCache.get().connection();

        connCache.set(null);

        if (conn != null) {
            conns.remove(conn);

            // Reset connection to receive new one at next call.
            U.close(conn, log);
        }
    }

    /** {@inheritDoc} */
    @Override public void store(@Nullable String spaceName, GridQueryTypeDescriptor type, Object k, Object v, byte[] ver,
        long expirationTime) throws IgniteCheckedException {
        TableDescriptor tbl = tableDescriptor(spaceName, type);

        if (tbl == null)
            return; // Type was rejected.

        removeKey(spaceName, k, tbl);

        if (expirationTime == 0)
            expirationTime = Long.MAX_VALUE;

        tbl.tbl.update(k, v, expirationTime);

        if (tbl.luceneIdx != null)
            tbl.luceneIdx.store(k, v, ver, expirationTime);
    }

    /** {@inheritDoc} */
    @Override public void remove(@Nullable String spaceName, Object key) throws IgniteCheckedException {
        if (log.isDebugEnabled())
            log.debug("Removing key from cache query index [locId=" + nodeId + ", key=" + key + ']');

        for (TableDescriptor tbl : tables(schema(spaceName))) {
            if (tbl.type().keyClass().equals(key.getClass()) || !isIndexFixedTyping(spaceName)) {
                if (tbl.tbl.update(key, null, 0)) {
                    if (tbl.luceneIdx != null)
                        tbl.luceneIdx.remove(key);

                    return;
                }
            }
        }
    }

    /** {@inheritDoc} */
    @Override public void onSwap(@Nullable String spaceName, Object key) throws IgniteCheckedException {
        Schema schema = schemas.get(schema(spaceName));

        if (schema == null)
            return;

        for (TableDescriptor tbl : schema.values()) {
            if (tbl.type().keyClass().equals(key.getClass()) || !isIndexFixedTyping(spaceName)) {
                try {
                    if (tbl.tbl.onSwap(key))
                        return;
                }
                catch (IgniteCheckedException e) {
                    throw new IgniteCheckedException(e);
                }
            }
        }
    }

    /** {@inheritDoc} */
    @Override public void onUnswap(@Nullable String spaceName, Object key, Object val, byte[] valBytes)
        throws IgniteCheckedException {
        for (TableDescriptor tbl : tables(schema(spaceName))) {
            if (tbl.type().keyClass().equals(key.getClass()) || !isIndexFixedTyping(spaceName)) {
                try {
                    if (tbl.tbl.onUnswap(key, val))
                        return;
                }
                catch (IgniteCheckedException e) {
                    throw new IgniteCheckedException(e);
                }
            }
        }
    }

    /**
     * Drops table form h2 database and clear all related indexes (h2 text, lucene).
     *
     * @param tbl Table to unregister.
     * @throws IgniteCheckedException If failed to unregister.
     */
    private void removeTable(TableDescriptor tbl) throws IgniteCheckedException {
        assert tbl != null;

        if (log.isDebugEnabled())
            log.debug("Removing query index table: " + tbl.fullTableName());

        Connection c = connectionForThread(null);

        Statement stmt = null;

        try {
            // NOTE: there is no method dropIndex() for lucene engine correctly working.
            // So we have to drop all lucene index.
            // FullTextLucene.dropAll(c); TODO: GG-4015: fix this

            stmt = c.createStatement();

            String sql = "DROP TABLE IF EXISTS " + tbl.fullTableName();

            if (log.isDebugEnabled())
                log.debug("Dropping database index table with SQL: " + sql);

            stmt.executeUpdate(sql);
        }
        catch (SQLException e) {
            onSqlException();

            throw new IgniteCheckedException("Failed to drop database index table [type=" + tbl.type().name() +
                ", table=" + tbl.fullTableName() + "]", e);
        }
        finally {
            U.close(stmt, log);
        }

        tbl.tbl.close();

        if (tbl.luceneIdx != null)
            U.closeQuiet(tbl.luceneIdx);

        ConcurrentMap<String, TableDescriptor> tbls = schemas.get(tbl.schema());

        if (!F.isEmpty(tbls))
            tbls.remove(tbl.name());
    }

    /** {@inheritDoc} */
    @SuppressWarnings("unchecked")
    @Override public <K, V> GridCloseableIterator<IgniteBiTuple<K, V>> queryText(
        @Nullable String spaceName, String qry, GridQueryTypeDescriptor type,
        IndexingQueryFilter filters) throws IgniteCheckedException {
        TableDescriptor tbl = tableDescriptor(spaceName, type);

        if (tbl != null && tbl.luceneIdx != null)
            return tbl.luceneIdx.query(qry, filters);

        return new GridEmptyCloseableIterator<>();
    }

    /** {@inheritDoc} */
    @Override public void unregisterType(@Nullable String spaceName, GridQueryTypeDescriptor type)
        throws IgniteCheckedException {
        TableDescriptor tbl = tableDescriptor(spaceName, type);

        if (tbl != null)
            removeTable(tbl);
    }

    /** {@inheritDoc} */
    @SuppressWarnings("unchecked")
<<<<<<< HEAD
    @Override public GridQueryFieldsResult queryFields(@Nullable final String spaceName, final String qry,
=======
    @Override public <K, V> GridQueryFieldsResult queryFields(@Nullable final String spaceName, final String qry,
>>>>>>> b4cb17ca
        @Nullable final Collection<Object> params, final IndexingQueryFilter filters)
        throws IgniteCheckedException {
        setFilters(filters);

        try {
            Connection conn = connectionForThread(schema(spaceName));

            ResultSet rs = executeSqlQueryWithTimer(conn, qry, params);

            List<GridQueryFieldMetadata> meta = null;

            if (rs != null) {
                try {
                    ResultSetMetaData rsMeta = rs.getMetaData();

                    meta = new ArrayList<>(rsMeta.getColumnCount());

                    for (int i = 1; i <= rsMeta.getColumnCount(); i++) {
                        String schemaName = rsMeta.getSchemaName(i);
                        String typeName = rsMeta.getTableName(i);
                        String name = rsMeta.getColumnLabel(i);
                        String type = rsMeta.getColumnClassName(i);

                        meta.add(new SqlFieldMetadata(schemaName, typeName, name, type));
                    }
                }
                catch (SQLException e) {
                    throw new IgniteSpiException("Failed to get meta data.", e);
                }
            }

            return new GridQueryFieldsResultAdapter(meta, new FieldsIterator(rs));
        }
        finally {
            setFilters(null);
        }
    }

    /**
     * @param stmt Prepared statement.
     * @return Command type.
     */
    private static int commandType(PreparedStatement stmt) {
        try {
            return ((CommandInterface)COMMAND_FIELD.get(stmt)).getCommandType();
        }
        catch (IllegalAccessException e) {
            throw new IllegalStateException(e);
        }
    }

    /**
     * @return Configuration.
     */
    public QueryConfiguration configuration() {
        return cfg;
    }

    /**
     * Executes sql query.
     *
     * @param conn Connection,.
     * @param sql Sql query.
     * @param params Parameters.
     * @return Result.
     * @throws IgniteCheckedException If failed.
     */
    @Nullable private ResultSet executeSqlQuery(Connection conn, String sql,
        @Nullable Collection<Object> params) throws IgniteCheckedException {
        PreparedStatement stmt;

        try {
            stmt = conn.prepareStatement(sql);
        }
        catch (SQLException e) {
            throw new IgniteCheckedException("Failed to parse SQL query: " + sql, e);
        }

        switch (commandType(stmt)) {
            case CommandInterface.SELECT:
            case CommandInterface.CALL:
            case CommandInterface.EXPLAIN:
            case CommandInterface.ANALYZE:
                break;
            default:
                throw new IgniteCheckedException("Failed to execute non-query SQL statement: " + sql);
        }

        bindParameters(stmt, params);

        try {
            return stmt.executeQuery();
        }
        catch (SQLException e) {
            throw new IgniteCheckedException("Failed to execute SQL query.", e);
        }
    }

    /**
     * Executes sql query and prints warning if query is too slow..
     *
     * @param conn Connection,.
     * @param sql Sql query.
     * @param params Parameters.
     * @return Result.
     * @throws IgniteCheckedException If failed.
     */
    public ResultSet executeSqlQueryWithTimer(Connection conn, String sql,
        @Nullable Collection<Object> params) throws IgniteCheckedException {
        long start = U.currentTimeMillis();

        try {
            ResultSet rs = executeSqlQuery(conn, sql, params);

            long time = U.currentTimeMillis() - start;

            long longQryExecTimeout = cfg.getLongQueryExecutionTimeout();

            if (time > longQryExecTimeout) {
                String msg = "Query execution is too long (" + time + " ms): " + sql;

                String longMsg = msg;

                if (cfg.isLongQueryExplain()) {
                    ResultSet plan = executeSqlQuery(conn, "EXPLAIN " + sql, params);

                    if (plan == null)
                        longMsg = "Failed to explain plan because required table does not exist: " + sql;
                    else {
                        plan.next();

                        // Add SQL explain result message into log.
                        longMsg = "Query execution is too long [time=" + time + " ms, sql='" + sql + '\'' +
                            ", plan=" + U.nl() + plan.getString(1) + U.nl() + ", parameters=" + params + "]";
                    }
                }

                LT.warn(log, null, longMsg, msg);
            }

            return rs;
        }
        catch (SQLException e) {
            onSqlException();

            throw new IgniteCheckedException(e);
        }
    }

    /**
     * Executes query.
     *
     * @param qry Query.
     * @param params Query parameters.
     * @param tbl Target table of query to generate select.
     * @return Result set.
     * @throws IgniteCheckedException If failed.
     */
    private ResultSet executeQuery(String qry, @Nullable Collection<Object> params,
        @Nullable TableDescriptor tbl) throws IgniteCheckedException {
        Connection conn = connectionForThread(tbl != null ? tbl.schema() : "PUBLIC");

        String sql = generateQuery(qry, tbl);

        return executeSqlQueryWithTimer(conn, sql, params);
    }

    /**
     * Binds parameters to prepared statement.
     *
     * @param stmt Prepared statement.
     * @param params Parameters collection.
     * @throws IgniteCheckedException If failed.
     */
    public void bindParameters(PreparedStatement stmt, @Nullable Collection<Object> params) throws IgniteCheckedException {
        if (!F.isEmpty(params)) {
            int idx = 1;

            for (Object arg : params)
                bindObject(stmt, idx++, arg);
        }
    }

    /**
     * Executes regular query.
     * Note that SQL query can not refer to table alias, so use full table name instead.
     *
     * @param spaceName Space name.
     * @param qry Query.
     * @param params Query parameters.
     * @param type Query return type.
     * @param filters Space name and key filters.
     * @return Queried rows.
     * @throws IgniteCheckedException If failed.
     */
    @SuppressWarnings("unchecked")
    @Override public <K, V> GridCloseableIterator<IgniteBiTuple<K, V>> query(@Nullable String spaceName,
        final String qry, @Nullable final Collection<Object> params, GridQueryTypeDescriptor type,
        final IndexingQueryFilter filters) throws IgniteCheckedException {
        final TableDescriptor tbl = tableDescriptor(spaceName, type);

        if (tbl == null)
            return new GridEmptyCloseableIterator<>();

        setFilters(filters);

        try {
            ResultSet rs = executeQuery(qry, params, tbl);

            return new KeyValIterator(rs);
        }
        finally {
            setFilters(null);
        }
    }

    /** {@inheritDoc} */
    @Override public QueryCursor<List<?>> queryTwoStep(String space, GridCacheTwoStepQuery qry) {
        return rdcQryExec.query(space, qry);
    }

    /** {@inheritDoc} */
    @SuppressWarnings("unchecked")
    @Override public <K, V> QueryCursor<Cache.Entry<K,V>> queryTwoStep(String space, String type, String sqlQry,
        Object[] params) {
        TableDescriptor tblDesc = tableDescriptor(type, space);

        if (tblDesc == null)
            return new QueryCursorImpl<>(Collections.<Cache.Entry<K,V>>emptyIterator());

        String qry;

        try {
            qry = generateQuery(sqlQry, tblDesc);
        }
        catch (IgniteCheckedException e) {
            throw new IgniteException(e);
        }

        final QueryCursor<List<?>> res = queryTwoStep(space, qry, params);

        final Iterator<List<?>> iter0 = res.iterator();

        Iterator<Cache.Entry<K,V>> iter = new Iterator<Cache.Entry<K,V>>() {
            @Override public boolean hasNext() {
                return iter0.hasNext();
            }

            @Override public Cache.Entry<K,V> next() {
                List<?> l = iter0.next();

                return new CacheEntryImpl<>((K)l.get(0),(V)l.get(1));
            }

            @Override public void remove() {
                throw new UnsupportedOperationException();
            }
        };

        return new QueryCursorImpl<Cache.Entry<K,V>>(iter) {
            @Override public void close() {
                res.close();
            }
        };
    }

    /** {@inheritDoc} */
    @Override public QueryCursor<List<?>> queryTwoStep(String space, String sqlQry, Object[] params) {
        Connection c = connectionForSpace(space);

        GridCacheTwoStepQuery twoStepQry = GridSqlQuerySplitter.split(c, sqlQry, params);

        if (log.isDebugEnabled())
            log.debug("Parsed query: `" + sqlQry + "` into two step query: " + twoStepQry);

        return queryTwoStep(space, twoStepQry);
    }

    /**
     * Sets filters for current thread. Must be set to not null value
     * before executeQuery and reset to null after in finally block since it signals
     * to table that it should return content without expired values.
     *
     * @param filters Filters.
     */
    public void setFilters(@Nullable IndexingQueryFilter filters) {
        GridH2IndexBase.setFiltersForThread(filters);
    }

    /**
     * Prepares statement for query.
     *
     * @param qry Query string.
     * @param tbl Table to use.
     * @return Prepared statement.
     * @throws IgniteCheckedException In case of error.
     */
    private String generateQuery(String qry, @Nullable TableDescriptor tbl) throws IgniteCheckedException {
        boolean needSelect = tbl != null;

        String str = qry.trim().toUpperCase();

        if (!str.startsWith("FROM")) {
            if (str.startsWith("SELECT")) {
                if (needSelect) {
                    StringTokenizer st = new StringTokenizer(str, " ");

                    String errMsg = "Wrong query format, query must start with 'select * from' " +
                        "or 'from' or without such keywords.";

                    if (st.countTokens() > 3) {
                        st.nextToken();
                        String wildcard = st.nextToken();
                        String from = st.nextToken();

                        if (!"*".equals(wildcard) || !"FROM".equals(from))
                            throw new IgniteCheckedException(errMsg);

                        needSelect = false;
                    }
                    else
                        throw new IgniteCheckedException(errMsg);
                }
            }
            else {
                boolean needWhere = !str.startsWith("ORDER") && !str.startsWith("LIMIT");

                qry = needWhere ? "FROM " + tbl.fullTableName() + " WHERE " + qry :
                    "FROM " + tbl.fullTableName() + ' ' + qry;
            }
        }

        GridStringBuilder ptrn = new SB("SELECT {0}.").a(KEY_FIELD_NAME);

        ptrn.a(", {0}.").a(VAL_FIELD_NAME);

        return needSelect ? MessageFormat.format(ptrn.toString(), tbl.fullTableName()) + ' ' + qry : qry;
    }

    /**
     * Registers new class description.
     *
     * This implementation doesn't support type reregistration.
     *
     * @param type Type description.
     * @throws IgniteCheckedException In case of error.
     */
    @Override public boolean registerType(@Nullable String spaceName, GridQueryTypeDescriptor type)
        throws IgniteCheckedException {
        if (!validateTypeDescriptor(spaceName, type))
            return false;

        for (TableDescriptor table : tables(schema(spaceName)))
            // Need to compare class names rather than classes to define
            // whether a class was previously undeployed.
            if (table.type().valueClass().getClass().getName().equals(type.valueClass().getName()))
                throw new IgniteCheckedException("Failed to register type in query index because" +
                    " class is already registered (most likely that class with the same name" +
                    " was not properly undeployed): " + type);

        TableDescriptor tbl = new TableDescriptor(spaceName, type);

        try {
            Connection conn = connectionForThread(null);

            Schema schema = schemas.get(tbl.schema());

            if (schema == null) {
                schema = new Schema(spaceName);

                Schema existing = schemas.putIfAbsent(tbl.schema(), schema);

                if (existing != null)
                    schema = existing;
            }

            createTable(schema, tbl, conn);

            schema.put(tbl.name(), tbl);
        }
        catch (SQLException e) {
            onSqlException();

            throw new IgniteCheckedException("Failed to register query type: " + type, e);
        }

        return true;
    }

    /**
     * @param cls Class.
     * @return True if given class has primitive respective sql type.
     */
    private boolean isPrimitive(Class<?> cls) {
        DBTypeEnum valType = DBTypeEnum.fromClass(cls);

        return valType != DBTypeEnum.BINARY && valType != DBTypeEnum.OTHER &&
            valType != DBTypeEnum.ARRAY;
    }

    /**
     * Validates properties described by query types.
     *
     * @param spaceName Space name.
     * @param type Type descriptor.
     * @return True if type is valid.
     * @throws IgniteCheckedException If validation failed.
     */
    private boolean validateTypeDescriptor(@Nullable String spaceName, GridQueryTypeDescriptor type)
        throws IgniteCheckedException {
        assert type != null;

        boolean keyPrimitive = isPrimitive(type.keyClass());
        boolean valPrimitive = isPrimitive(type.valueClass());

        // Do not register if value is not primitive and
        // there are no indexes or fields defined.
        if (!type.valueTextIndex() && type.indexes().isEmpty() && type.fields().isEmpty())
            return keyPrimitive && isIndexPrimitiveKey(spaceName) || valPrimitive && isIndexPrimitiveValue(spaceName);

        Collection<String> names = new HashSet<>();

        names.addAll(type.fields().keySet());

        if (names.size() < type.fields().size())
            throw new IgniteCheckedException("Found duplicated properties with the same name [keyType=" +
                type.keyClass().getName() + ", valueType=" + type.valueClass().getName() + "]");

        String ptrn = "Name ''{0}'' is reserved and cannot be used as a field name [class=" + type + "]";

        for (String name : names) {
            if (name.equals(KEY_FIELD_NAME) || name.equals(VAL_FIELD_NAME))
                throw new IgniteCheckedException(MessageFormat.format(ptrn, name));
        }

        return true;
    }

    /**
     * Escapes name to be valid SQL identifier. Currently just replaces '.' and '$' sign with '_'.
     *
     * @param name Name.
     * @param escapeAll Escape flag.
     * @return Escaped name.
     */
    private static String escapeName(String name, boolean escapeAll) {
        if (escapeAll)
            return "\"" + name + "\"";

        SB sb = null;

        for (int i = 0; i < name.length(); i++) {
            char ch = name.charAt(i);

            if (!Character.isLetter(ch) && !Character.isDigit(ch) && ch != '_' &&
                !(ch == '"' && (i == 0 || i == name.length() - 1)) && ch != '-') {
                // Class name can also contain '$' or '.' - these should be escaped.
                assert ch == '$' || ch == '.';

                if (sb == null)
                    sb = new SB();

                sb.a(name.substring(sb.length(), i));

                // Replace illegal chars with '_'.
                sb.a('_');
            }
        }

        if (sb == null)
            return name;

        sb.a(name.substring(sb.length(), name.length()));

        return sb.toString();
    }

    /**
     * Create db table by using given table descriptor.
     *
     * @param schema Schema.
     * @param tbl Table descriptor.
     * @param conn Connection.
     * @throws SQLException If failed to create db table.
     */
    private void createTable(Schema schema, TableDescriptor tbl, Connection conn) throws SQLException {
        assert tbl != null;

        boolean keyAsObj = !isIndexFixedTyping(schema.spaceName);

        boolean escapeAll = isEscapeAll(schema.spaceName);

        String keyType = keyAsObj ? "OTHER" : dbTypeFromClass(tbl.type().keyClass());
        String valTypeStr = dbTypeFromClass(tbl.type().valueClass());

        SB sql = new SB();

        sql.a("CREATE TABLE ").a(tbl.fullTableName()).a(" (")
            .a(KEY_FIELD_NAME).a(' ').a(keyType).a(" NOT NULL");

        sql.a(',').a(VAL_FIELD_NAME).a(' ').a(valTypeStr);

        for (Map.Entry<String, Class<?>> e: tbl.type().fields().entrySet())
            sql.a(',').a(escapeName(e.getKey(), escapeAll)).a(' ').a(dbTypeFromClass(e.getValue()));

        sql.a(')');

        if (log.isDebugEnabled())
            log.debug("Creating DB table with SQL: " + sql);

        GridH2RowDescriptor desc = new RowDescriptor(tbl.type(), schema, keyAsObj);

        GridH2Table.Engine.createTable(conn, sql.toString(), desc, tbl, tbl.spaceName);
    }

    /**
     * Gets corresponding DB type from java class.
     *
     * @param cls Java class.
     * @return DB type name.
     */
    private String dbTypeFromClass(Class<?> cls) {
        return DBTypeEnum.fromClass(cls).dBTypeAsString();
    }

    /**
     * Gets table descriptor by value type.
     *
     * @param spaceName Space name.
     * @param type Value type descriptor.
     * @return Table descriptor or {@code null} if not found.
     */
    @Nullable private TableDescriptor tableDescriptor(@Nullable String spaceName, GridQueryTypeDescriptor type) {
        return tableDescriptor(type.name(), spaceName);
    }

    /**
     * Gets table descriptor by type and space names.
     *
     * @param type Type name.
     * @param space Space name.
     * @return Table descriptor.
     */
    @Nullable private TableDescriptor tableDescriptor(String type, @Nullable String space) {
        ConcurrentMap<String, TableDescriptor> tbls = schemas.get(schema(space));

        if (tbls == null)
            return null;

        return tbls.get(type);
    }

    /**
     * Gets collection of table for given schema name.
     *
     * @param schema Schema name.
     * @return Collection of table descriptors.
     */
    private Collection<TableDescriptor> tables(String schema) {
        ConcurrentMap<String, TableDescriptor> tbls = schemas.get(schema);

        if (tbls == null)
            return Collections.emptySet();

        return tbls.values();
    }

    /**
     * Gets database schema from space.
     *
     * @param space Space name.
     * @return Schema name.
     */
    private static String schema(@Nullable String space) {
        if (F.isEmpty(space))
            return "PUBLIC";

        return space;
    }

    /** {@inheritDoc} */
    @Override public void rebuildIndexes(@Nullable String spaceName, GridQueryTypeDescriptor type) {
        if (offheap != null)
            throw new UnsupportedOperationException("Index rebuilding is not supported when off-heap memory is used");

        TableDescriptor tbl = tableDescriptor(spaceName, type);

        if (tbl == null)
            return;

        tbl.tbl.rebuildIndexes();
    }

    /** {@inheritDoc} */
    @Override public long size(@Nullable String spaceName, GridQueryTypeDescriptor type,
        IndexingQueryFilter filters) throws IgniteCheckedException {
        TableDescriptor tbl = tableDescriptor(spaceName, type);

        if (tbl == null)
            return -1;

        IgniteSpiCloseableIterator<List<?>> iter = queryFields(spaceName,
            "SELECT COUNT(*) FROM " + tbl.fullTableName(), null, null).iterator();

        return ((Number)iter.next().get(0)).longValue();
    }

    /** {@inheritDoc} */
    @SuppressWarnings("NonThreadSafeLazyInitialization")
    @Override public void start(GridKernalContext ctx) throws IgniteCheckedException {
        if (log.isDebugEnabled())
            log.debug("Starting cache query index...");

        if (ctx == null) // This is allowed in some tests.
            marshaller = new OptimizedMarshaller();
        else {
            this.ctx = ctx;

            nodeId = ctx.localNodeId();
            marshaller = ctx.config().getMarshaller();

            QueryConfiguration cfg0 = ctx.config().getQueryConfiguration();

            if (cfg0 != null)
                cfg = cfg0;

            for (CacheConfiguration cacheCfg : ctx.config().getCacheConfiguration())
                registerSpace(cacheCfg.getName());

            mapQryExec = new GridMapQueryExecutor();
            rdcQryExec = new GridReduceQueryExecutor();

            mapQryExec.start(ctx, this);
            rdcQryExec.start(ctx, this);
        }

        System.setProperty("h2.serializeJavaObject", "false");

        if (SysProperties.serializeJavaObject) {
            U.warn(log, "Serialization of Java objects in H2 was enabled.");

            SysProperties.serializeJavaObject = false;
        }

        if (cfg.isUseOptimizedSerializer())
            Utils.serializer = h2Serializer(ctx != null && ctx.deploy().enabled());

        long maxOffHeapMemory = cfg.getMaxOffHeapMemory();

        if (maxOffHeapMemory != -1) {
            assert maxOffHeapMemory >= 0 : maxOffHeapMemory;

            offheap = new GridUnsafeMemory(maxOffHeapMemory);
        }

        String dbName = UUID.randomUUID().toString();

        dbUrl = "jdbc:h2:mem:" + dbName + DB_OPTIONS;

        try {
            Class.forName("org.h2.Driver");
        }
        catch (ClassNotFoundException e) {
            throw new IgniteCheckedException("Failed to find org.h2.Driver class", e);
        }

        for (String schema : schemaNames)
            createSchemaIfAbsent(schema);

        try {
            createSqlFunctions();
            runInitScript();

            if (getString(IGNITE_H2_DEBUG_CONSOLE) != null) {
                Connection c = DriverManager.getConnection(dbUrl);

                WebServer webSrv = new WebServer();
                Server web = new Server(webSrv, "-webPort", "0");
                web.start();
                String url = webSrv.addSession(c);

                try {
                    Server.openBrowser(url);
                }
                catch (Exception e) {
                    U.warn(log, "Failed to open browser: " + e.getMessage());
                }
            }
        }
        catch (SQLException e) {
            throw new IgniteCheckedException(e);
        }

//        registerMBean(gridName, this, GridH2IndexingSpiMBean.class); TODO
    }

    /**
     * @param p2pEnabled If peer-deployment is enabled.
     * @return Serializer.
     */
    protected JavaObjectSerializer h2Serializer(boolean p2pEnabled) {
        return p2pEnabled ?
            new JavaObjectSerializer() {
                /** */
                private volatile Map<ClassLoader, Byte> ldr2id = Collections.emptyMap();

                /** */
                private volatile Map<Byte, ClassLoader> id2ldr = Collections.emptyMap();

                /** */
                private byte ldrIdGen = Byte.MIN_VALUE;

                /** */
                private final Lock lock = new ReentrantLock();

                @Override public byte[] serialize(Object obj) throws Exception {
                    ClassLoader ldr = obj.getClass().getClassLoader();

                    Byte ldrId = ldr2id.get(ldr);

                    if (ldrId == null) {
                        lock.lock();

                        try {
                            ldrId = ldr2id.get(ldr);

                            if (ldrId == null) {
                                ldrId = ldrIdGen++;

                                if (id2ldr.containsKey(ldrId)) // Overflow.
                                    throw new IgniteException("Failed to add new peer-to-peer class loader.");

                                Map<Byte, ClassLoader> id2ldr0 = new HashMap<>(id2ldr);
                                Map<ClassLoader, Byte> ldr2id0 = new IdentityHashMap<>(ldr2id);

                                id2ldr0.put(ldrId, ldr);
                                ldr2id0.put(ldr, ldrId);

                                ldr2id = ldr2id0;
                                id2ldr = id2ldr0;
                            }
                        }
                        finally {
                            lock.unlock();
                        }
                    }

                    byte[] bytes = marshaller.marshal(obj);

                    int len = bytes.length;

                    bytes = Arrays.copyOf(bytes, len + 1); // The last byte is for ldrId.

                    bytes[len] = ldrId;

                    return bytes;
                }

                @Override public Object deserialize(byte[] bytes) throws Exception {
                    int last = bytes.length - 1;

                    byte ldrId = bytes[last];

                    ClassLoader ldr = id2ldr.get(ldrId);

                    if (ldr == null)
                        throw new IllegalStateException("Class loader was not found: " + ldrId);

                    bytes = Arrays.copyOf(bytes, last); // Trim the last byte.

                    return marshaller.unmarshal(bytes, ldr);
                }
            } :
            new JavaObjectSerializer() {
                @Override public byte[] serialize(Object obj) throws Exception {
                    return marshaller.marshal(obj);
                }

                @Override public Object deserialize(byte[] bytes) throws Exception {
                    return marshaller.unmarshal(bytes, null);
                }
            };
    }

    /**
     * Runs initial script.
     *
     * @throws IgniteCheckedException If failed.
     * @throws SQLException If failed.
     */
    private void runInitScript() throws IgniteCheckedException, SQLException {
        String initScriptPath = cfg.getInitialScriptPath();

        if (initScriptPath == null)
            return;

        try (PreparedStatement p = connectionForThread(null).prepareStatement("RUNSCRIPT FROM ? CHARSET 'UTF-8'")) {
            p.setString(1, initScriptPath);

            p.execute();
        }
    }

    /**
     * Registers SQL functions.
     *
     * @throws SQLException If failed.
     * @throws IgniteCheckedException If failed.
     */
    private void createSqlFunctions() throws SQLException, IgniteCheckedException {
        Class<?>[] idxCustomFuncClss = cfg.getIndexCustomFunctionClasses();

        if (F.isEmpty(idxCustomFuncClss))
            return;

        for (Class<?> cls : idxCustomFuncClss) {
            for (Method m : cls.getDeclaredMethods()) {
                QuerySqlFunction ann = m.getAnnotation(QuerySqlFunction.class);

                if (ann != null) {
                    int modifiers = m.getModifiers();

                    if (!Modifier.isStatic(modifiers) || !Modifier.isPublic(modifiers))
                        throw new IgniteCheckedException("Method " + m.getName() + " must be public static.");

                    String alias = ann.alias().isEmpty() ? m.getName() : ann.alias();

                    String clause = "CREATE ALIAS " + alias + (ann.deterministic() ? " DETERMINISTIC FOR \"" :
                        " FOR \"") + cls.getName() + '.' + m.getName() + '"';

                    Connection c = connectionForThread(schema(null));

                    try (Statement s = c.createStatement()) {
                        s.execute(clause);
                    }
                }
            }
        }
    }

    /** {@inheritDoc} */
    @Override public void stop() throws IgniteCheckedException {
        if (log.isDebugEnabled())
            log.debug("Stopping cache query index...");

//        unregisterMBean(); TODO

        Connection conn = connectionForThread(null);

        for (ConcurrentMap<String, TableDescriptor> m : schemas.values()) {
            for (TableDescriptor desc : m.values()) {
                desc.tbl.close();

                if (desc.luceneIdx != null)
                    U.closeQuiet(desc.luceneIdx);
            }
        }

        if (conn != null) {
            Statement stmt = null;

            try {
                stmt = conn.createStatement();

                stmt.execute("DROP ALL OBJECTS DELETE FILES");
                stmt.execute("SHUTDOWN");
            }
            catch (SQLException e) {
                throw new IgniteCheckedException("Failed to shutdown database.", e);
            }
            finally {
                U.close(stmt, log);
            }
        }

        for (Connection c : conns)
            U.close(c, log);

        conns.clear();
        schemas.clear();
        rowCache.clear();

        if (log.isDebugEnabled())
            log.debug("Cache query index stopped.");
    }

    /**
     * @param spaceName Space name.
     * @return {@code true} If primitive keys must be indexed.
     */
    public boolean isIndexPrimitiveKey(@Nullable String spaceName) {
        CacheQueryConfiguration cfg = cacheQueryConfiguration(spaceName);

        return cfg != null && cfg.isIndexPrimitiveKey();
    }

    /**
     * @param spaceName Space name.
     * @return {@code true} If primitive values must be indexed.
     */
    public boolean isIndexPrimitiveValue(String spaceName) {
        CacheQueryConfiguration cfg = cacheQueryConfiguration(spaceName);

        return cfg != null && cfg.isIndexPrimitiveValue();
    }

    /** {@inheritDoc} */
    public boolean isIndexFixedTyping(String spaceName) {
        CacheQueryConfiguration cfg = cacheQueryConfiguration(spaceName);

        return cfg != null && cfg.isIndexFixedTyping();
    }

    /** {@inheritDoc} */
    public boolean isEscapeAll(String spaceName) {
        CacheQueryConfiguration cfg = cacheQueryConfiguration(spaceName);

        return cfg != null && cfg.isEscapeAll();
    }

    /**
     * @param spaceName Space name.
     * @return Cache query configuration.
     */
    @Nullable private CacheQueryConfiguration cacheQueryConfiguration(String spaceName) {
        return ctx == null ? null : ctx.cache().internalCache(spaceName).configuration().getQueryConfiguration();
    }

    /** {@inheritDoc} */
    public int getMaxOffheapRowsCacheSize() {
        return (int)rowCache.getMaxMemory();
    }

    /** {@inheritDoc} */
    public int getOffheapRowsCacheSize() {
        return (int)rowCache.getUsedMemory();
    }

    /** {@inheritDoc} */
    public long getAllocatedOffHeapMemory() {
        return offheap == null ? -1 : offheap.allocatedSize();
    }

    /** {@inheritDoc} */
    @Override public IndexingQueryFilter backupFilter() {
        return new IndexingQueryFilter() {
            @Nullable @Override public <K, V> IgniteBiPredicate<K, V> forSpace(String spaceName) {
                final GridCacheAdapter<Object, Object> cache = ctx.cache().internalCache(spaceName);

                if (cache.context().isReplicated() || cache.configuration().getBackups() == 0)
                    return null;

                return new IgniteBiPredicate<K, V>() {
                    @Override public boolean apply(K k, V v) {
                        return cache.context().affinity().primary(ctx.discovery().localNode(), k, -1);
                    }
                };
            }
        };
    }

    /**
     * @param spaceName Space name.
     */
    public void registerSpace(String spaceName) {
        schemaNames.add(schema(spaceName));
    }

    /** {@inheritDoc} */
    @Override public IndexingQueryFilter backupFilter() {
        return new IndexingQueryFilter() {
            @Nullable @Override public <K, V> IgniteBiPredicate<K, V> forSpace(String spaceName) {
                final GridCacheAdapter<Object, Object> cache = ctx.cache().internalCache(spaceName);

                if (cache.context().isReplicated() || cache.configuration().getBackups() == 0)
                    return null;

                return new IgniteBiPredicate<K, V>() {
                    @Override public boolean apply(K k, V v) {
                        return cache.context().affinity().primary(ctx.discovery().localNode(), k, -1);
                    }
                };
            }
        };
    }

    /**
     * Wrapper to store connection and flag is schema set or not.
     */
    private static class ConnectionWrapper {
        /** */
        private Connection conn;

        /** */
        private volatile String schema;

        /**
         * @param conn Connection to use.
         */
        ConnectionWrapper(Connection conn) {
            this.conn = conn;
        }

        /**
         * @return Schema name if schema is set, null otherwise.
         */
        public String schema() {
            return schema;
        }

        /**
         * @param schema Schema name set on this connection.
         */
        public void schema(@Nullable String schema) {
            this.schema = schema;
        }

        /**
         * @return Connection.
         */
        public Connection connection() {
            return conn;
        }

        /** {@inheritDoc} */
        @Override public String toString() {
            return S.toString(ConnectionWrapper.class, this);
        }
    }

    /**
     * Enum that helps to map java types to database types.
     */
    private enum DBTypeEnum {
        /** */
        INT("INT"),

        /** */
        BOOL("BOOL"),

        /** */
        TINYINT("TINYINT"),

        /** */
        SMALLINT("SMALLINT"),

        /** */
        BIGINT("BIGINT"),

        /** */
        DECIMAL("DECIMAL"),

        /** */
        DOUBLE("DOUBLE"),

        /** */
        REAL("REAL"),

        /** */
        TIME("TIME"),

        /** */
        TIMESTAMP("TIMESTAMP"),

        /** */
        DATE("DATE"),

        /** */
        VARCHAR("VARCHAR"),

        /** */
        CHAR("CHAR"),

        /** */
        BINARY("BINARY"),

        /** */
        UUID("UUID"),

        /** */
        ARRAY("ARRAY"),

        /** */
        GEOMETRY("GEOMETRY"),

        /** */
        OTHER("OTHER");

        /** Map of Class to enum. */
        private static final Map<Class<?>, DBTypeEnum> map = new HashMap<>();

        /**
         * Initialize map of DB types.
         */
        static {
            map.put(int.class, INT);
            map.put(Integer.class, INT);
            map.put(boolean.class, BOOL);
            map.put(Boolean.class, BOOL);
            map.put(byte.class, TINYINT);
            map.put(Byte.class, TINYINT);
            map.put(short.class, SMALLINT);
            map.put(Short.class, SMALLINT);
            map.put(long.class, BIGINT);
            map.put(Long.class, BIGINT);
            map.put(BigDecimal.class, DECIMAL);
            map.put(double.class, DOUBLE);
            map.put(Double.class, DOUBLE);
            map.put(float.class, REAL);
            map.put(Float.class, REAL);
            map.put(Time.class, TIME);
            map.put(Timestamp.class, TIMESTAMP);
            map.put(java.util.Date.class, TIMESTAMP);
            map.put(java.sql.Date.class, DATE);
            map.put(char.class, CHAR);
            map.put(Character.class, CHAR);
            map.put(String.class, VARCHAR);
            map.put(UUID.class, UUID);
            map.put(byte[].class, BINARY);
        }

        /** */
        private final String dbType;

        /**
         * Constructs new instance.
         *
         * @param dbType DB type name.
         */
        DBTypeEnum(String dbType) {
            this.dbType = dbType;
        }

        /**
         * Resolves enum by class.
         *
         * @param cls Class.
         * @return Enum value.
         */
        public static DBTypeEnum fromClass(Class<?> cls) {
            DBTypeEnum res = map.get(cls);

            if (res != null)
                return res;

            if (DataType.isGeometryClass(cls))
                return GEOMETRY;

            return cls.isArray() && !cls.getComponentType().isPrimitive() ? ARRAY : OTHER;
        }

        /**
         * Gets DB type name.
         *
         * @return DB type name.
         */
        public String dBTypeAsString() {
            return dbType;
        }

        /** {@inheritDoc} */
        @Override public String toString() {
            return S.toString(DBTypeEnum.class, this);
        }
    }

    /**
     * Information about table in database.
     */
    private class TableDescriptor implements GridH2Table.IndexesFactory {
        /** */
        private final String fullTblName;

        /** */
        private final GridQueryTypeDescriptor type;

        /** */
        private final String spaceName;

        /** */
        private final String schema;

        /** */
        private GridH2Table tbl;

        /** */
        private GridLuceneIndex luceneIdx;

        /**
         * @param spaceName Space name.
         * @param type Type descriptor.
         */
        TableDescriptor(@Nullable String spaceName, GridQueryTypeDescriptor type) {
            this.spaceName = spaceName;
            this.type = type;

            schema = IgniteH2Indexing.schema(spaceName);

            fullTblName = '\"' + schema + "\"." + escapeName(type.name(), isEscapeAll(spaceName));
        }

        /**
         * @return Schema name.
         */
        public String schema() {
            return schema;
        }

        /**
         * @return Database table name.
         */
        String fullTableName() {
            return fullTblName;
        }

        /**
         * @return Database table name.
         */
        String name() {
            return type.name();
        }

        /**
         * @return Type.
         */
        GridQueryTypeDescriptor type() {
            return type;
        }

        /** {@inheritDoc} */
        @Override public String toString() {
            return S.toString(TableDescriptor.class, this);
        }

        /** {@inheritDoc} */
        @Override public ArrayList<Index> createIndexes(GridH2Table tbl) {
            this.tbl = tbl;

            ArrayList<Index> idxs = new ArrayList<>();

            idxs.add(new GridH2TreeIndex("_key_PK", tbl, true, KEY_COL, VAL_COL, tbl.indexColumn(0, ASCENDING)));

            if (type().valueClass() == String.class) {
                try {
                    luceneIdx = new GridLuceneIndex(ctx, marshaller, offheap, spaceName, type, true);
                }
                catch (IgniteCheckedException e1) {
                    throw new IgniteException(e1);
                }
            }

            for (Map.Entry<String, GridQueryIndexDescriptor> e : type.indexes().entrySet()) {
                String name = e.getKey();
                GridQueryIndexDescriptor idx = e.getValue();

                if (idx.type() == FULLTEXT) {
                    try {
                        luceneIdx = new GridLuceneIndex(ctx, marshaller, offheap, spaceName, type, true);
                    }
                    catch (IgniteCheckedException e1) {
                        throw new IgniteException(e1);
                    }
                }
                else {
                    IndexColumn[] cols = new IndexColumn[idx.fields().size()];

                    int i = 0;

                    boolean escapeAll = isEscapeAll(spaceName);

                    for (String field : idx.fields()) {
                        // H2 reserved keywords used as column name is case sensitive.
                        String fieldName = escapeAll ? field : escapeName(field, escapeAll).toUpperCase();

                        Column col = tbl.getColumn(fieldName);

                        cols[i++] = tbl.indexColumn(col.getColumnId(), idx.descending(field) ? DESCENDING : ASCENDING);
                    }

                    if (idx.type() == SORTED)
                        idxs.add(new GridH2TreeIndex(name, tbl, false, KEY_COL, VAL_COL, cols));
                    else if (idx.type() == GEO_SPATIAL)
                        idxs.add(createH2SpatialIndex(tbl, name, cols, KEY_COL, VAL_COL));
                    else
                        throw new IllegalStateException();
                }
            }

            return idxs;
        }

        /**
         * @param tbl Table.
         * @param idxName Index name.
         * @param cols Columns.
         * @param keyCol Key column.
         * @param valCol Value column.
         */
        private SpatialIndex createH2SpatialIndex(
            Table tbl,
            String idxName,
            IndexColumn[] cols,
            int keyCol,
            int valCol
        ) {
            String className = "org.apache.ignite.internal.processors.query.h2.opt.GridH2SpatialIndex";

            try {
                Class<?> cls = Class.forName(className);

                Constructor<?> ctor = cls.getConstructor(
                    Table.class,
                    String.class,
                    IndexColumn[].class,
                    int.class,
                    int.class);

                if (!ctor.isAccessible())
                    ctor.setAccessible(true);

                return (SpatialIndex)ctor.newInstance(tbl, idxName, cols, keyCol, valCol);
            }
            catch (Exception e) {
                throw new IgniteException("Failed to instantiate: " + className, e);
            }
        }
    }

    /**
     * Special field set iterator based on database result set.
     */
    private static class FieldsIterator extends GridH2ResultSetIterator<List<?>> {
        /** */
        private static final long serialVersionUID = 0L;

        /**
         * @param data Data.
         * @throws IgniteCheckedException If failed.
         */
        protected FieldsIterator(ResultSet data) throws IgniteCheckedException {
            super(data);
        }

        /** {@inheritDoc} */
        @Override protected List<?> createRow() {
            ArrayList<Object> res = new ArrayList<>(row.length);

            Collections.addAll(res, row);

            return res;
        }
    }

    /**
     * Special key/value iterator based on database result set.
     */
    private static class KeyValIterator<K, V> extends GridH2ResultSetIterator<IgniteBiTuple<K, V>> {
        /** */
        private static final long serialVersionUID = 0L;

        /**
         * @param data Data array.
         * @throws IgniteCheckedException If failed.
         */
        protected KeyValIterator(ResultSet data) throws IgniteCheckedException {
            super(data);
        }

        /** {@inheritDoc} */
        @Override protected IgniteBiTuple<K, V> createRow() {
            K key = (K)row[0];
            V val = (V)row[1];

            return new IgniteBiTuple<>(key, val);
        }
    }

    /**
     * Field descriptor.
     */
    private static class SqlFieldMetadata implements GridQueryFieldMetadata {
        /** */
        private static final long serialVersionUID = 0L;

        /** Schema name. */
        private String schemaName;

        /** Type name. */
        private String typeName;

        /** Name. */
        private String name;

        /** Type. */
        private String type;

        /**
         * Required by {@link Externalizable}.
         */
        public SqlFieldMetadata() {
            // No-op
        }

        /**
         * @param schemaName Schema name.
         * @param typeName Type name.
         * @param name Name.
         * @param type Type.
         */
        SqlFieldMetadata(@Nullable String schemaName, @Nullable String typeName, String name, String type) {
            assert name != null;
            assert type != null;

            this.schemaName = schemaName;
            this.typeName = typeName;
            this.name = name;
            this.type = type;
        }

        /** {@inheritDoc} */
        @Override public String schemaName() {
            return schemaName;
        }

        /** {@inheritDoc} */
        @Override public String typeName() {
            return typeName;
        }

        /** {@inheritDoc} */
        @Override public String fieldName() {
            return name;
        }

        /** {@inheritDoc} */
        @Override public String fieldTypeName() {
            return type;
        }

        /** {@inheritDoc} */
        @Override public void writeExternal(ObjectOutput out) throws IOException {
            U.writeString(out, schemaName);
            U.writeString(out, typeName);
            U.writeString(out, name);
            U.writeString(out, type);
        }

        /** {@inheritDoc} */
        @Override public void readExternal(ObjectInput in) throws IOException, ClassNotFoundException {
            schemaName = U.readString(in);
            typeName = U.readString(in);
            name = U.readString(in);
            type = U.readString(in);
        }

        /** {@inheritDoc} */
        @Override public String toString() {
            return S.toString(SqlFieldMetadata.class, this);
        }
    }

    /**
     * Database schema object.
     */
    private static class Schema extends ConcurrentHashMap8<String, TableDescriptor> {
        /** */
        private static final long serialVersionUID = 0L;

        /** */
        private final String spaceName;

        /**
         * @param spaceName Space name.
         */
        private Schema(@Nullable String spaceName) {
            this.spaceName = spaceName;
        }
    }

    /**
     * Row descriptor.
     */
    private class RowDescriptor implements GridH2RowDescriptor {
        /** */
        private final GridQueryTypeDescriptor type;

        /** */
        private final String[] fields;

        /** */
        private final int[] fieldTypes;

        /** */
        private final int keyType;

        /** */
        private final int valType;

        /** */
        private final Schema schema;

        /** */
        private final GridUnsafeGuard guard = offheap == null ? null : new GridUnsafeGuard();

        /**
         * @param type Type descriptor.
         * @param schema Schema.
         * @param keyAsObj Store key as java object.
         */
        RowDescriptor(GridQueryTypeDescriptor type, Schema schema, boolean keyAsObj) {
            assert type != null;
            assert schema != null;

            this.type = type;
            this.schema = schema;

            Map<String, Class<?>> allFields = new LinkedHashMap<>();

            allFields.putAll(type.fields());

            fields = allFields.keySet().toArray(new String[allFields.size()]);

            fieldTypes = new int[fields.length];

            Class[] classes = allFields.values().toArray(new Class[fields.length]);

            for (int i = 0; i < fieldTypes.length; i++)
                fieldTypes[i] = DataType.getTypeFromClass(classes[i]);

            keyType = keyAsObj ? Value.JAVA_OBJECT : DataType.getTypeFromClass(type.keyClass());
            valType = DataType.getTypeFromClass(type.valueClass());
        }

        /** {@inheritDoc} */
        @Override public GridUnsafeGuard guard() {
            return guard;
        }

        /** {@inheritDoc} */
        @Override public void cache(GridH2KeyValueRowOffheap row) {
            long ptr = row.pointer();

            assert ptr > 0 : ptr;

            rowCache.put(ptr, row);
        }

        /** {@inheritDoc} */
        @Override public void uncache(long ptr) {
            rowCache.remove(ptr);
        }

        /** {@inheritDoc} */
        @Override public GridUnsafeMemory memory() {
            return offheap;
        }

        /** {@inheritDoc} */
        @Override public IgniteH2Indexing owner() {
            return IgniteH2Indexing.this;
        }

        /** {@inheritDoc} */
        @Override public GridH2AbstractKeyValueRow createRow(Object key, @Nullable Object val, long expirationTime)
            throws IgniteCheckedException {
            try {
                return offheap == null ?
                    new GridH2KeyValueRowOnheap(this, key, keyType, val, valType, expirationTime) :
                    new GridH2KeyValueRowOffheap(this, key, keyType, val, valType, expirationTime);
            }
            catch (ClassCastException e) {
                throw new IgniteCheckedException("Failed to convert key to SQL type. " +
                    "Please make sure that you always store each value type with the same key type or disable " +
                    "'defaultIndexFixedTyping' property.", e);
            }
        }

        /** {@inheritDoc} */
        @SuppressWarnings("unchecked")
        @Override public Object readFromSwap(Object key) throws IgniteCheckedException {
            GridCache<Object, ?> cache = ctx.cache().cache(schema.spaceName);

            GridCacheContext cctx = ((GridCacheProxyImpl)cache).context();

            if (cctx.isNear())
                cctx = cctx.near().dht().context();

            GridCacheSwapEntry e = cctx.swap().read(key, true, true);

            return e != null ? e.value() : null;
        }

        /** {@inheritDoc} */
        @Override public int valueType() {
            return valType;
        }

        /** {@inheritDoc} */
        @Override public int fieldsCount() {
            return fields.length;
        }

        /** {@inheritDoc} */
        @Override public int fieldType(int col) {
            return fieldTypes[col];
        }

        /** {@inheritDoc} */
        @Override public Object columnValue(Object key, Object val, int col) {
            try {
                return type.value(fields[col], key, val);
            }
            catch (IgniteCheckedException e) {
                throw DbException.convert(e);
            }
        }

        /** {@inheritDoc} */
        @Override public GridH2KeyValueRowOffheap createPointer(long ptr) {
            GridH2KeyValueRowOffheap row = rowCache.get(ptr);

            if (row != null) {
                assert row.pointer() == ptr : ptr + " " + row.pointer();

                return row;
            }

            return new GridH2KeyValueRowOffheap(this, ptr);
        }
    }
}<|MERGE_RESOLUTION|>--- conflicted
+++ resolved
@@ -19,10 +19,8 @@
 
 import org.apache.ignite.*;
 import org.apache.ignite.cache.*;
-<<<<<<< HEAD
 import org.apache.ignite.cache.query.*;
-=======
->>>>>>> b4cb17ca
+import org.apache.ignite.cache.query.annotations.*;
 import org.apache.ignite.cache.query.annotations.*;
 import org.apache.ignite.configuration.*;
 import org.apache.ignite.internal.*;
@@ -538,11 +536,7 @@
 
     /** {@inheritDoc} */
     @SuppressWarnings("unchecked")
-<<<<<<< HEAD
     @Override public GridQueryFieldsResult queryFields(@Nullable final String spaceName, final String qry,
-=======
-    @Override public <K, V> GridQueryFieldsResult queryFields(@Nullable final String spaceName, final String qry,
->>>>>>> b4cb17ca
         @Nullable final Collection<Object> params, final IndexingQueryFilter filters)
         throws IgniteCheckedException {
         setFilters(filters);
