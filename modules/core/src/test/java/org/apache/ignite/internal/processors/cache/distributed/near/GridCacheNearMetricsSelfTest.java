--- conflicted
+++ resolved
@@ -191,17 +191,10 @@
                 assertEquals(0, jcache.metrics().getCacheHits());
                 assertEquals(1, jcache.metrics().getCacheMisses());
             }
-<<<<<<< HEAD
-            else if (g.cache(null).affinity().isBackup(g.cluster().localNode(), key)){
-                assertEquals(1, g.cache(null).metrics().getCacheGets());
-                assertEquals(1, g.cache(null).metrics().getCacheHits());
-                assertEquals(0, g.cache(null).metrics().getCacheMisses());
-=======
             else if (affinity(jcache).isBackup(g.cluster().localNode(), key)){
-                assertEquals(2, jcache.metrics().getCacheGets());
+                assertEquals(1, jcache.metrics().getCacheGets());
                 assertEquals(1, jcache.metrics().getCacheHits());
-                assertEquals(1, jcache.metrics().getCacheMisses());
->>>>>>> 420c74f8
+                assertEquals(0, jcache.metrics().getCacheMisses());
             }
             else {
                 assertEquals(0, jcache.metrics().getCacheGets());
@@ -256,15 +249,9 @@
                 assertEquals(0, jcache.metrics().getCacheMisses());
             }
             else {
-<<<<<<< HEAD
-                assertEquals(1, g.cache(null).metrics().getCacheGets());
-                assertEquals(1, g.cache(null).metrics().getCacheHits());
-                assertEquals(0, g.cache(null).metrics().getCacheMisses());
-=======
-                assertEquals(2, jcache.metrics().getCacheGets());
+                assertEquals(1, jcache.metrics().getCacheGets());
                 assertEquals(1, jcache.metrics().getCacheHits());
-                assertEquals(1, jcache.metrics().getCacheMisses());
->>>>>>> 420c74f8
+                assertEquals(0, jcache.metrics().getCacheMisses());
             }
         }
     }
