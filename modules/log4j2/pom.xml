--- conflicted
+++ resolved
@@ -31,11 +31,7 @@
     </parent>
 
     <artifactId>ignite-log4j2</artifactId>
-<<<<<<< HEAD
-    <version>1.5.0-b1-SNAPSHOT</version>
-=======
     <version>1.5.1-b2-SNAPSHOT</version>
->>>>>>> 250aa4f9
     <url>http://ignite.apache.org</url>
 
     <dependencies>
@@ -65,15 +61,4 @@
             <version>2.3</version>
         </dependency>
     </dependencies>
-
-    <build>
-        <plugins>
-            <!-- Generate the OSGi MANIFEST.MF for this bundle. -->
-            <plugin>
-                <groupId>org.apache.felix</groupId>
-                <artifactId>maven-bundle-plugin</artifactId>
-            </plugin>
-        </plugins>
-    </build>
-    
 </project>