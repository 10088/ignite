/*
 * Licensed to the Apache Software Foundation (ASF) under one or more
 * contributor license agreements.  See the NOTICE file distributed with
 * this work for additional information regarding copyright ownership.
 * The ASF licenses this file to You under the Apache License, Version 2.0
 * (the "License"); you may not use this file except in compliance with
 * the License.  You may obtain a copy of the License at
 *
 *      http://www.apache.org/licenses/LICENSE-2.0
 *
 * Unless required by applicable law or agreed to in writing, software
 * distributed under the License is distributed on an "AS IS" BASIS,
 * WITHOUT WARRANTIES OR CONDITIONS OF ANY KIND, either express or implied.
 * See the License for the specific language governing permissions and
 * limitations under the License.
 */

package org.apache.ignite.internal.processors.platform.cluster;

import java.util.Collection;
import java.util.UUID;

import org.apache.ignite.IgniteCache;
import org.apache.ignite.IgniteCheckedException;
import org.apache.ignite.IgniteCluster;
import org.apache.ignite.cluster.ClusterMetrics;
import org.apache.ignite.cluster.ClusterNode;
import org.apache.ignite.internal.cluster.ClusterGroupEx;
import org.apache.ignite.internal.binary.BinaryRawReaderEx;
import org.apache.ignite.internal.binary.BinaryRawWriterEx;
import org.apache.ignite.internal.processors.platform.PlatformAbstractTarget;
import org.apache.ignite.internal.processors.platform.PlatformContext;
<<<<<<< HEAD
=======
import org.apache.ignite.internal.processors.platform.PlatformTarget;
>>>>>>> f7d89fdb
import org.apache.ignite.internal.processors.platform.cache.PlatformCache;
import org.apache.ignite.internal.processors.platform.utils.PlatformUtils;
import org.apache.ignite.spi.discovery.tcp.TcpDiscoverySpi;
import org.jetbrains.annotations.Nullable;

/**
 * Interop projection.
 */
@SuppressWarnings({"UnusedDeclaration"})
public class PlatformClusterGroup extends PlatformAbstractTarget {
    /** */
    private static final int OP_FOR_ATTRIBUTE = 2;

    /** */
    private static final int OP_FOR_CACHE = 3;

    /** */
    private static final int OP_FOR_CLIENT = 4;

    /** */
    private static final int OP_FOR_DATA = 5;

    /** */
    private static final int OP_FOR_HOST = 6;

    /** */
    private static final int OP_FOR_NODE_IDS = 7;

    /** */
    private static final int OP_METRICS = 9;

    /** */
    private static final int OP_METRICS_FILTERED = 10;

    /** */
    private static final int OP_NODE_METRICS = 11;

    /** */
    private static final int OP_NODES = 12;

    /** */
    private static final int OP_PING_NODE = 13;

    /** */
    private static final int OP_TOPOLOGY = 14;

    /** */
    private static final int OP_FOR_OTHERS = 16;

    /** */
    private static final int OP_FOR_REMOTES = 17;

    /** */
    private static final int OP_FOR_DAEMONS = 18;

    /** */
    private static final int OP_FOR_RANDOM = 19;

    /** */
    private static final int OP_FOR_OLDEST = 20;

    /** */
    private static final int OP_FOR_YOUNGEST = 21;

    /** */
    private static final int OP_RESET_METRICS = 22;

    /** */
    private static final int OP_FOR_SERVERS = 23;

    /** */
    private static final int OP_CACHE_METRICS = 24;

    /** Projection. */
    private final ClusterGroupEx prj;

    /**
     * Constructor.
     *
     * @param platformCtx Context.
     * @param prj Projection.
     */
    public PlatformClusterGroup(PlatformContext platformCtx, ClusterGroupEx prj) {
        super(platformCtx);

        this.prj = prj;
    }

    /** {@inheritDoc} */
    @SuppressWarnings("deprecation")
    @Override public void processOutStream(int type, BinaryRawWriterEx writer) throws IgniteCheckedException {
        switch (type) {
            case OP_METRICS:
                platformCtx.writeClusterMetrics(writer, prj.metrics());

                break;

            default:
                super.processOutStream(type, writer);
        }
    }

    /** {@inheritDoc} */
    @SuppressWarnings({"ConstantConditions", "deprecation"})
    @Override public void processInStreamOutStream(int type, BinaryRawReaderEx reader, BinaryRawWriterEx writer)
        throws IgniteCheckedException {
        switch (type) {
            case OP_METRICS_FILTERED: {
                Collection<UUID> ids = PlatformUtils.readCollection(reader);

                platformCtx.writeClusterMetrics(writer, prj.forNodeIds(ids).metrics());

                break;
            }

            case OP_NODES: {
                long oldTopVer = reader.readLong();

                long curTopVer = platformCtx.kernalContext().discovery().topologyVersion();

                if (curTopVer > oldTopVer) {
                    writer.writeBoolean(true);

                    writer.writeLong(curTopVer);

                    // At this moment topology version might have advanced, and due to this race
                    // we return outdated top ver to the callee. But this race is benign, the only
                    // possible side effect is that the user will re-request nodes and we will return
                    // the same set of nodes but with more recent topology version.
                    Collection<ClusterNode> nodes = prj.nodes();

                    platformCtx.writeNodes(writer, nodes);
                }
                else
                    // No discovery events since last invocation.
                    writer.writeBoolean(false);

                break;
            }

            case OP_NODE_METRICS: {
                UUID nodeId = reader.readUuid();

                long lastUpdateTime = reader.readLong();

                // Ask discovery because node might have been filtered out of current projection.
                ClusterNode node = platformCtx.kernalContext().discovery().node(nodeId);

                ClusterMetrics metrics = null;

                if (node != null) {
                    ClusterMetrics metrics0 = node.metrics();

                    long triggerTime = lastUpdateTime + platformCtx.kernalContext().config().getMetricsUpdateFrequency();

                    metrics = metrics0.getLastUpdateTime() > triggerTime ? metrics0 : null;
                }

                platformCtx.writeClusterMetrics(writer, metrics);

                break;
            }

            case OP_TOPOLOGY: {
                long topVer = reader.readLong();

                platformCtx.writeNodes(writer, topology(topVer));

                break;
            }

            case OP_CACHE_METRICS: {
                String cacheName = reader.readString();

                IgniteCache cache = platformCtx.kernalContext().grid().cache(cacheName);

                PlatformCache.writeCacheMetrics(writer, cache.metrics(prj));

                break;
            }

            default:
                super.processInStreamOutStream(type, reader, writer);
        }
    }

    /** {@inheritDoc} */
    @Override public long processInStreamOutLong(int type, BinaryRawReaderEx reader) throws IgniteCheckedException {
        switch (type) {
            case OP_PING_NODE:
                return pingNode(reader.readUuid()) ? TRUE : FALSE;

            default:
                return super.processInStreamOutLong(type, reader);
        }
    }

    /** {@inheritDoc} */
    @Override public PlatformTarget processInStreamOutObject(int type, BinaryRawReaderEx reader)
        throws IgniteCheckedException {
        switch (type) {
            case OP_FOR_NODE_IDS: {
                Collection<UUID> ids = PlatformUtils.readCollection(reader);

                return new PlatformClusterGroup(platformCtx, (ClusterGroupEx)prj.forNodeIds(ids));
            }

            case OP_FOR_ATTRIBUTE:
                return new PlatformClusterGroup(platformCtx,
                    (ClusterGroupEx)prj.forAttribute(reader.readString(), reader.readString()));

            case OP_FOR_CACHE: {
                String cacheName = reader.readString();

                return new PlatformClusterGroup(platformCtx, (ClusterGroupEx)prj.forCacheNodes(cacheName));
            }

            case OP_FOR_CLIENT: {
                String cacheName = reader.readString();

                return new PlatformClusterGroup(platformCtx, (ClusterGroupEx)prj.forClientNodes(cacheName));
            }

            case OP_FOR_DATA: {
                String cacheName = reader.readString();

                return new PlatformClusterGroup(platformCtx, (ClusterGroupEx)prj.forDataNodes(cacheName));
            }

            case OP_FOR_HOST: {
                UUID nodeId = reader.readUuid();

                ClusterNode node = prj.node(nodeId);

                return new PlatformClusterGroup(platformCtx, (ClusterGroupEx) prj.forHost(node));
            }

            default:
                return super.processInStreamOutObject(type, reader);
        }
    }

    /** {@inheritDoc} */
<<<<<<< HEAD
    @Override protected Object processInObjectStreamOutObjectStream(
            int type, @Nullable Object arg, BinaryRawReaderEx reader, BinaryRawWriterEx writer)
=======
    @Override public PlatformTarget processInObjectStreamOutObjectStream(
            int type, @Nullable PlatformTarget arg, BinaryRawReaderEx reader, BinaryRawWriterEx writer)
>>>>>>> f7d89fdb
            throws IgniteCheckedException {
        switch (type) {
            case OP_FOR_OTHERS: {
                PlatformClusterGroup exclude = (PlatformClusterGroup) arg;

                assert exclude != null;

                return new PlatformClusterGroup(platformCtx, (ClusterGroupEx)prj.forOthers(exclude.prj));
            }
        }

        return super.processInObjectStreamOutObjectStream(type, arg, reader, writer);
    }

    /** {@inheritDoc} */
<<<<<<< HEAD
    @Override protected Object processOutObject(int type) throws IgniteCheckedException {
=======
    @Override public PlatformTarget processOutObject(int type) throws IgniteCheckedException {
>>>>>>> f7d89fdb
        switch (type) {
            case OP_FOR_REMOTES:
                return new PlatformClusterGroup(platformCtx, (ClusterGroupEx)prj.forRemotes());

            case OP_FOR_DAEMONS:
                return new PlatformClusterGroup(platformCtx, (ClusterGroupEx)prj.forDaemons());

            case OP_FOR_RANDOM:
                return new PlatformClusterGroup(platformCtx, (ClusterGroupEx)prj.forRandom());

            case OP_FOR_OLDEST:
                return new PlatformClusterGroup(platformCtx, (ClusterGroupEx)prj.forOldest());

            case OP_FOR_YOUNGEST:
                return new PlatformClusterGroup(platformCtx, (ClusterGroupEx)prj.forYoungest());

            case OP_FOR_SERVERS:
                return new PlatformClusterGroup(platformCtx, (ClusterGroupEx)prj.forServers());
        }

        return super.processOutObject(type);
    }

    /** {@inheritDoc} */
<<<<<<< HEAD
    @Override protected long processInLongOutLong(int type, long val) throws IgniteCheckedException {
=======
    @Override public long processInLongOutLong(int type, long val) throws IgniteCheckedException {
>>>>>>> f7d89fdb
        switch (type) {
            case OP_RESET_METRICS: {
                assert prj instanceof IgniteCluster; // Can only be invoked on top-level cluster group.

                ((IgniteCluster)prj).resetMetrics();

                return TRUE;
            }
        }

        return super.processInLongOutLong(type, val);
    }

    /**
     * @return Projection.
     */
    public ClusterGroupEx projection() {
        return prj;
    }

    /**
     * Pings a remote node.
     */
    private boolean pingNode(UUID nodeId) {
        assert prj instanceof IgniteCluster; // Can only be invoked on top-level cluster group.

        return ((IgniteCluster)prj).pingNode(nodeId);
    }

    /**
     * Gets a topology by version. Returns {@code null} if topology history storage doesn't contain
     * specified topology version (history currently keeps last {@code 1000} snapshots).
     *
     * @param topVer Topology version.
     * @return Collection of grid nodes which represented by specified topology version,
     * if it is present in history storage, {@code null} otherwise.
     * @throws UnsupportedOperationException If underlying SPI implementation does not support
     *      topology history. Currently only {@link TcpDiscoverySpi}
     *      supports topology history.
     */
    private Collection<ClusterNode> topology(long topVer) {
        assert prj instanceof IgniteCluster; // Can only be invoked on top-level cluster group.

        return ((IgniteCluster)prj).topology(topVer);
    }
}<|MERGE_RESOLUTION|>--- conflicted
+++ resolved
@@ -30,10 +30,7 @@
 import org.apache.ignite.internal.binary.BinaryRawWriterEx;
 import org.apache.ignite.internal.processors.platform.PlatformAbstractTarget;
 import org.apache.ignite.internal.processors.platform.PlatformContext;
-<<<<<<< HEAD
-=======
 import org.apache.ignite.internal.processors.platform.PlatformTarget;
->>>>>>> f7d89fdb
 import org.apache.ignite.internal.processors.platform.cache.PlatformCache;
 import org.apache.ignite.internal.processors.platform.utils.PlatformUtils;
 import org.apache.ignite.spi.discovery.tcp.TcpDiscoverySpi;
@@ -277,13 +274,8 @@
     }
 
     /** {@inheritDoc} */
-<<<<<<< HEAD
-    @Override protected Object processInObjectStreamOutObjectStream(
-            int type, @Nullable Object arg, BinaryRawReaderEx reader, BinaryRawWriterEx writer)
-=======
     @Override public PlatformTarget processInObjectStreamOutObjectStream(
             int type, @Nullable PlatformTarget arg, BinaryRawReaderEx reader, BinaryRawWriterEx writer)
->>>>>>> f7d89fdb
             throws IgniteCheckedException {
         switch (type) {
             case OP_FOR_OTHERS: {
@@ -299,11 +291,7 @@
     }
 
     /** {@inheritDoc} */
-<<<<<<< HEAD
-    @Override protected Object processOutObject(int type) throws IgniteCheckedException {
-=======
     @Override public PlatformTarget processOutObject(int type) throws IgniteCheckedException {
->>>>>>> f7d89fdb
         switch (type) {
             case OP_FOR_REMOTES:
                 return new PlatformClusterGroup(platformCtx, (ClusterGroupEx)prj.forRemotes());
@@ -328,11 +316,7 @@
     }
 
     /** {@inheritDoc} */
-<<<<<<< HEAD
-    @Override protected long processInLongOutLong(int type, long val) throws IgniteCheckedException {
-=======
     @Override public long processInLongOutLong(int type, long val) throws IgniteCheckedException {
->>>>>>> f7d89fdb
         switch (type) {
             case OP_RESET_METRICS: {
                 assert prj instanceof IgniteCluster; // Can only be invoked on top-level cluster group.
