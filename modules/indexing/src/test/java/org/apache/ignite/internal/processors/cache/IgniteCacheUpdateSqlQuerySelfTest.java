--- conflicted
+++ resolved
@@ -182,11 +182,6 @@
         cache.query(new SqlFieldsQuery("insert into \"AllTypes\"(_key, _val, \"dateCol\", \"booleanCol\"," +
             "\"tsCol\") values(2, ?, '2016-11-30 12:00:00', false, DATE '2016-12-01')").setArgs(new AllTypes(2L)));
 
-<<<<<<< HEAD
-=======
-        cache.query(new SqlFieldsQuery("select \"primitiveIntsCol\" from \"AllTypes\"")).getAll();
-
->>>>>>> aa46bc7c
         cache.query(new SqlFieldsQuery("update \"AllTypes\" set \"doubleCol\" = CAST('50' as INT)," +
             " \"booleanCol\" = 80, \"innerTypeCol\" = ?, \"strCol\" = PI(), \"shortCol\" = " +
             "CAST(WEEK(PARSEDATETIME('2016-11-30', 'yyyy-MM-dd')) as VARCHAR), " +
