/*
 * Licensed to the Apache Software Foundation (ASF) under one or more
 * contributor license agreements.  See the NOTICE file distributed with
 * this work for additional information regarding copyright ownership.
 * The ASF licenses this file to You under the Apache License, Version 2.0
 * (the "License"); you may not use this file except in compliance with
 * the License.  You may obtain a copy of the License at
 *
 *      http://www.apache.org/licenses/LICENSE-2.0
 *
 * Unless required by applicable law or agreed to in writing, software
 * distributed under the License is distributed on an "AS IS" BASIS,
 * WITHOUT WARRANTIES OR CONDITIONS OF ANY KIND, either express or implied.
 * See the License for the specific language governing permissions and
 * limitations under the License.
 */

package org.apache.ignite.internal.processors.platform.utils;

import org.apache.ignite.Ignite;
import org.apache.ignite.IgniteCheckedException;
import org.apache.ignite.IgniteException;
import org.apache.ignite.IgniteLogger;
import org.apache.ignite.binary.BinaryObject;
import org.apache.ignite.cache.CachePeekMode;
import org.apache.ignite.configuration.IgniteConfiguration;
import org.apache.ignite.internal.GridKernalContext;
import org.apache.ignite.internal.IgniteKernal;
import org.apache.ignite.internal.MarshallerContextImpl;
import org.apache.ignite.internal.binary.BinaryContext;
import org.apache.ignite.internal.binary.BinaryMarshaller;
import org.apache.ignite.internal.binary.BinaryNoopMetadataHandler;
import org.apache.ignite.internal.binary.BinaryRawReaderEx;
import org.apache.ignite.internal.binary.BinaryRawWriterEx;
import org.apache.ignite.internal.binary.BinaryUtils;
import org.apache.ignite.internal.binary.GridBinaryMarshaller;
import org.apache.ignite.internal.processors.platform.PlatformContext;
import org.apache.ignite.internal.processors.platform.PlatformExtendedException;
import org.apache.ignite.internal.processors.platform.PlatformNativeException;
import org.apache.ignite.internal.processors.platform.PlatformProcessor;
import org.apache.ignite.internal.processors.platform.memory.PlatformInputStream;
import org.apache.ignite.internal.processors.platform.memory.PlatformMemory;
import org.apache.ignite.internal.processors.platform.memory.PlatformMemoryUtils;
import org.apache.ignite.internal.processors.platform.memory.PlatformOutputStream;
import org.apache.ignite.internal.util.typedef.F;
import org.apache.ignite.internal.util.typedef.internal.U;
import org.apache.ignite.lang.IgniteBiTuple;
import org.apache.ignite.lang.IgnitePredicate;
import org.apache.ignite.lang.IgniteUuid;
import org.apache.ignite.logger.NullLogger;
import org.jetbrains.annotations.Nullable;

import javax.cache.CacheException;
import javax.cache.event.CacheEntryEvent;
import javax.cache.event.CacheEntryListenerException;
import java.math.BigDecimal;
import java.security.Timestamp;
<<<<<<< HEAD
=======
import java.lang.reflect.Field;
>>>>>>> 4a8fb8f3
import java.util.ArrayList;
import java.util.Collection;
import java.util.HashMap;
import java.util.HashSet;
import java.util.LinkedHashMap;
import java.util.LinkedList;
import java.util.List;
import java.util.Map;
import java.util.Set;
import java.util.UUID;

import static org.apache.ignite.internal.IgniteNodeAttributes.ATTR_PREFIX;

/**
 * Platform utility methods.
 */
@SuppressWarnings({"UnusedDeclaration", "unchecked"})
public class PlatformUtils {
    /** Node attribute: platform. */
    public static final String ATTR_PLATFORM = ATTR_PREFIX  + ".platform";

    /** Platform: CPP. */
    public static final String PLATFORM_CPP = "cpp";

    /** Platform: .Net. */
    public static final String PLATFORM_DOTNET = "dotnet";

    /** Operation: prepare .Net platform. */
    public static final int OP_PREPARE_DOT_NET = 1;

    /** Amount of peek modes available. */
    private static final int CACHE_PEEK_MODES_CNT = CachePeekMode.values().length;

    /** Cache peek modes. */
    private static volatile CachePeekMode[][] CACHE_PEEK_MODES;

    /**
     * Static initializer.
     */
    static {
        int len = 1 << CACHE_PEEK_MODES_CNT;

        synchronized (PlatformUtils.class) {
            CACHE_PEEK_MODES = new CachePeekMode[len][];

            CACHE_PEEK_MODES[0] = new CachePeekMode[0];
        }
    }

    /**
     * Write nullable collection to the writer.
     *
     * @param writer Writer.
     * @param col Collection to write.
     */
    public static <T> void writeNullableCollection(BinaryRawWriterEx writer, @Nullable Collection<T> col) {
        writeNullableCollection(writer, col, null, null);
    }

    /**
     * Write nullable collection to the writer.
     *
     * @param writer Writer.
     * @param col Collection to write.
     * @param writeClo Writer closure.
     */
    public static <T> void writeNullableCollection(BinaryRawWriterEx writer, @Nullable Collection<T> col,
        @Nullable PlatformWriterClosure<T> writeClo) {
        writeNullableCollection(writer, col, writeClo, null);
    }

    /**
     * Write collection to the writer.
     *
     * @param writer Writer.
     * @param col Collection to write.
     * @param writeClo Optional writer closure.
     * @param filter Optional filter.
     */
    public static <T> void writeNullableCollection(BinaryRawWriterEx writer, @Nullable Collection<T> col,
        @Nullable PlatformWriterClosure<T> writeClo, @Nullable IgnitePredicate<T> filter) {
        if (col != null) {
            writer.writeBoolean(true);

            writeCollection(writer, col, writeClo, filter);
        }
        else
            writer.writeBoolean(false);
    }

    /**
     * Write collection to the writer.
     *
     * @param writer Writer.
     * @param col Collection to write.
     */
    public static <T> void writeCollection(BinaryRawWriterEx writer, Collection<T> col) {
        writeCollection(writer, col, null, null);
    }

    /**
     * Write collection to the writer.
     *
     * @param writer Writer.
     * @param col Collection to write.
     * @param writeClo Writer closure.
     */
    public static <T> void writeCollection(BinaryRawWriterEx writer, Collection<T> col,
        @Nullable PlatformWriterClosure<T> writeClo) {
        writeCollection(writer, col, writeClo, null);
    }

    /**
     * Write collection to the writer.
     *
     * @param writer Writer.
     * @param col Collection to write.
     * @param writeClo Optional writer closure.
     * @param filter Optional filter.
     */
    public static <T> void writeCollection(BinaryRawWriterEx writer, Collection<T> col,
        @Nullable PlatformWriterClosure<T> writeClo, @Nullable IgnitePredicate<T> filter) {
        assert col != null;

        if (filter == null) {
            writer.writeInt(col.size());

            if (writeClo == null) {
                for (T entry : col)
                    writer.writeObject(entry);
            }
            else {
                for (T entry : col)
                    writeClo.write(writer, entry);
            }
        }
        else {
            int pos = writer.reserveInt();
            int cnt = 0;

            for (T entry : col) {
                if (filter.apply(entry)) {
                    cnt++;

                    if (writeClo == null)
                        writer.writeObject(entry);
                    else
                        writeClo.write(writer, entry);
                }
            }

            writer.writeInt(pos, cnt);
        }
    }

    /**
     * Write nullable map to the writer.
     *
     * @param writer Writer.
     * @param map Map to write.
     */
    public static <K, V> void writeNullableMap(BinaryRawWriterEx writer, @Nullable Map<K, V> map) {
        if (map != null) {
            writer.writeBoolean(true);

            writeMap(writer, map);
        }
        else
            writer.writeBoolean(false);
    }

    /**
     * Write nullable map to the writer.
     *
     * @param writer Writer.
     * @param map Map to write.
     */
    public static <K, V> void writeMap(BinaryRawWriterEx writer, Map<K, V> map) {
        assert map != null;

        writeMap(writer, map, null);
    }

    /**
     * Write nullable map to the writer.
     *
     * @param writer Writer.
     * @param map Map to write.
     * @param writeClo Writer closure.
     */
    public static <K, V> void writeMap(BinaryRawWriterEx writer, Map<K, V> map,
        @Nullable PlatformWriterBiClosure<K, V> writeClo) {
        assert map != null;

        writer.writeInt(map.size());

        if (writeClo == null) {
            for (Map.Entry<K, V> entry : map.entrySet()) {
                writer.writeObject(entry.getKey());
                writer.writeObject(entry.getValue());
            }
        }
        else {
            for (Map.Entry<K, V> entry : map.entrySet())
                writeClo.write(writer, entry.getKey(), entry.getValue());
        }
    }

    /**
     * Read collection.
     *
     * @param reader Reader.
     * @return List.
     */
    public static <T> List<T> readCollection(BinaryRawReaderEx reader) {
        return readCollection(reader, null);
    }

    /**
     * Read collection.
     *
     * @param reader Reader.
     * @param readClo Optional reader closure.
     * @return List.
     */
    public static <T> List<T> readCollection(BinaryRawReaderEx reader, @Nullable PlatformReaderClosure<T> readClo) {
        int cnt = reader.readInt();

        List<T> res = new ArrayList<>(cnt);

        if (readClo == null) {
            for (int i = 0; i < cnt; i++)
                res.add((T)reader.readObjectDetached());
        }
        else {
            for (int i = 0; i < cnt; i++)
                res.add(readClo.read(reader));
        }

        return res;
    }

    /**
     * Read nullable collection.
     *
     * @param reader Reader.
     * @return List.
     */
    public static <T> List<T> readNullableCollection(BinaryRawReaderEx reader) {
        return readNullableCollection(reader, null);
    }

    /**
     * Read nullable collection.
     *
     * @param reader Reader.
     * @return List.
     */
    public static <T> List<T> readNullableCollection(BinaryRawReaderEx reader,
        @Nullable PlatformReaderClosure<T> readClo) {
        if (!reader.readBoolean())
            return null;

        return readCollection(reader, readClo);
    }

    /**
     * @param reader Reader.
     * @return Set.
     */
    public static <T> Set<T> readSet(BinaryRawReaderEx reader) {
        int cnt = reader.readInt();

        Set<T> res = U.newHashSet(cnt);

        for (int i = 0; i < cnt; i++)
            res.add((T)reader.readObjectDetached());

        return res;
    }

    /**
     * @param reader Reader.
     * @return Set.
     */
    public static <T> Set<T> readNullableSet(BinaryRawReaderEx reader) {
        if (!reader.readBoolean())
            return null;

        return readSet(reader);
    }

    /**
     * Read map.
     *
     * @param reader Reader.
     * @return Map.
     */
    public static <K, V> Map<K, V> readMap(BinaryRawReaderEx reader) {
        return readMap(reader, null);
    }

    /**
     * Read map.
     *
     * @param reader Reader.
     * @param readClo Reader closure.
     * @return Map.
     */
    public static <K, V> Map<K, V> readMap(BinaryRawReaderEx reader,
        @Nullable PlatformReaderBiClosure<K, V> readClo) {
        int cnt = reader.readInt();

        Map<K, V> map = U.newHashMap(cnt);

        if (readClo == null) {
            for (int i = 0; i < cnt; i++)
                map.put((K)reader.readObjectDetached(), (V)reader.readObjectDetached());
        }
        else {
            for (int i = 0; i < cnt; i++) {
                IgniteBiTuple<K, V> entry = readClo.read(reader);

                map.put(entry.getKey(), entry.getValue());
            }
        }

        return map;
    }

    /**
     * Read nullable map.
     *
     * @param reader Reader.
     * @return Map.
     */
    public static <K, V> Map<K, V> readNullableMap(BinaryRawReaderEx reader) {
        if (!reader.readBoolean())
            return null;

        return readMap(reader);
    }

    /**
     * Writes IgniteUuid to a writer.
     *
     * @param writer Writer.
     * @param val Values.
     */
    public static void writeIgniteUuid(BinaryRawWriterEx writer, IgniteUuid val) {
        if (val == null)
            writer.writeUuid(null);
        else {
            writer.writeUuid(val.globalId());
            writer.writeLong(val.localId());
        }
    }

    /**
     * Convert native cache peek modes to Java cache peek modes.
     *
     * @param modes Encoded peek modes.
     * @return Cache peek modes.
     */
    public static CachePeekMode[] decodeCachePeekModes(int modes) {
        // 1. Try getting cache value.
        CachePeekMode[] res = CACHE_PEEK_MODES[modes];

        if (res == null) {
            // 2. Calculate modes from scratch.
            List<CachePeekMode> res0 = new ArrayList<>(CACHE_PEEK_MODES_CNT);

            for (int i = 0; i < CACHE_PEEK_MODES_CNT; i++) {
                int mask = 1 << i;

                if ((modes & mask) == mask)
                    res0.add(CachePeekMode.fromOrdinal((byte)i));
            }

            res = res0.toArray(new CachePeekMode[res0.size()]);

            synchronized (PlatformUtils.class) {
                CACHE_PEEK_MODES[modes] = res;
            }
        }

        return res;
    }

    /**
     * Unwrap query exception.
     *
     * @param err Initial error.
     * @return Unwrapped error.
     */
    public static IgniteCheckedException unwrapQueryException(Throwable err) {
        assert err != null;

        Throwable parent = err;
        Throwable child = parent.getCause();

        while (true) {
            if (child == null || child == parent)
                break;

            if (child instanceof IgniteException || child instanceof IgniteCheckedException
                || child instanceof CacheException) {
                // Continue unwrapping.
                parent = child;

                child = parent.getCause();

                continue;
            }

            break;
        }

        // Specific exception found, but detailed message doesn't exist. Just pass exception name then.
        if (parent.getMessage() == null)
            return new IgniteCheckedException("Query execution failed due to exception: " +
                parent.getClass().getName(), err);

        return new IgniteCheckedException(parent.getMessage(), err);
    }

    /**
     * Apply continuous query events to listener.
     *
     * @param ctx Context.
     * @param lsnrPtr Listener pointer.
     * @param evts Events.
     * @throws javax.cache.event.CacheEntryListenerException In case of failure.
     */
    public static void applyContinuousQueryEvents(PlatformContext ctx, long lsnrPtr, Iterable<CacheEntryEvent> evts)
        throws CacheEntryListenerException {
        assert lsnrPtr != 0;
        assert evts != null;

        try (PlatformMemory mem = ctx.memory().allocate()) {
            PlatformOutputStream out = mem.output();

            BinaryRawWriterEx writer = ctx.writer(out);

            int cntPos = writer.reserveInt();

            int cnt = 0;

            for (CacheEntryEvent evt : evts) {
                writeCacheEntryEvent(writer, evt);

                cnt++;
            }

            writer.writeInt(cntPos, cnt);

            out.synchronize();

            ctx.gateway().continuousQueryListenerApply(lsnrPtr, mem.pointer());
        }
        catch (Exception e) {
            throw toCacheEntryListenerException(e);
        }
    }

    /**
     * Evaluate the filter.
     *
     * @param ctx Context.
     * @param filterPtr Native filter pointer.
     * @param evt Event.
     * @return Result.
     * @throws CacheEntryListenerException In case of failure.
     */
    public static boolean evaluateContinuousQueryEvent(PlatformContext ctx, long filterPtr, CacheEntryEvent evt)
        throws CacheEntryListenerException {
        assert filterPtr != 0;

        try (PlatformMemory mem = ctx.memory().allocate()) {
            PlatformOutputStream out = mem.output();

            writeCacheEntryEvent(ctx.writer(out), evt);

            out.synchronize();

            return ctx.gateway().continuousQueryFilterApply(filterPtr, mem.pointer()) == 1;
        }
        catch (Exception e) {
            throw toCacheEntryListenerException(e);
        }
    }

    /**
     * Convert exception into listener exception.
     *
     * @param e Listener exception.
     * @return Exception.
     */
    private static CacheEntryListenerException toCacheEntryListenerException(Exception e) {
        assert e != null;

        return e instanceof CacheEntryListenerException ? (CacheEntryListenerException)e : e.getMessage() != null ?
            new CacheEntryListenerException(e.getMessage(), e) : new CacheEntryListenerException(e);
    }

    /**
     * Write event to the writer.
     *
     * @param writer Writer.
     * @param evt Event.
     */
    private static void writeCacheEntryEvent(BinaryRawWriterEx writer, CacheEntryEvent evt) {
        writer.writeObjectDetached(evt.getKey());
        writer.writeObjectDetached(evt.getOldValue());
        writer.writeObjectDetached(evt.getValue());
    }

    /**
     * Writer error data.
     *
     * @param err Error.
     * @param writer Writer.
     */
    public static void writeErrorData(Throwable err, BinaryRawWriterEx writer) {
        writeErrorData(err, writer, null);
    }

    /**
     * Write error data.
     * @param err Error.
     * @param writer Writer.
     * @param log Optional logger.
     */
    public static void writeErrorData(Throwable err, BinaryRawWriterEx writer, @Nullable IgniteLogger log) {
        // Write additional data if needed.
        if (err instanceof PlatformExtendedException) {
            PlatformExtendedException err0 = (PlatformExtendedException)err;

            writer.writeBoolean(true); // Data exists.

            int pos = writer.out().position();

            try {
                writer.writeBoolean(true); // Optimistically assume that we will be able to write it.
                err0.writeData(writer);
            }
            catch (Exception e) {
                if (log != null)
                    U.warn(log, "Failed to write interop exception data: " + e.getMessage(), e);

                writer.out().position(pos);

                writer.writeBoolean(false); // Error occurred.
                writer.writeString(e.getClass().getName());

                String innerMsg;

                try {
                    innerMsg = e.getMessage();
                }
                catch (Exception innerErr) {
                    innerMsg = "Exception message is not available.";
                }

                writer.writeString(innerMsg);
            }
        }
        else
            writer.writeBoolean(false);
    }

    /**
     * Get GridGain platform processor.
     *
     * @param grid Ignite instance.
     * @return Platform processor.
     */
    public static PlatformProcessor platformProcessor(Ignite grid) {
        GridKernalContext ctx = ((IgniteKernal) grid).context();

        return ctx.platform();
    }

    /**
     * Gets interop context for the grid.
     *
     * @param grid Grid
     * @return Context.
     */
    public static PlatformContext platformContext(Ignite grid) {
        return platformProcessor(grid).context();
    }

    /**
     * Reallocate arbitrary memory chunk.
     *
     * @param memPtr Memory pointer.
     * @param cap Capacity.
     */
    public static void reallocate(long memPtr, int cap) {
        PlatformMemoryUtils.reallocate(memPtr, cap);
    }

    /**
     * Get error data.
     *
     * @param err Error.
     * @return Error data.
     */
    @SuppressWarnings("UnusedDeclaration")
    public static byte[] errorData(Throwable err) {
        if (err instanceof PlatformExtendedException) {
            PlatformContext ctx = ((PlatformExtendedException)err).context();

            try (PlatformMemory mem = ctx.memory().allocate()) {
                // Write error data.
                PlatformOutputStream out = mem.output();

                BinaryRawWriterEx writer = ctx.writer(out);

                try {
                    PlatformUtils.writeErrorData(err, writer, ctx.kernalContext().log(PlatformContext.class));
                }
                finally {
                    out.synchronize();
                }

                // Read error data into separate array.
                PlatformInputStream in = mem.input();

                in.synchronize();

                int len = in.remaining();

                assert len > 0;

                byte[] arr = in.array();
                byte[] res = new byte[len];

                System.arraycopy(arr, 0, res, 0, len);

                return res;
            }
        }
        else
            return null;
    }

    /**
     * Writes invocation result (of a job/service/etc) using a common protocol.
     *
     * @param writer Writer.
     * @param resObj Result.
     * @param err Error.
     */
    public static void writeInvocationResult(BinaryRawWriterEx writer, Object resObj, Exception err)
    {
        if (err == null) {
            writer.writeBoolean(true);
            writer.writeObject(resObj);
        }
        else {
            writer.writeBoolean(false);

            PlatformNativeException nativeErr = null;

            if (err instanceof IgniteCheckedException)
                nativeErr = ((IgniteCheckedException)err).getCause(PlatformNativeException.class);
            else if (err instanceof IgniteException)
                nativeErr = ((IgniteException)err).getCause(PlatformNativeException.class);

            if (nativeErr == null) {
                writer.writeBoolean(false);
                writer.writeString(err.getClass().getName());
                writer.writeString(err.getMessage());
            }
            else {
                writer.writeBoolean(true);
                writer.writeObject(nativeErr.cause());
            }
        }
    }

    /**
     * Reads invocation result (of a job/service/etc) using a common protocol.
     *
     * @param ctx Platform context.
     * @param reader Reader.
     * @return Result.
     * @throws IgniteCheckedException When invocation result is an error.
     */
    public static Object readInvocationResult(PlatformContext ctx, BinaryRawReaderEx reader)
        throws IgniteCheckedException {
        // 1. Read success flag.
        boolean success = reader.readBoolean();

        if (success)
            // 2. Return result as is.
            return reader.readObjectDetached();
        else {
            // 3. Read whether exception is in form of object or string.
            boolean hasException = reader.readBoolean();

            if (hasException) {
                // 4. Full exception.
                Object nativeErr = reader.readObjectDetached();

                assert nativeErr != null;

                throw ctx.createNativeException(nativeErr);
            }
            else {
                // 5. Native exception was not serializable, we have only message.
                String errMsg = reader.readString();

                assert errMsg != null;

                throw new IgniteCheckedException(errMsg);
            }
        }
    }

    /**
     * Create binary marshaller.
     *
     * @return Marshaller.
     */
    @SuppressWarnings("deprecation")
    public static GridBinaryMarshaller marshaller() {
        try {
            BinaryContext ctx =
                new BinaryContext(BinaryNoopMetadataHandler.instance(), new IgniteConfiguration(), new NullLogger());

            BinaryMarshaller marsh = new BinaryMarshaller();

            marsh.setContext(new MarshallerContextImpl(null));

            ctx.configure(marsh, new IgniteConfiguration());

            return new GridBinaryMarshaller(ctx);
        }
        catch (IgniteCheckedException e) {
            throw U.convertException(e);
        }
    }

    /**
     * @param o Object to unwrap.
     * @return Unwrapped object.
     */
    private static Object unwrapBinary(Object o) {
        if (o == null)
            return null;

        if (knownArray(o))
            return o;

        if (o instanceof Map.Entry) {
            Map.Entry entry = (Map.Entry)o;

            Object key = entry.getKey();

            Object uKey = unwrapBinary(key);

            Object val = entry.getValue();

            Object uVal = unwrapBinary(val);

            return (key != uKey || val != uVal) ? F.t(uKey, uVal) : o;
        }
        else if (BinaryUtils.knownCollection(o))
            return unwrapKnownCollection((Collection<Object>)o);
        else if (BinaryUtils.knownMap(o))
            return unwrapBinariesIfNeeded((Map<Object, Object>)o);
        else if (o instanceof Object[])
            return unwrapBinariesInArray((Object[])o);
        else if (o instanceof BinaryObject)
            return ((BinaryObject)o).deserialize();

        return o;
    }

    /**
     * @param obj Obj.
     * @return True is obj is a known simple type array.
     */
    private static boolean knownArray(Object obj) {
        return obj instanceof String[] ||
            obj instanceof boolean[] ||
            obj instanceof byte[] ||
            obj instanceof char[] ||
            obj instanceof int[] ||
            obj instanceof long[] ||
            obj instanceof short[] ||
            obj instanceof Timestamp[] ||
            obj instanceof double[] ||
            obj instanceof float[] ||
            obj instanceof UUID[] ||
            obj instanceof BigDecimal[];
    }

    /**
     * @param o Object to test.
     * @return True if collection should be recursively unwrapped.
     */
    private static boolean knownCollection(Object o) {
        Class<?> cls = o == null ? null : o.getClass();

        return cls == ArrayList.class || cls == LinkedList.class || cls == HashSet.class;
    }

    /**
     * @param o Object to test.
     * @return True if map should be recursively unwrapped.
     */
    private static boolean knownMap(Object o) {
        Class<?> cls = o == null ? null : o.getClass();

        return cls == HashMap.class || cls == LinkedHashMap.class;
    }

    /**
     * @param col Collection to unwrap.
     * @return Unwrapped collection.
     */
    @SuppressWarnings("TypeMayBeWeakened")
    private static Collection<Object> unwrapKnownCollection(Collection<Object> col) {
        Collection<Object> col0 = BinaryUtils.newKnownCollection(col);

        for (Object obj : col)
            col0.add(unwrapBinary(obj));

        return col0;
    }

    /**
     * Unwrap array of binaries if needed.
     *
     * @param arr Array.
     * @return Result.
     */
    public static Object[] unwrapBinariesInArray(Object[] arr) {
        Object[] res = new Object[arr.length];

        for (int i = 0; i < arr.length; i++)
            res[i] = unwrapBinary(arr[i]);

        return res;
    }

    /**
     * Unwraps map.
     *
     * @param map Map to unwrap.
     * @return Unwrapped collection.
     */
    private static Map<Object, Object> unwrapBinariesIfNeeded(Map<Object, Object> map) {
        Map<Object, Object> map0 = BinaryUtils.newMap(map);

        for (Map.Entry<Object, Object> e : map.entrySet())
            map0.put(unwrapBinary(e.getKey()), unwrapBinary(e.getValue()));

        return map0;
    }
    /**
<<<<<<< HEAD
=======
     * Create Java object.
     *
     * @param clsName Class name.
     * @return Instance.
     */
    public static <T> T createJavaObject(String clsName) {
        if (clsName == null)
            throw new IgniteException("Java object/factory class name is not set.");

        Class cls = U.classForName(clsName, null);

        if (cls == null)
            throw new IgniteException("Java object/factory class is not found (is it in the classpath?): " +
                clsName);

        try {
            return (T)cls.newInstance();
        }
        catch (ReflectiveOperationException e) {
            throw new IgniteException("Failed to instantiate Java object/factory class (does it have public " +
                "default constructor?): " + clsName, e);
        }
    }

    /**
     * Initialize Java object or object factory.
     *
     * @param obj Object.
     * @param clsName Class name.
     * @param props Properties (optional).
     * @param ctx Kernal context (optional).
     */
    public static void initializeJavaObject(Object obj, String clsName, @Nullable Map<String, Object> props,
        @Nullable GridKernalContext ctx) {
        if (props != null) {
            for (Map.Entry<String, Object> prop : props.entrySet()) {
                String fieldName = prop.getKey();

                if (fieldName == null)
                    throw new IgniteException("Java object/factory field name cannot be null: " + clsName);

                Field field = U.findField(obj.getClass(), fieldName);

                if (field == null)
                    throw new IgniteException("Java object/factory class field is not found [" +
                        "className=" + clsName + ", fieldName=" + fieldName + ']');

                try {
                    field.set(obj, prop.getValue());
                }
                catch (Exception e) {
                    throw new IgniteException("Failed to set Java object/factory field [className=" + clsName +
                        ", fieldName=" + fieldName + ", fieldValue=" + prop.getValue() + ']', e);
                }
            }
        }

        if (ctx != null) {
            try {
                ctx.resource().injectGeneric(obj);
            }
            catch (IgniteCheckedException e) {
                throw new IgniteException("Failed to inject resources to Java factory: " + clsName, e);
            }
        }
    }

    /**
>>>>>>> 4a8fb8f3
     * Private constructor.
     */
    private PlatformUtils() {
        // No-op.
    }
}<|MERGE_RESOLUTION|>--- conflicted
+++ resolved
@@ -55,10 +55,7 @@
 import javax.cache.event.CacheEntryListenerException;
 import java.math.BigDecimal;
 import java.security.Timestamp;
-<<<<<<< HEAD
-=======
 import java.lang.reflect.Field;
->>>>>>> 4a8fb8f3
 import java.util.ArrayList;
 import java.util.Collection;
 import java.util.HashMap;
@@ -924,8 +921,6 @@
         return map0;
     }
     /**
-<<<<<<< HEAD
-=======
      * Create Java object.
      *
      * @param clsName Class name.
@@ -994,7 +989,6 @@
     }
 
     /**
->>>>>>> 4a8fb8f3
      * Private constructor.
      */
     private PlatformUtils() {
