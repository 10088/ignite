--- conflicted
+++ resolved
@@ -43,7 +43,6 @@
  * Rest processor implementation.
  */
 public class GridRestProcessor extends GridProcessorAdapter {
-<<<<<<< HEAD
     /** TCP protocol class name. */
     private static final String TCP_PROTO_CLS =
         "org.gridgain.grid.kernal.processors.rest.protocols.tcp.GridTcpRestProtocol";
@@ -55,8 +54,6 @@
     /** */
     private static final byte[] EMPTY_ID = new byte[0];
 
-=======
->>>>>>> 8677d1fe
     /** Protocols. */
     private final Collection<GridRestProtocol> protos = new ArrayList<>();
 
@@ -241,46 +238,6 @@
      */
     public GridRestProcessor(GridKernalContext ctx) {
         super(ctx);
-    }
-
-    /** {@inheritDoc} */
-    @Override public void start() throws GridException {
-        if (isRestEnabled()) {
-            // Register handlers.
-            addHandler(new GridCacheCommandHandler(ctx));
-            addHandler(new GridTaskCommandHandler(ctx));
-            addHandler(new GridTopologyCommandHandler(ctx));
-            addHandler(new GridVersionCommandHandler(ctx));
-            addHandler(new GridLogCommandHandler(ctx));
-
-            // Start protocols.
-            startProtocol(TCP_PROTO_CLS, "TCP", "gridgain-rest-tcp");
-            startProtocol(HTTP_PROTO_CLS, "HTTP", "gridgain-rest-http");
-        }
-    }
-
-    /** {@inheritDoc} */
-    @Override public void onKernalStart() throws GridException {
-        if (isRestEnabled()) {
-            startLatch.countDown();
-
-            if (log.isDebugEnabled())
-                log.debug("REST processor started.");
-        }
-    }
-
-    /** {@inheritDoc} */
-    @Override public void onKernalStop(boolean cancel) {
-        if (isRestEnabled()) {
-            for (GridRestProtocol proto : protos)
-                proto.stop();
-
-            // Safety.
-            startLatch.countDown();
-
-            if (log.isDebugEnabled())
-                log.debug("REST processor stopped.");
-        }
     }
 
     /** {@inheritDoc} */
@@ -573,8 +530,6 @@
         return !ctx.config().isDaemon() && ctx.config().isRestEnabled();
     }
 
-<<<<<<< HEAD
-=======
     /** {@inheritDoc} */
     @Override public void start() throws GridException {
         if (isRestEnabled()) {
@@ -632,7 +587,6 @@
         }
     }
 
->>>>>>> 8677d1fe
     /**
      * @param hnd Command handler.
      */
