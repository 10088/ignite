--- conflicted
+++ resolved
@@ -59,20 +59,15 @@
     }
 
     /**
-     * @param part Partition.
      * @param xid Xid version.
      * @param nearThreadId Near tx thread ID.
      * @param futId Future ID.
      * @param miniId Mini future Id.
      * @param err Error.
      */
-<<<<<<< HEAD
-    public GridNearTxFinishResponse(int part, GridCacheVersion xid, long nearThreadId, IgniteUuid futId, IgniteUuid miniId,
-=======
     public GridNearTxFinishResponse(GridCacheVersion xid, long nearThreadId, IgniteUuid futId, int miniId,
->>>>>>> bc5dbb08
         @Nullable Throwable err) {
-        super(part, xid, futId);
+        super(xid, futId);
 
         assert miniId != 0;
 
@@ -132,24 +127,19 @@
         }
 
         switch (writer.state()) {
-            case 7:
+            case 5:
                 if (!writer.writeByteArray("errBytes", errBytes))
                     return false;
 
                 writer.incrementState();
 
-<<<<<<< HEAD
-            case 8:
-                if (!writer.writeIgniteUuid("miniId", miniId))
-=======
             case 6:
                 if (!writer.writeInt("miniId", miniId))
->>>>>>> bc5dbb08
                     return false;
 
                 writer.incrementState();
 
-            case 9:
+            case 7:
                 if (!writer.writeLong("nearThreadId", nearThreadId))
                     return false;
 
@@ -171,7 +161,7 @@
             return false;
 
         switch (reader.state()) {
-            case 7:
+            case 5:
                 errBytes = reader.readByteArray("errBytes");
 
                 if (!reader.isLastRead())
@@ -179,20 +169,15 @@
 
                 reader.incrementState();
 
-<<<<<<< HEAD
-            case 8:
-                miniId = reader.readIgniteUuid("miniId");
-=======
             case 6:
                 miniId = reader.readInt("miniId");
->>>>>>> bc5dbb08
 
                 if (!reader.isLastRead())
                     return false;
 
                 reader.incrementState();
 
-            case 9:
+            case 7:
                 nearThreadId = reader.readLong("nearThreadId");
 
                 if (!reader.isLastRead())
@@ -212,7 +197,7 @@
 
     /** {@inheritDoc} */
     @Override public byte fieldsCount() {
-        return 10;
+        return 8;
     }
 
     /** {@inheritDoc} */
