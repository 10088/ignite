--- conflicted
+++ resolved
@@ -511,7 +511,6 @@
     public IgniteExceptionRegistry exceptionRegistry();
 
     /**
-<<<<<<< HEAD
      * Get node attribute by name.
      *
      * @param key Attribute name.
@@ -540,11 +539,11 @@
      * @return Node attributes.
      */
     public Map<String, Object> nodeAttributes();
-=======
+
+    /**
      * Gets Cluster processor.
      *
      * @return Cluster processor.
      */
     public ClusterProcessor cluster();
->>>>>>> 11efb918
 }