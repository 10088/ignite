--- conflicted
+++ resolved
@@ -1683,13 +1683,7 @@
                                         T2<CacheObject, GridCacheVersion> res = cached.innerGetVersioned(
                                             null,
                                             IgniteTxLocalAdapter.this,
-<<<<<<< HEAD
                                             /**update-metrics*/true,
-=======
-                                            /*swap*/cacheCtx.isSwapOrOffheapEnabled(),
-                                            /*unmarshal*/true,
-                                            /*update-metrics*/true,
->>>>>>> 08606bd4
                                             /*event*/!skipVals,
                                             CU.subjectId(IgniteTxLocalAdapter.this, cctx),
                                             transformClo,
