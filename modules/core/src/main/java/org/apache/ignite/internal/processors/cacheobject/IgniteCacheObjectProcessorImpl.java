/*
 * Licensed to the Apache Software Foundation (ASF) under one or more
 * contributor license agreements.  See the NOTICE file distributed with
 * this work for additional information regarding copyright ownership.
 * The ASF licenses this file to You under the Apache License, Version 2.0
 * (the "License"); you may not use this file except in compliance with
 * the License.  You may obtain a copy of the License at
 *
 *      http://www.apache.org/licenses/LICENSE-2.0
 *
 * Unless required by applicable law or agreed to in writing, software
 * distributed under the License is distributed on an "AS IS" BASIS,
 * WITHOUT WARRANTIES OR CONDITIONS OF ANY KIND, either express or implied.
 * See the License for the specific language governing permissions and
 * limitations under the License.
 */

package org.apache.ignite.internal.processors.cacheobject;

import java.math.BigDecimal;
import java.nio.ByteBuffer;
import java.util.Arrays;
import java.util.Collection;
import java.util.HashSet;
import java.util.UUID;
import org.apache.ignite.IgniteBinary;
import org.apache.ignite.IgniteCheckedException;
import org.apache.ignite.IgniteException;
import org.apache.ignite.configuration.CacheConfiguration;
import org.apache.ignite.internal.GridKernalContext;
import org.apache.ignite.internal.processors.GridProcessorAdapter;
import org.apache.ignite.internal.processors.cache.CacheObject;
import org.apache.ignite.internal.processors.cache.CacheObjectByteArrayImpl;
import org.apache.ignite.internal.processors.cache.CacheObjectContext;
import org.apache.ignite.internal.processors.cache.CacheObjectImpl;
import org.apache.ignite.internal.processors.cache.GridCacheContext;
import org.apache.ignite.internal.processors.cache.GridCacheDefaultAffinityKeyMapper;
import org.apache.ignite.internal.processors.cache.IncompleteCacheObject;
import org.apache.ignite.internal.processors.cache.KeyCacheObject;
import org.apache.ignite.internal.processors.cache.KeyCacheObjectImpl;
<<<<<<< HEAD
import org.apache.ignite.internal.processors.query.GridQueryProcessor;
=======
import org.apache.ignite.internal.processors.query.QueryUtils;
import org.apache.ignite.internal.util.GridUnsafe;
>>>>>>> 48e78a99
import org.apache.ignite.internal.util.IgniteUtils;
import org.apache.ignite.internal.util.typedef.internal.CU;
import org.apache.ignite.internal.util.typedef.internal.U;
import org.apache.ignite.lang.IgniteUuid;
import org.jetbrains.annotations.Nullable;

/**
 *
 */
public class IgniteCacheObjectProcessorImpl extends GridProcessorAdapter implements IgniteCacheObjectProcessor {
    /** Immutable classes. */
    private static final Collection<Class<?>> IMMUTABLE_CLS = new HashSet<>();

    /** */
    private IgniteBinary noOpBinary = new NoOpBinary();

    /**
     *
     */
    static {
        IMMUTABLE_CLS.add(String.class);
        IMMUTABLE_CLS.add(Boolean.class);
        IMMUTABLE_CLS.add(Byte.class);
        IMMUTABLE_CLS.add(Short.class);
        IMMUTABLE_CLS.add(Character.class);
        IMMUTABLE_CLS.add(Integer.class);
        IMMUTABLE_CLS.add(Long.class);
        IMMUTABLE_CLS.add(Float.class);
        IMMUTABLE_CLS.add(Double.class);
        IMMUTABLE_CLS.add(UUID.class);
        IMMUTABLE_CLS.add(IgniteUuid.class);
        IMMUTABLE_CLS.add(BigDecimal.class);
    }

    /**
     * @param ctx Context.
     */
    public IgniteCacheObjectProcessorImpl(GridKernalContext ctx) {
        super(ctx);
    }

    /** {@inheritDoc} */
    @Override public String affinityField(String keyType) {
        return null;
    }

    /** {@inheritDoc} */
    @Override public IgniteBinary binary() {
        return noOpBinary;
    }

    /** {@inheritDoc} */
    @Nullable @Override public CacheObject prepareForCache(@Nullable CacheObject obj, GridCacheContext cctx) {
        if (obj == null)
            return null;

        return obj.prepareForCache(cctx.cacheObjectContext());
    }

    /** {@inheritDoc} */
    @Override public byte[] marshal(CacheObjectContext ctx, Object val) throws IgniteCheckedException {
        return CU.marshal(ctx.kernalContext().cache().context(), ctx.addDeploymentInfo(), val);
    }

    /** {@inheritDoc} */
    @Override public Object unmarshal(CacheObjectContext ctx, byte[] bytes, ClassLoader clsLdr)
        throws IgniteCheckedException {
        return U.unmarshal(ctx.kernalContext(), bytes, U.resolveClassLoader(clsLdr, ctx.kernalContext().config()));
    }

    /** {@inheritDoc} */
    @Override public KeyCacheObject toCacheKeyObject(CacheObjectContext ctx,
        @Nullable GridCacheContext cctx,
        Object obj,
        boolean userObj) {
        if (obj instanceof KeyCacheObject) {
            KeyCacheObject key = (KeyCacheObject)obj;

            if (key.partition() == -1)
                // Assume all KeyCacheObjects except BinaryObject can not be reused for another cache.
                key.partition(partition(ctx, cctx, key));

            return (KeyCacheObject)obj;
        }

        return toCacheKeyObject0(ctx, cctx, obj, userObj);
    }

    /**
     * @param obj Object.
     * @param userObj If {@code true} then given object is object provided by user and should be copied
     *        before stored in cache.
     * @return Key cache object.
     */
    @SuppressWarnings("ExternalizableWithoutPublicNoArgConstructor")
    protected KeyCacheObject toCacheKeyObject0(CacheObjectContext ctx,
        @Nullable GridCacheContext cctx,
        Object obj,
        boolean userObj) {
        int part = partition(ctx, cctx, obj);

        if (!userObj)
            return new KeyCacheObjectImpl(obj, null, part);

        return new UserKeyCacheObjectImpl(obj, part);
    }

    /** {@inheritDoc} */
    @Override public CacheObject toCacheObject(CacheObjectContext ctx, byte type, byte[] bytes) {
        switch (type) {
            case CacheObject.TYPE_BYTE_ARR:
                return new CacheObjectByteArrayImpl(bytes);

            case CacheObject.TYPE_REGULAR:
                return new CacheObjectImpl(null, bytes);
        }

        throw new IllegalArgumentException("Invalid object type: " + type);
    }

    /** {@inheritDoc} */
    @Override public KeyCacheObject toKeyCacheObject(CacheObjectContext ctx, byte type, byte[] bytes) throws IgniteCheckedException {
        switch (type) {
            case CacheObject.TYPE_BYTE_ARR:
                throw new IllegalArgumentException("Byte arrays cannot be used as cache keys.");

            case CacheObject.TYPE_REGULAR:
                return new KeyCacheObjectImpl(ctx.processor().unmarshal(ctx, bytes, null), bytes);
        }

        throw new IllegalArgumentException("Invalid object type: " + type);
    }

    /** {@inheritDoc} */
    @Override public CacheObject toCacheObject(CacheObjectContext ctx, ByteBuffer buf) {
        int len = buf.getInt();

        assert len >= 0 : len;

        byte type = buf.get();

        byte[] data = new byte[len];

        buf.get(data);

        return toCacheObject(ctx, type, data);
    }

    /** {@inheritDoc} */
    @Override public KeyCacheObject toKeyCacheObject(CacheObjectContext ctx, ByteBuffer buf) throws IgniteCheckedException {
        int len = buf.getInt();

        if (len == 0)
            return null;

        byte type = buf.get();

        byte[] data = new byte[len];

        buf.get(data);

        return toKeyCacheObject(ctx, type, data);
    }

    /** {@inheritDoc} */
    @Override public IncompleteCacheObject toCacheObject(
        final CacheObjectContext ctx,
        final ByteBuffer buf,
        @Nullable IncompleteCacheObject incompleteObj
    ) throws IgniteCheckedException {
        if (incompleteObj == null)
            incompleteObj = new IncompleteCacheObject(buf);

        if (incompleteObj.isReady())
            return incompleteObj;

        incompleteObj.readData(buf);

        if (incompleteObj.isReady())
            incompleteObj.object(toCacheObject(ctx, incompleteObj.type(), incompleteObj.data()));

        return incompleteObj;
    }

    /** {@inheritDoc} */
    @Override public IncompleteCacheObject toKeyCacheObject(
        final CacheObjectContext ctx,
        final ByteBuffer buf,
        @Nullable IncompleteCacheObject incompleteObj
    ) throws IgniteCheckedException {
        if (incompleteObj == null)
            incompleteObj = new IncompleteCacheObject(buf);

        if (incompleteObj.isReady())
            return incompleteObj;

        incompleteObj.readData(buf);

        if (incompleteObj.isReady())
            incompleteObj.object(toKeyCacheObject(ctx, incompleteObj.type(), incompleteObj.data()));

        return incompleteObj;
    }

    /** {@inheritDoc} */
    @Nullable @Override public CacheObject toCacheObject(CacheObjectContext ctx,
        @Nullable Object obj,
        boolean userObj) {
        if (obj == null || obj instanceof CacheObject)
            return (CacheObject)obj;

        return toCacheObject0(obj, userObj);
    }

    /**
     * @param obj Object.
     * @param userObj If {@code true} then given object is object provided by user and should be copied
     *        before stored in cache.
     * @return Cache object.
     */
    @SuppressWarnings("ExternalizableWithoutPublicNoArgConstructor")
    protected CacheObject toCacheObject0(@Nullable Object obj, boolean userObj) {
        assert obj != null;

        if (obj instanceof byte[]) {
            if (!userObj)
                return new CacheObjectByteArrayImpl((byte[])obj);

            return new UserCacheObjectByteArrayImpl((byte[])obj);
        }

        if (!userObj)
            return new CacheObjectImpl(obj, null);

        return new UserCacheObjectImpl(obj, null);
    }

    /**
     * @param ctx Cache objects context.
     * @param cctx Cache context.
     * @param obj Object.
     * @return Object partition.
     */
    protected final int partition(CacheObjectContext ctx, @Nullable GridCacheContext cctx, Object obj) {
        try {
            return cctx != null ?
                cctx.affinity().partition(obj, false) :
                ctx.kernalContext().affinity().partition0(ctx.cacheName(), obj, null);
        }
        catch (IgniteCheckedException e) {
            U.error(log, "Failed to get partition", e);

            return  -1;
        }
    }

    /** {@inheritDoc} */
    @Override public CacheObjectContext contextForCache(CacheConfiguration ccfg) throws IgniteCheckedException {
        assert ccfg != null;

        boolean storeVal = !ccfg.isCopyOnRead() || (!isBinaryEnabled(ccfg) &&
            (QueryUtils.isEnabled(ccfg) || ctx.config().isPeerClassLoadingEnabled()));

        CacheObjectContext res = new CacheObjectContext(ctx,
            ccfg.getName(),
            ccfg.getAffinityMapper() != null ? ccfg.getAffinityMapper() : new GridCacheDefaultAffinityKeyMapper(),
            ccfg.isCopyOnRead(),
            storeVal,
            ctx.config().isPeerClassLoadingEnabled() && !isBinaryEnabled(ccfg));

        ctx.resource().injectGeneric(res.defaultAffMapper());

        return res;
    }

    /** {@inheritDoc} */
    @Override public boolean immutable(Object obj) {
        assert obj != null;

        return IMMUTABLE_CLS.contains(obj.getClass());
    }

    /** {@inheritDoc} */
    @Override public void onContinuousProcessorStarted(GridKernalContext ctx) throws IgniteCheckedException {
        // No-op.
    }

    /** {@inheritDoc} */
    @Override public void onUtilityCacheStarted() throws IgniteCheckedException {
        // No-op.
    }

    /** {@inheritDoc} */
    @Override public int typeId(String typeName) {
        return 0;
    }

    /** {@inheritDoc} */
    @Override public Object unwrapTemporary(GridCacheContext ctx, Object obj) throws IgniteException {
        return obj;
    }

    /** {@inheritDoc} */
    @Override public boolean isBinaryObject(Object obj) {
        return false;
    }

    /** {@inheritDoc} */
    @Override public boolean isBinaryEnabled(CacheConfiguration<?, ?> ccfg) {
        return false;
    }

    /** {@inheritDoc} */
    @Override public int typeId(Object obj) {
        return 0;
    }

    /** {@inheritDoc} */
    @Override public Object field(Object obj, String fieldName) {
        return null;
    }

    /** {@inheritDoc} */
    @Override public boolean hasField(Object obj, String fieldName) {
        return false;
    }

    /**
     * Wraps key provided by user, must be serialized before stored in cache.
     */
    private static class UserKeyCacheObjectImpl extends KeyCacheObjectImpl {
        /** */
        private static final long serialVersionUID = 0L;

        /**
         *
         */
        public UserKeyCacheObjectImpl() {
            //No-op.
        }

        /**
         * @param key Key.
         * @param part Partition.
         */
        UserKeyCacheObjectImpl(Object key, int part) {
            super(key, null, part);
        }

        /**
         * @param key Key.
         * @param valBytes Marshalled key.
         * @param part Partition.
         */
        UserKeyCacheObjectImpl(Object key, byte[] valBytes, int part) {
            super(key, valBytes, part);
        }

        /** {@inheritDoc} */
        @Override public KeyCacheObject copy(int part) {
            if (this.partition() == part)
                return this;

            return new UserKeyCacheObjectImpl(val, valBytes, part);
        }

        /** {@inheritDoc} */
        @Override public CacheObject prepareForCache(CacheObjectContext ctx) {
            try {
                if (!ctx.processor().immutable(val)) {
                    if (valBytes == null)
                        valBytes = ctx.processor().marshal(ctx, val);

                    ClassLoader ldr = ctx.p2pEnabled() ?
                        IgniteUtils.detectClassLoader(IgniteUtils.detectClass(this.val)) : U.gridClassLoader();

                    Object val = ctx.processor().unmarshal(ctx, valBytes, ldr);

<<<<<<< HEAD
                    KeyCacheObjectImpl key = new KeyCacheObjectImpl(val, valBytes);

                    key.partition(partition());

                    return key;
                }

                KeyCacheObjectImpl key = new KeyCacheObjectImpl(val, valBytes);

                key.partition(partition());

                return key;
=======
                    return new KeyCacheObjectImpl(val, valBytes, partition());
                }

                return new KeyCacheObjectImpl(val, valBytes, partition());
>>>>>>> 48e78a99
            }
            catch (IgniteCheckedException e) {
                throw new IgniteException("Failed to marshal object: " + val, e);
            }
        }
    }

    /**
     * Wraps value provided by user, must be serialized before stored in cache.
     */
    private static class UserCacheObjectImpl extends CacheObjectImpl {
        /** */
        private static final long serialVersionUID = 0L;

        /**
         *
         */
        public UserCacheObjectImpl() {
            //No-op.
        }

        /**
         * @param val Value.
         * @param valBytes Value bytes.
         */
        public UserCacheObjectImpl(Object val, byte[] valBytes) {
            super(val, valBytes);
        }

        /** {@inheritDoc} */
        @Nullable @Override public <T> T value(CacheObjectContext ctx, boolean cpy) {
            return super.value(ctx, false); // Do not need copy since user value is not in cache.
        }

        /** {@inheritDoc} */
        @Override public CacheObject prepareForCache(CacheObjectContext ctx) {
            try {
                if (valBytes == null)
                    valBytes = ctx.processor().marshal(ctx, val);

                if (ctx.storeValue()) {
                    ClassLoader ldr = ctx.p2pEnabled() ?
                        IgniteUtils.detectClass(this.val).getClassLoader() : val.getClass().getClassLoader();

                    Object val = this.val != null && ctx.processor().immutable(this.val) ? this.val :
                        ctx.processor().unmarshal(ctx, valBytes, ldr);

                    return new CacheObjectImpl(val, valBytes);
                }

                return new CacheObjectImpl(null, valBytes);
            }
            catch (IgniteCheckedException e) {
                throw new IgniteException("Failed to marshal object: " + val, e);
            }
        }
    }

    /**
     * Wraps value provided by user, must be copied before stored in cache.
     */
    private static class UserCacheObjectByteArrayImpl extends CacheObjectByteArrayImpl {
        /** */
        private static final long serialVersionUID = 0L;

        /**
         *
         */
        public UserCacheObjectByteArrayImpl() {
            // No-op.
        }

        /**
         * @param val Value.
         */
        public UserCacheObjectByteArrayImpl(byte[] val) {
            super(val);
        }

        /** {@inheritDoc} */
        @Nullable @Override public <T> T value(CacheObjectContext ctx, boolean cpy) {
            return super.value(ctx, false); // Do not need copy since user value is not in cache.
        }

        /** {@inheritDoc} */
        @Override public CacheObject prepareForCache(CacheObjectContext ctx) {
            byte[] valCpy = Arrays.copyOf(val, val.length);

            return new CacheObjectByteArrayImpl(valCpy);
        }
    }
}<|MERGE_RESOLUTION|>--- conflicted
+++ resolved
@@ -38,12 +38,7 @@
 import org.apache.ignite.internal.processors.cache.IncompleteCacheObject;
 import org.apache.ignite.internal.processors.cache.KeyCacheObject;
 import org.apache.ignite.internal.processors.cache.KeyCacheObjectImpl;
-<<<<<<< HEAD
-import org.apache.ignite.internal.processors.query.GridQueryProcessor;
-=======
 import org.apache.ignite.internal.processors.query.QueryUtils;
-import org.apache.ignite.internal.util.GridUnsafe;
->>>>>>> 48e78a99
 import org.apache.ignite.internal.util.IgniteUtils;
 import org.apache.ignite.internal.util.typedef.internal.CU;
 import org.apache.ignite.internal.util.typedef.internal.U;
@@ -171,7 +166,7 @@
                 throw new IllegalArgumentException("Byte arrays cannot be used as cache keys.");
 
             case CacheObject.TYPE_REGULAR:
-                return new KeyCacheObjectImpl(ctx.processor().unmarshal(ctx, bytes, null), bytes);
+                return new KeyCacheObjectImpl(ctx.processor().unmarshal(ctx, bytes, null), bytes, -1);
         }
 
         throw new IllegalArgumentException("Invalid object type: " + type);
@@ -422,25 +417,18 @@
 
                     Object val = ctx.processor().unmarshal(ctx, valBytes, ldr);
 
-<<<<<<< HEAD
-                    KeyCacheObjectImpl key = new KeyCacheObjectImpl(val, valBytes);
+                    KeyCacheObject key = new KeyCacheObjectImpl(val, valBytes, partition());
 
                     key.partition(partition());
 
                     return key;
                 }
 
-                KeyCacheObjectImpl key = new KeyCacheObjectImpl(val, valBytes);
+                KeyCacheObject key = new KeyCacheObjectImpl(val, valBytes, partition());
 
                 key.partition(partition());
 
                 return key;
-=======
-                    return new KeyCacheObjectImpl(val, valBytes, partition());
-                }
-
-                return new KeyCacheObjectImpl(val, valBytes, partition());
->>>>>>> 48e78a99
             }
             catch (IgniteCheckedException e) {
                 throw new IgniteException("Failed to marshal object: " + val, e);
