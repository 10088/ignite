/*
 * Licensed to the Apache Software Foundation (ASF) under one or more
 * contributor license agreements.  See the NOTICE file distributed with
 * this work for additional information regarding copyright ownership.
 * The ASF licenses this file to You under the Apache License, Version 2.0
 * (the "License"); you may not use this file except in compliance with
 * the License.  You may obtain a copy of the License at
 *
 *      http://www.apache.org/licenses/LICENSE-2.0
 *
 * Unless required by applicable law or agreed to in writing, software
 * distributed under the License is distributed on an "AS IS" BASIS,
 * WITHOUT WARRANTIES OR CONDITIONS OF ANY KIND, either express or implied.
 * See the License for the specific language governing permissions and
 * limitations under the License.
 */

package org.apache.ignite.internal.processors.query.h2;

import java.sql.Connection;
import java.sql.PreparedStatement;
import java.sql.SQLException;
import java.util.ArrayList;
import java.util.Arrays;
import java.util.Collections;
import java.util.Iterator;
import java.util.LinkedHashMap;
import java.util.List;
import java.util.Map;
import java.util.concurrent.ConcurrentMap;
import java.util.concurrent.TimeUnit;
import javax.cache.processor.EntryProcessor;
import javax.cache.processor.EntryProcessorException;
import javax.cache.processor.MutableEntry;

import org.apache.ignite.IgniteCheckedException;
import org.apache.ignite.IgniteDataStreamer;
import org.apache.ignite.IgniteException;
import org.apache.ignite.IgniteLogger;
import org.apache.ignite.cache.query.SqlFieldsQuery;
import org.apache.ignite.internal.GridKernalContext;
import org.apache.ignite.internal.processors.cache.CacheOperationContext;
import org.apache.ignite.internal.processors.cache.GridCacheContext;
import org.apache.ignite.internal.processors.cache.QueryCursorImpl;
import org.apache.ignite.internal.processors.cache.query.IgniteQueryErrorCode;
import org.apache.ignite.internal.processors.odbc.SqlStateCode;
import org.apache.ignite.internal.processors.query.GridQueryCacheObjectsIterator;
import org.apache.ignite.internal.processors.query.GridQueryCancel;
import org.apache.ignite.internal.processors.query.GridQueryFieldsResult;
import org.apache.ignite.internal.processors.query.GridQueryFieldsResultAdapter;
import org.apache.ignite.internal.processors.query.IgniteSQLException;
<<<<<<< HEAD
import org.apache.ignite.internal.processors.query.QueryUtils;
import org.apache.ignite.internal.processors.query.h2.dml.FastUpdateArgument;
import org.apache.ignite.internal.processors.query.h2.dml.FastUpdateArguments;
=======
import org.apache.ignite.internal.processors.query.h2.dml.DmlBatchSender;
import org.apache.ignite.internal.processors.query.h2.dml.DmlDistributedPlanInfo;
import org.apache.ignite.internal.processors.query.h2.dml.FastUpdate;
>>>>>>> e358ae24
import org.apache.ignite.internal.processors.query.h2.dml.UpdateMode;
import org.apache.ignite.internal.processors.query.h2.dml.UpdatePlan;
import org.apache.ignite.internal.processors.query.h2.dml.UpdatePlanBuilder;
import org.apache.ignite.internal.processors.query.h2.sql.GridSqlQueryParser;
import org.apache.ignite.internal.util.GridBoundedConcurrentLinkedHashMap;
import org.apache.ignite.internal.util.lang.IgniteSingletonIterator;
import org.apache.ignite.internal.util.typedef.F;
import org.apache.ignite.internal.util.typedef.T3;
import org.apache.ignite.internal.util.typedef.X;
import org.apache.ignite.internal.util.typedef.internal.U;
import org.apache.ignite.lang.IgniteBiTuple;
import org.apache.ignite.lang.IgniteInClosure;
import org.apache.ignite.spi.indexing.IndexingQueryFilter;
import org.h2.command.Prepared;
import org.h2.command.dml.Delete;
import org.h2.command.dml.Insert;
import org.h2.command.dml.Merge;
import org.h2.command.dml.Update;
<<<<<<< HEAD
import org.h2.table.Column;
import org.h2.util.DateTimeUtils;
import org.h2.util.LocalDateTimeUtils;
import org.h2.value.Value;
import org.h2.value.ValueDate;
import org.h2.value.ValueTime;
import org.h2.value.ValueTimestamp;
import org.jetbrains.annotations.NotNull;
=======
>>>>>>> e358ae24
import org.jetbrains.annotations.Nullable;

import static org.apache.ignite.internal.processors.cache.query.IgniteQueryErrorCode.createJdbcSqlException;
import static org.apache.ignite.internal.processors.query.h2.IgniteH2Indexing.UPDATE_RESULT_META;

/**
 *
 */
public class DmlStatementsProcessor {
    /** Default number of attempts to re-run DELETE and UPDATE queries in case of concurrent modifications of values. */
    private final static int DFLT_DML_RERUN_ATTEMPTS = 4;

    /** Indexing. */
    private IgniteH2Indexing idx;

    /** Logger. */
    private IgniteLogger log;

    /** Default size for update plan cache. */
    private static final int PLAN_CACHE_SIZE = 1024;

    /** Update plans cache. */
    private final ConcurrentMap<H2DmlPlanKey, UpdatePlan> planCache =
        new GridBoundedConcurrentLinkedHashMap<>(PLAN_CACHE_SIZE);

    /**
     * Constructor.
     *
     * @param ctx Kernal context.
     * @param idx indexing.
     */
    public void start(GridKernalContext ctx, IgniteH2Indexing idx) {
        this.idx = idx;

        log = ctx.log(DmlStatementsProcessor.class);
    }

    /**
     * Handle cache stop.
     *
     * @param cacheName Cache name.
     */
    public void onCacheStop(String cacheName) {
        Iterator<Map.Entry<H2DmlPlanKey, UpdatePlan>> iter = planCache.entrySet().iterator();

        while (iter.hasNext()) {
            UpdatePlan plan = iter.next().getValue();

            if (F.eq(cacheName, plan.cacheContext().name()))
                iter.remove();
        }
    }

    /**
     * Execute DML statement, possibly with few re-attempts in case of concurrent data modifications.
     *
     * @param schemaName Schema.
     * @param conn Connection.
     * @param prepared Prepared statement.
     * @param fieldsQry Original query.
     * @param loc Query locality flag.
     * @param filters Cache name and key filter.
     * @param cancel Cancel.
     * @return Update result (modified items count and failed keys).
     * @throws IgniteCheckedException if failed.
     */
    private UpdateResult updateSqlFields(String schemaName, Connection conn, Prepared prepared,
        SqlFieldsQuery fieldsQry, boolean loc, IndexingQueryFilter filters, GridQueryCancel cancel)
        throws IgniteCheckedException {
        Object[] errKeys = null;

        long items = 0;

        UpdatePlan plan = getPlanForStatement(schemaName, conn, prepared, fieldsQry, loc, null);

        GridCacheContext<?, ?> cctx = plan.cacheContext();

        for (int i = 0; i < DFLT_DML_RERUN_ATTEMPTS; i++) {
            CacheOperationContext opCtx = cctx.operationContextPerCall();

            // Force keepBinary for operation context to avoid binary deserialization inside entry processor
            if (cctx.binaryMarshaller()) {
                CacheOperationContext newOpCtx = null;

                if (opCtx == null)
                    // Mimics behavior of GridCacheAdapter#keepBinary and GridCacheProxyImpl#keepBinary
                    newOpCtx = new CacheOperationContext(false, null, true, null, false, null, false);
                else if (!opCtx.isKeepBinary())
                    newOpCtx = opCtx.keepBinary();

                if (newOpCtx != null)
                    cctx.operationContextPerCall(newOpCtx);
            }

            UpdateResult r;

            try {
                r = executeUpdateStatement(schemaName, cctx, conn, prepared, fieldsQry, loc, filters, cancel, errKeys);
            }
            finally {
                cctx.operationContextPerCall(opCtx);
            }

            items += r.counter();
            errKeys = r.errorKeys();

            if (F.isEmpty(errKeys))
                break;
        }

        if (F.isEmpty(errKeys)) {
            if (items == 1L)
                return UpdateResult.ONE;
            else if (items == 0L)
                return UpdateResult.ZERO;
        }

        return new UpdateResult(items, errKeys);
    }

    /**
     * @param schemaName Schema.
     * @param c Connection.
     * @param p Prepared statement.
     * @param fieldsQry Initial query
     * @param cancel Query cancel.
     * @return Update result wrapped into {@link GridQueryFieldsResult}
     * @throws IgniteCheckedException if failed.
     */
    @SuppressWarnings("unchecked")
    QueryCursorImpl<List<?>> updateSqlFieldsDistributed(String schemaName, Connection c, Prepared p,
        SqlFieldsQuery fieldsQry, GridQueryCancel cancel) throws IgniteCheckedException {
        UpdateResult res = updateSqlFields(schemaName, c, p, fieldsQry, false, null, cancel);

        checkUpdateResult(res);

        QueryCursorImpl<List<?>> resCur = (QueryCursorImpl<List<?>>)new QueryCursorImpl(Collections.singletonList
            (Collections.singletonList(res.counter())), cancel, false);

        resCur.fieldsMeta(UPDATE_RESULT_META);

        return resCur;
    }

    /**
     * Execute DML statement on local cache.
     *
     * @param schemaName Schema.
     * @param conn Connection.
     * @param stmt Prepared statement.
     * @param fieldsQry Fields query.
     * @param filters Cache name and key filter.
     * @param cancel Query cancel.
     * @return Update result wrapped into {@link GridQueryFieldsResult}
     * @throws IgniteCheckedException if failed.
     */
    @SuppressWarnings("unchecked")
    GridQueryFieldsResult updateSqlFieldsLocal(String schemaName, Connection conn, PreparedStatement stmt,
        SqlFieldsQuery fieldsQry, IndexingQueryFilter filters, GridQueryCancel cancel)
        throws IgniteCheckedException {
        UpdateResult res = updateSqlFields(schemaName, conn, GridSqlQueryParser.prepared(stmt), fieldsQry, true,
            filters, cancel);

        return new GridQueryFieldsResultAdapter(UPDATE_RESULT_META,
            new IgniteSingletonIterator(Collections.singletonList(res.counter())));
    }

    /**
     * Perform given statement against given data streamer. Only rows based INSERT is supported.
     *
     * @param streamer Streamer to feed data to.
     * @param stmt Statement.
     * @param args Statement arguments.
     * @return Number of rows in given INSERT statement.
     * @throws IgniteCheckedException if failed.
     */
    @SuppressWarnings({"unchecked", "ConstantConditions"})
    long streamUpdateQuery(IgniteDataStreamer streamer, PreparedStatement stmt, Object[] args)
        throws IgniteCheckedException {
        args = U.firstNotNull(args, X.EMPTY_OBJECT_ARRAY);

        Prepared p = GridSqlQueryParser.prepared(stmt);

        assert p != null;

        UpdatePlan plan = UpdatePlanBuilder.planForStatement(p, true, idx, null, null, null);

        if (!F.eq(streamer.cacheName(), plan.cacheContext().name()))
            throw new IgniteSQLException("Cross cache streaming is not supported, please specify cache explicitly" +
                " in connection options", IgniteQueryErrorCode.UNSUPPORTED_OPERATION);

        if (plan.mode() == UpdateMode.INSERT && plan.rowCount() > 0) {
            assert plan.isLocalSubquery();

            final GridCacheContext cctx = plan.cacheContext();

            QueryCursorImpl<List<?>> cur;

            final ArrayList<List<?>> data = new ArrayList<>(plan.rowCount());

            final GridQueryFieldsResult res = idx.queryLocalSqlFields(idx.schema(cctx.name()), plan.selectQuery(),
                F.asList(args), null, false, 0, null);

            QueryCursorImpl<List<?>> stepCur = new QueryCursorImpl<>(new Iterable<List<?>>() {
                @Override public Iterator<List<?>> iterator() {
                    try {
                        return new GridQueryCacheObjectsIterator(res.iterator(), idx.objectContext(),
                            cctx.keepBinary());
                    }
                    catch (IgniteCheckedException e) {
                        throw new IgniteException(e);
                    }
                }
            }, null);

            data.addAll(stepCur.getAll());

            cur = new QueryCursorImpl<>(new Iterable<List<?>>() {
                @Override public Iterator<List<?>> iterator() {
                    return data.iterator();
                }
            }, null);

            if (plan.rowCount() == 1) {
                IgniteBiTuple t = plan.processRow(cur.iterator().next());

                streamer.addData(t.getKey(), t.getValue());

                return 1;
            }

            Map<Object, Object> rows = new LinkedHashMap<>(plan.rowCount());

            for (List<?> row : cur) {
                final IgniteBiTuple t = plan.processRow(row);

                rows.put(t.getKey(), t.getValue());
            }

            streamer.addData(rows);

            return rows.size();
        }
        else
            throw new IgniteSQLException("Only tuple based INSERT statements are supported in streaming mode",
                IgniteQueryErrorCode.UNSUPPORTED_OPERATION);
    }

    /**
     * Actually perform SQL DML operation locally.
     *
     * @param schemaName Schema name.
     * @param cctx Cache context.
     * @param c Connection.
     * @param prepared Prepared statement for DML query.
     * @param fieldsQry Fields query.
     * @param loc Local query flag.
     * @param filters Cache name and key filter.
     * @param cancel Query cancel state holder.
     * @param failedKeys Keys to restrict UPDATE and DELETE operations with. Null or empty array means no restriction.
     * @return Pair [number of successfully processed items; keys that have failed to be processed]
     * @throws IgniteCheckedException if failed.
     */
    @SuppressWarnings({"ConstantConditions", "unchecked"})
    private UpdateResult executeUpdateStatement(String schemaName, final GridCacheContext cctx, Connection c,
        Prepared prepared, SqlFieldsQuery fieldsQry, boolean loc, IndexingQueryFilter filters,
        GridQueryCancel cancel, Object[] failedKeys) throws IgniteCheckedException {
        int mainCacheId = cctx.cacheId();

        Integer errKeysPos = null;

        UpdatePlan plan = getPlanForStatement(schemaName, c, prepared, fieldsQry, loc, errKeysPos);

        FastUpdate fastUpdate = plan.fastUpdate();

        if (fastUpdate != null) {
            assert F.isEmpty(failedKeys) && errKeysPos == null;

            return fastUpdate.execute(plan.cacheContext().cache(), fieldsQry.getArgs());
        }

<<<<<<< HEAD
        assert !F.isEmpty(plan.rows) ^ !F.isEmpty(plan.selectQry);
=======
        if (plan.distributedPlan() != null) {
            UpdateResult result = doDistributedUpdate(schemaName, fieldsQry, plan, cancel);

            // null is returned in case not all nodes support distributed DML.
            if (result != null)
                return result;
        }

        assert !F.isEmpty(plan.selectQuery());
>>>>>>> e358ae24

        Iterable<List<?>> cur;

        // Do a two-step query only if locality flag is not set AND if plan's SELECT corresponds to an actual
<<<<<<< HEAD
        // subquery and not some dummy stuff like "select 1, 2, 3;"
        if (!loc && !plan.isLocSubqry) {
            assert !F.isEmpty(plan.selectQry);

            SqlFieldsQuery newFieldsQry = new SqlFieldsQuery(plan.selectQry, fieldsQry.isCollocated())
=======
        // sub-query and not some dummy stuff like "select 1, 2, 3;"
        if (!loc && !plan.isLocalSubquery()) {
            SqlFieldsQuery newFieldsQry = new SqlFieldsQuery(plan.selectQuery(), fieldsQry.isCollocated())
>>>>>>> e358ae24
                .setArgs(fieldsQry.getArgs())
                .setDistributedJoins(fieldsQry.isDistributedJoins())
                .setEnforceJoinOrder(fieldsQry.isEnforceJoinOrder())
                .setLocal(fieldsQry.isLocal())
                .setPageSize(fieldsQry.getPageSize())
                .setTimeout(fieldsQry.getTimeout(), TimeUnit.MILLISECONDS);

            cur = (QueryCursorImpl<List<?>>)idx.queryDistributedSqlFields(schemaName, newFieldsQry, true,
                cancel, mainCacheId, true).get(0);
        }
<<<<<<< HEAD
        else if (F.isEmpty(plan.rows)) {
            final GridQueryFieldsResult res = idx.queryLocalSqlFields(schemaName, plan.selectQry,
=======
        else {
            final GridQueryFieldsResult res = idx.queryLocalSqlFields(schemaName, plan.selectQuery(),
>>>>>>> e358ae24
                F.asList(fieldsQry.getArgs()), filters, fieldsQry.isEnforceJoinOrder(), fieldsQry.getTimeout(), cancel);

            cur = new QueryCursorImpl<>(new Iterable<List<?>>() {
                @Override public Iterator<List<?>> iterator() {
                    try {
                        return new GridQueryCacheObjectsIterator(res.iterator(), idx.objectContext(), true);
                    }
                    catch (IgniteCheckedException e) {
                        throw new IgniteException(e);
                    }
                }
            }, cancel);
        }
        else {
            assert plan.rowsNum > 0 && !F.isEmpty(plan.colNames);

            List<List<?>> args = new ArrayList<>(plan.rowsNum);

            GridH2RowDescriptor desc = plan.tbl.rowDescriptor();

            for (List<FastUpdateArgument> argRow : plan.rows) {
                List<Object> row = new ArrayList<>();

                for (int j = 0; j < plan.colNames.length; j++) {
                    Object colVal = argRow.get(j).apply(fieldsQry.getArgs());

                    if (j == plan.keyColIdx || j == plan.valColIdx)
                        colVal = convert(colVal, desc, j == plan.keyColIdx ? desc.type().keyClass() :
                            desc.type().valueClass(), plan.colTypes[j]);

                    row.add(colVal);
                }

                args.add(row);
            }

            cur = args;
        }

        int pageSize = loc ? 0 : fieldsQry.getPageSize();

        return processDmlSelectResult(cctx, plan, cur, pageSize);
    }

    /**
     * @param cctx Cache context.
     * @param plan Update plan.
     * @param cursor Cursor over select results.
     * @param pageSize Page size.
     * @return Pair [number of successfully processed items; keys that have failed to be processed]
     * @throws IgniteCheckedException if failed.
     */
    private UpdateResult processDmlSelectResult(GridCacheContext cctx, UpdatePlan plan, Iterable<List<?>> cursor,
        int pageSize) throws IgniteCheckedException {
        switch (plan.mode()) {
            case MERGE:
                return new UpdateResult(doMerge(plan, cursor, pageSize), X.EMPTY_OBJECT_ARRAY);

            case INSERT:
                return new UpdateResult(doInsert(plan, cursor, pageSize), X.EMPTY_OBJECT_ARRAY);

            case UPDATE:
                return doUpdate(plan, cursor, pageSize);

            case DELETE:
                return doDelete(cctx, cursor, pageSize);

            default:
                throw new IgniteSQLException("Unexpected DML operation [mode=" + plan.mode() + ']',
                    IgniteQueryErrorCode.UNEXPECTED_OPERATION);
        }
    }

    /**
     * Generate SELECT statements to retrieve data for modifications from and find fast UPDATE or DELETE args,
     * if available.
     *
     * @param schema Schema.
     * @param conn Connection.
     * @param p Prepared statement.
     * @param fieldsQry Original fields query.
     * @param loc Local query flag.
     * @return Update plan.
     */
    @SuppressWarnings({"unchecked", "ConstantConditions"})
    private UpdatePlan getPlanForStatement(String schema, Connection conn, Prepared p, SqlFieldsQuery fieldsQry,
        boolean loc, @Nullable Integer errKeysPos) throws IgniteCheckedException {
        H2DmlPlanKey planKey = new H2DmlPlanKey(schema, p.getSQL(), loc, fieldsQry);

        UpdatePlan res = (errKeysPos == null ? planCache.get(planKey) : null);

        if (res != null)
            return res;

        res = UpdatePlanBuilder.planForStatement(p, loc, idx, conn, fieldsQry, errKeysPos);

        // Don't cache re-runs
        if (errKeysPos == null)
            return U.firstNotNull(planCache.putIfAbsent(planKey, res), res);
        else
            return res;
    }

    /**
     * @param schemaName Schema name.
     * @param fieldsQry Initial query.
     * @param plan Update plan.
     * @param cancel Cancel state.
     * @return Update result.
     * @throws IgniteCheckedException if failed.
     */
    private UpdateResult doDistributedUpdate(String schemaName, SqlFieldsQuery fieldsQry, UpdatePlan plan,
        GridQueryCancel cancel) throws IgniteCheckedException {
        DmlDistributedPlanInfo distributedPlan = plan.distributedPlan();

        assert distributedPlan != null;

        if (cancel == null)
            cancel = new GridQueryCancel();

        return idx.runDistributedUpdate(schemaName, fieldsQry, distributedPlan.getCacheIds(),
            distributedPlan.isReplicatedOnly(), cancel);
    }

    /**
     * Perform DELETE operation on top of results of SELECT.
     * @param cctx Cache context.
     * @param cursor SELECT results.
     * @param pageSize Batch size for streaming, anything <= 0 for single page operations.
     * @return Results of DELETE (number of items affected AND keys that failed to be updated).
     */
    @SuppressWarnings({"unchecked", "ConstantConditions", "ThrowableResultOfMethodCallIgnored"})
    private UpdateResult doDelete(GridCacheContext cctx, Iterable<List<?>> cursor, int pageSize)
        throws IgniteCheckedException {
        DmlBatchSender sender = new DmlBatchSender(cctx, pageSize);

        for (List<?> row : cursor) {
            if (row.size() != 2) {
                U.warn(log, "Invalid row size on DELETE - expected 2, got " + row.size());

                continue;
            }

            sender.add(row.get(0), new ModifyingEntryProcessor(row.get(1), RMV));
        }

        sender.flush();

        SQLException resEx = sender.error();

        if (resEx != null) {
            if (!F.isEmpty(sender.failedKeys())) {
                // Don't go for a re-run if processing of some keys yielded exceptions and report keys that
                // had been modified concurrently right away.
                String msg = "Failed to DELETE some keys because they had been modified concurrently " +
                    "[keys=" + sender.failedKeys() + ']';

                SQLException conEx = createJdbcSqlException(msg, IgniteQueryErrorCode.CONCURRENT_UPDATE);

                conEx.setNextException(resEx);

                resEx = conEx;
            }

            throw new IgniteSQLException(resEx);
        }

        return new UpdateResult(sender.updateCount(), sender.failedKeys().toArray());
    }

    /**
     * Perform UPDATE operation on top of results of SELECT.
     * @param cursor SELECT results.
     * @param pageSize Batch size for streaming, anything <= 0 for single page operations.
     * @return Pair [cursor corresponding to results of UPDATE (contains number of items affected); keys whose values
     *     had been modified concurrently (arguments for a re-run)].
     */
    @SuppressWarnings({"unchecked", "ThrowableResultOfMethodCallIgnored"})
    private UpdateResult doUpdate(UpdatePlan plan, Iterable<List<?>> cursor, int pageSize)
        throws IgniteCheckedException {
        GridCacheContext cctx = plan.cacheContext();

        DmlBatchSender sender = new DmlBatchSender(cctx, pageSize);

        for (List<?> row : cursor) {
            T3<Object, Object, Object> row0 = plan.processRowForUpdate(row);

            Object key = row0.get1();
            Object oldVal = row0.get2();
            Object newVal = row0.get3();

            sender.add(key, new ModifyingEntryProcessor(oldVal, new EntryValueUpdater(newVal)));
        }

        sender.flush();

        SQLException resEx = sender.error();

        if (resEx != null) {
            if (!F.isEmpty(sender.failedKeys())) {
                // Don't go for a re-run if processing of some keys yielded exceptions and report keys that
                // had been modified concurrently right away.
                String msg = "Failed to UPDATE some keys because they had been modified concurrently " +
                    "[keys=" + sender.failedKeys() + ']';

                SQLException dupEx = createJdbcSqlException(msg, IgniteQueryErrorCode.CONCURRENT_UPDATE);

                dupEx.setNextException(resEx);

                resEx = dupEx;
            }

            throw new IgniteSQLException(resEx);
        }

<<<<<<< HEAD
        return new UpdateResult(res, failedKeys.toArray());
    }

    /**
     * Convert value to column's expected type by means of H2.
     *
     * @param val Source value.
     * @param desc Row descriptor.
     * @param expCls Expected value class.
     * @param type Expected column type to convert to.
     * @return Converted object.
     * @throws IgniteCheckedException if failed.
     */
    @SuppressWarnings({"ConstantConditions", "SuspiciousSystemArraycopy"})
    private static Object convert(Object val, GridH2RowDescriptor desc, Class<?> expCls, int type)
        throws IgniteCheckedException {
        if (val == null)
            return null;

        Class<?> currCls = val.getClass();

        if (val instanceof Date && currCls != Date.class && expCls == Date.class) {
            // H2 thinks that java.util.Date is always a Timestamp, while binary marshaller expects
            // precise Date instance. Let's satisfy it.
            return new Date(((Date) val).getTime());
        }

        // User-given UUID is always serialized by H2 to byte array, so we have to deserialize manually
        if (type == Value.UUID && currCls == byte[].class)
            return U.unmarshal(desc.context().marshaller(), (byte[]) val,
                U.resolveClassLoader(desc.context().gridConfig()));

        if (LocalDateTimeUtils.isJava8DateApiPresent()) {
            if (val instanceof Timestamp && LocalDateTimeUtils.isLocalDateTime(expCls))
                return LocalDateTimeUtils.valueToLocalDateTime(ValueTimestamp.get((Timestamp)val));

            if (val instanceof Date && LocalDateTimeUtils.isLocalDate(expCls))
                return LocalDateTimeUtils.valueToLocalDate(ValueDate.fromDateValue(
                    DateTimeUtils.dateValueFromDate(((Date)val).getTime())));

            if (val instanceof Time && LocalDateTimeUtils.isLocalTime(expCls))
                return LocalDateTimeUtils.valueToLocalTime(ValueTime.get((Time)val));
        }

        // We have to convert arrays of reference types manually - see https://issues.apache.org/jira/browse/IGNITE-4327
        // Still, we only can convert from Object[] to something more precise.
        if (type == Value.ARRAY && currCls != expCls) {
            if (currCls != Object[].class)
                throw new IgniteCheckedException("Unexpected array type - only conversion from Object[] is assumed");

            // Why would otherwise type be Value.ARRAY?
            assert expCls.isArray();

            Object[] curr = (Object[]) val;

            Object newArr = Array.newInstance(expCls.getComponentType(), curr.length);

            System.arraycopy(curr, 0, newArr, 0, curr.length);

            return newArr;
        }

        Object res = H2Utils.convert(val, desc, type);

        if (res instanceof Date && res.getClass() != Date.class && expCls == Date.class) {
            // We can get a Timestamp instead of Date when converting a String to Date without query - let's handle this
            return new Date(((Date) res).getTime());
        }

        return res;
    }

    /**
     * Process errors of entry processor - split the keys into duplicated/concurrently modified and those whose
     * processing yielded an exception.
     *
     * @param res Result of {@link GridCacheAdapter#invokeAll)}
     * @return pair [array of duplicated/concurrently modified keys, SQL exception for erroneous keys] (exception is
     * null if all keys are duplicates/concurrently modified ones).
     */
    private static PageProcessingErrorResult splitErrors(Map<Object, EntryProcessorResult<Boolean>> res) {
        Set<Object> errKeys = new LinkedHashSet<>(res.keySet());

        SQLException currSqlEx = null;

        SQLException firstSqlEx = null;

        int errors = 0;

        // Let's form a chain of SQL exceptions
        for (Map.Entry<Object, EntryProcessorResult<Boolean>> e : res.entrySet()) {
            try {
                e.getValue().get();
            }
            catch (EntryProcessorException ex) {
                SQLException next = createJdbcSqlException("Failed to process key '" + e.getKey() + '\'',
                    IgniteQueryErrorCode.ENTRY_PROCESSING);

                next.initCause(ex);

                if (currSqlEx != null)
                    currSqlEx.setNextException(next);
                else
                    firstSqlEx = next;

                currSqlEx = next;

                errKeys.remove(e.getKey());

                errors++;
            }
        }

        return new PageProcessingErrorResult(errKeys.toArray(), firstSqlEx, errors);
=======
        return new UpdateResult(sender.updateCount(), sender.failedKeys().toArray());
>>>>>>> e358ae24
    }

    /**
     * Execute MERGE statement plan.
     * @param cursor Cursor to take inserted data from.
     * @param pageSize Batch size to stream data from {@code cursor}, anything <= 0 for single page operations.
     * @return Number of items affected.
     * @throws IgniteCheckedException if failed.
     */
    @SuppressWarnings("unchecked")
    private long doMerge(UpdatePlan plan, Iterable<List<?>> cursor, int pageSize) throws IgniteCheckedException {
        GridCacheContext cctx = plan.cacheContext();

        // If we have just one item to put, just do so
        if (plan.rowCount() == 1) {
            IgniteBiTuple t = plan.processRow(cursor.iterator().next());

            cctx.cache().put(t.getKey(), t.getValue());

            return 1;
        }
        else {
            int resCnt = 0;

            Map<Object, Object> rows = new LinkedHashMap<>();

            for (Iterator<List<?>> it = cursor.iterator(); it.hasNext();) {
                List<?> row = it.next();

                IgniteBiTuple t = plan.processRow(row);

                rows.put(t.getKey(), t.getValue());

                if ((pageSize > 0 && rows.size() == pageSize) || !it.hasNext()) {
                    cctx.cache().putAll(rows);

                    resCnt += rows.size();

                    if (it.hasNext())
                        rows.clear();
                }
            }

            return resCnt;
        }
    }

    /**
     * Execute INSERT statement plan.
     * @param cursor Cursor to take inserted data from.
     * @param pageSize Batch size for streaming, anything <= 0 for single page operations.
     * @return Number of items affected.
     * @throws IgniteCheckedException if failed, particularly in case of duplicate keys.
     */
    @SuppressWarnings({"unchecked", "ConstantConditions"})
    private long doInsert(UpdatePlan plan, Iterable<List<?>> cursor, int pageSize) throws IgniteCheckedException {
        GridCacheContext cctx = plan.cacheContext();

        // If we have just one item to put, just do so
        if (plan.rowCount() == 1) {
            IgniteBiTuple t = plan.processRow(cursor.iterator().next());

            if (cctx.cache().putIfAbsent(t.getKey(), t.getValue()))
                return 1;
            else
                throw new IgniteSQLException("Duplicate key during INSERT [key=" + t.getKey() + ']',
                    IgniteQueryErrorCode.DUPLICATE_KEY);
        }
        else {
            // Keys that failed to INSERT due to duplication.
            DmlBatchSender sender = new DmlBatchSender(cctx, pageSize);

            for (List<?> row : cursor) {
                final IgniteBiTuple keyValPair = plan.processRow(row);

                sender.add(keyValPair.getKey(), new InsertEntryProcessor(keyValPair.getValue()));
            }

            sender.flush();

            SQLException resEx = sender.error();

            if (!F.isEmpty(sender.failedKeys())) {
                String msg = "Failed to INSERT some keys because they are already in cache " +
                    "[keys=" + sender.failedKeys() + ']';

                SQLException dupEx = new SQLException(msg, SqlStateCode.CONSTRAINT_VIOLATION);

                if (resEx == null)
                    resEx = dupEx;
                else
                    resEx.setNextException(dupEx);
            }

            if (resEx != null)
                throw new IgniteSQLException(resEx);

            return sender.updateCount();
        }
    }

    /**
     *
     * @param schemaName Schema name.
     * @param stmt Prepared statement.
     * @param fldsQry Query.
     * @param filter Filter.
     * @param cancel Cancel state.
     * @param local Locality flag.
     * @return Update result.
     * @throws IgniteCheckedException if failed.
     */
    UpdateResult mapDistributedUpdate(String schemaName, PreparedStatement stmt, SqlFieldsQuery fldsQry,
        IndexingQueryFilter filter, GridQueryCancel cancel, boolean local) throws IgniteCheckedException {
        Connection c;

        try {
            c = stmt.getConnection();
        }
        catch (SQLException e) {
            throw new IgniteCheckedException(e);
        }

        return updateSqlFields(schemaName, c, GridSqlQueryParser.prepared(stmt), fldsQry, local, filter, cancel);
    }

    /** */
    private final static class InsertEntryProcessor implements EntryProcessor<Object, Object, Boolean> {
        /** Value to set. */
        private final Object val;

        /** */
        private InsertEntryProcessor(Object val) {
            this.val = val;
        }

        /** {@inheritDoc} */
        @Override public Boolean process(MutableEntry<Object, Object> entry, Object... arguments)
            throws EntryProcessorException {
            if (entry.exists())
                return false;

            entry.setValue(val);
            return null; // To leave out only erroneous keys - nulls are skipped on results' processing.
        }
    }

    /**
     * Entry processor invoked by UPDATE and DELETE operations.
     */
    private final static class ModifyingEntryProcessor implements EntryProcessor<Object, Object, Boolean> {
        /** Value to expect. */
        private final Object val;

        /** Action to perform on entry. */
        private final IgniteInClosure<MutableEntry<Object, Object>> entryModifier;

        /** */
        private ModifyingEntryProcessor(Object val, IgniteInClosure<MutableEntry<Object, Object>> entryModifier) {
            assert val != null;

            this.val = val;
            this.entryModifier = entryModifier;
        }

        /** {@inheritDoc} */
        @Override public Boolean process(MutableEntry<Object, Object> entry, Object... arguments)
            throws EntryProcessorException {
            if (!entry.exists())
                return null; // Someone got ahead of us and removed this entry, let's skip it.

            Object entryVal = entry.getValue();

            if (entryVal == null)
                return null;

            // Something happened to the cache while we were performing map-reduce.
            if (!F.eq(entryVal, val))
                return false;

            entryModifier.apply(entry);

            return null; // To leave out only erroneous keys - nulls are skipped on results' processing.
        }
    }

    /** */
    private static IgniteInClosure<MutableEntry<Object, Object>> RMV = new IgniteInClosure<MutableEntry<Object, Object>>() {
        /** {@inheritDoc} */
        @Override public void apply(MutableEntry<Object, Object> e) {
            e.remove();
        }
    };

    /**
     *
     */
    private static final class EntryValueUpdater implements IgniteInClosure<MutableEntry<Object, Object>> {
        /** Value to set. */
        private final Object val;

        /** */
        private EntryValueUpdater(Object val) {
            assert val != null;

            this.val = val;
        }

        /** {@inheritDoc} */
        @Override public void apply(MutableEntry<Object, Object> e) {
            e.setValue(val);
        }
    }

    /**
     * Check whether statement is DML statement.
     *
     * @param stmt Statement.
     * @return {@code True} if this is DML.
     */
    static boolean isDmlStatement(Prepared stmt) {
        return stmt instanceof Merge || stmt instanceof Insert || stmt instanceof Update || stmt instanceof Delete;
    }

    /**
     * Check update result for erroneous keys and throws concurrent update exception if necessary.
     *
     * @param r Update result.
     */
    static void checkUpdateResult(UpdateResult r) {
        if (!F.isEmpty(r.errorKeys())) {
            String msg = "Failed to update some keys because they had been modified concurrently " +
                "[keys=" + Arrays.toString(r.errorKeys()) + ']';

            SQLException conEx = createJdbcSqlException(msg, IgniteQueryErrorCode.CONCURRENT_UPDATE);

            throw new IgniteSQLException(conEx);
        }
    }

}<|MERGE_RESOLUTION|>--- conflicted
+++ resolved
@@ -49,15 +49,12 @@
 import org.apache.ignite.internal.processors.query.GridQueryFieldsResult;
 import org.apache.ignite.internal.processors.query.GridQueryFieldsResultAdapter;
 import org.apache.ignite.internal.processors.query.IgniteSQLException;
-<<<<<<< HEAD
 import org.apache.ignite.internal.processors.query.QueryUtils;
 import org.apache.ignite.internal.processors.query.h2.dml.FastUpdateArgument;
 import org.apache.ignite.internal.processors.query.h2.dml.FastUpdateArguments;
-=======
 import org.apache.ignite.internal.processors.query.h2.dml.DmlBatchSender;
 import org.apache.ignite.internal.processors.query.h2.dml.DmlDistributedPlanInfo;
 import org.apache.ignite.internal.processors.query.h2.dml.FastUpdate;
->>>>>>> e358ae24
 import org.apache.ignite.internal.processors.query.h2.dml.UpdateMode;
 import org.apache.ignite.internal.processors.query.h2.dml.UpdatePlan;
 import org.apache.ignite.internal.processors.query.h2.dml.UpdatePlanBuilder;
@@ -76,7 +73,6 @@
 import org.h2.command.dml.Insert;
 import org.h2.command.dml.Merge;
 import org.h2.command.dml.Update;
-<<<<<<< HEAD
 import org.h2.table.Column;
 import org.h2.util.DateTimeUtils;
 import org.h2.util.LocalDateTimeUtils;
@@ -85,8 +81,6 @@
 import org.h2.value.ValueTime;
 import org.h2.value.ValueTimestamp;
 import org.jetbrains.annotations.NotNull;
-=======
->>>>>>> e358ae24
 import org.jetbrains.annotations.Nullable;
 
 import static org.apache.ignite.internal.processors.cache.query.IgniteQueryErrorCode.createJdbcSqlException;
@@ -368,9 +362,6 @@
             return fastUpdate.execute(plan.cacheContext().cache(), fieldsQry.getArgs());
         }
 
-<<<<<<< HEAD
-        assert !F.isEmpty(plan.rows) ^ !F.isEmpty(plan.selectQry);
-=======
         if (plan.distributedPlan() != null) {
             UpdateResult result = doDistributedUpdate(schemaName, fieldsQry, plan, cancel);
 
@@ -380,22 +371,15 @@
         }
 
         assert !F.isEmpty(plan.selectQuery());
->>>>>>> e358ae24
 
         Iterable<List<?>> cur;
 
         // Do a two-step query only if locality flag is not set AND if plan's SELECT corresponds to an actual
-<<<<<<< HEAD
-        // subquery and not some dummy stuff like "select 1, 2, 3;"
-        if (!loc && !plan.isLocSubqry) {
-            assert !F.isEmpty(plan.selectQry);
-
-            SqlFieldsQuery newFieldsQry = new SqlFieldsQuery(plan.selectQry, fieldsQry.isCollocated())
-=======
         // sub-query and not some dummy stuff like "select 1, 2, 3;"
         if (!loc && !plan.isLocalSubquery()) {
+            assert !F.isEmpty(plan.selectQuery());
+
             SqlFieldsQuery newFieldsQry = new SqlFieldsQuery(plan.selectQuery(), fieldsQry.isCollocated())
->>>>>>> e358ae24
                 .setArgs(fieldsQry.getArgs())
                 .setDistributedJoins(fieldsQry.isDistributedJoins())
                 .setEnforceJoinOrder(fieldsQry.isEnforceJoinOrder())
@@ -406,13 +390,8 @@
             cur = (QueryCursorImpl<List<?>>)idx.queryDistributedSqlFields(schemaName, newFieldsQry, true,
                 cancel, mainCacheId, true).get(0);
         }
-<<<<<<< HEAD
         else if (F.isEmpty(plan.rows)) {
-            final GridQueryFieldsResult res = idx.queryLocalSqlFields(schemaName, plan.selectQry,
-=======
-        else {
-            final GridQueryFieldsResult res = idx.queryLocalSqlFields(schemaName, plan.selectQuery(),
->>>>>>> e358ae24
+            final GridQueryFieldsResult res = idx.queryLocalSqlFields(schemaName, plan.selectQry(),
                 F.asList(fieldsQry.getArgs()), filters, fieldsQry.isEnforceJoinOrder(), fieldsQry.getTimeout(), cancel);
 
             cur = new QueryCursorImpl<>(new Iterable<List<?>>() {
@@ -628,8 +607,7 @@
             throw new IgniteSQLException(resEx);
         }
 
-<<<<<<< HEAD
-        return new UpdateResult(res, failedKeys.toArray());
+        return new UpdateResult(sender.updateCount(), sender.failedKeys().toArray());
     }
 
     /**
@@ -743,9 +721,6 @@
         }
 
         return new PageProcessingErrorResult(errKeys.toArray(), firstSqlEx, errors);
-=======
-        return new UpdateResult(sender.updateCount(), sender.failedKeys().toArray());
->>>>>>> e358ae24
     }
 
     /**
