--- conflicted
+++ resolved
@@ -889,7 +889,6 @@
     /**
      *
      */
-<<<<<<< HEAD
     private static class CreateUpdateRemoveExpireListenerFactory implements Factory<CacheEntryListener<Integer, Integer>> {
         @Override public CacheEntryListener<Integer, Integer> create() {
             return new CreateUpdateRemoveExpireListener();
@@ -953,10 +952,7 @@
     /**
      *
      */
-    private static class TestFilterFactory implements Factory<CacheEntryEventFilter<Integer, Integer>> {
-=======
-    static class TestFilterFactory implements Factory<IgniteCacheEntryEventFilter<Integer, Integer>> {
->>>>>>> 8271e51e
+    private static class TestFilterFactory implements Factory<IgniteCacheEntryEventFilter<Integer, Integer>> {
         /** {@inheritDoc} */
         @Override public IgniteCacheEntryEventFilter<Integer, Integer> create() {
             return new TestFilter();
@@ -966,7 +962,6 @@
     /**
      *
      */
-<<<<<<< HEAD
     private static class CreateListener implements CacheEntryCreatedListener<Integer, Integer> {
         @Override public void onCreated(Iterable<CacheEntryEvent<? extends Integer, ? extends Integer>> evts) {
             for (CacheEntryEvent<? extends Integer, ? extends Integer> evt : evts)
@@ -1007,10 +1002,7 @@
     /**
      *
      */
-    private static class TestFilter implements CacheEntryEventFilter<Integer, Integer> {
-=======
-    static class TestFilter implements IgniteCacheEntryEventFilter<Integer, Integer> {
->>>>>>> 8271e51e
+    private static class TestFilter implements IgniteCacheEntryEventFilter<Integer, Integer> {
         /** {@inheritDoc} */
         @Override public boolean evaluate(CacheEntryEvent<? extends Integer, ? extends Integer> evt) {
             assert evt != null;
@@ -1087,11 +1079,7 @@
     /**
      *
      */
-<<<<<<< HEAD
-    private static class ExceptionFilter implements CacheEntryEventFilter<Integer, Integer> {
-=======
-    static class ExceptionFilter implements IgniteCacheEntryEventFilter<Integer, Integer> {
->>>>>>> 8271e51e
+    private static class ExceptionFilter implements IgniteCacheEntryEventFilter<Integer, Integer> {
         /** {@inheritDoc} */
         @Override public boolean evaluate(CacheEntryEvent<? extends Integer, ? extends Integer> evt) {
             throw new RuntimeException("Test filter error.");
