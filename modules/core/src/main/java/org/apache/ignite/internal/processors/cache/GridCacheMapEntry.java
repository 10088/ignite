--- conflicted
+++ resolved
@@ -2796,29 +2796,6 @@
     }
 
     /**
-<<<<<<< HEAD
-     * Checks that entries in group locks transactions are not locked during commit.
-     *
-     * @param tx Transaction to check.
-     * @throws GridCacheEntryRemovedException If entry is obsolete.
-     * @throws IgniteCheckedException If entry was externally locked.
-     */
-    private void groupLockSanityCheck(IgniteInternalTx tx)
-        throws GridCacheEntryRemovedException, IgniteCheckedException {
-        assert tx.groupLock();
-
-        IgniteTxEntry txEntry = tx.entry(txKey());
-
-        if (txEntry.groupLockEntry()) {
-            if (lockedByAny())
-                throw new IgniteCheckedException("Failed to update cache entry (entry was externally locked while " +
-                    "accessing entry within group lock transaction) [entry=" + this + ", tx=" + tx + ']');
-        }
-    }
-
-    /**
-=======
->>>>>>> fbc38d77
      * @param failFast Fail fast flag.
      * @param topVer Topology version.
      * @param filter Filter.
