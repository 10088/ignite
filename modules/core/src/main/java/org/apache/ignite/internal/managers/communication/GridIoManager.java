--- conflicted
+++ resolved
@@ -585,12 +585,6 @@
                     lsnr.onMessage(nodeId, obj);
                 }
                 finally {
-<<<<<<< HEAD
-                    workersCnt.decrement();
-=======
-                    threadProcessingMessage(false);
->>>>>>> 9d78a08b
-
                     msgC.run();
                 }
             }
@@ -626,12 +620,6 @@
                     processRegularMessage0(msg, nodeId);
                 }
                 finally {
-<<<<<<< HEAD
-                    workersCnt.decrement();
-=======
-                    threadProcessingMessage(false);
->>>>>>> 9d78a08b
-
                     msgC.run();
                 }
             }
@@ -822,12 +810,6 @@
                     unwindMessageSet(msgSet0, lsnr);
                 }
                 finally {
-<<<<<<< HEAD
-                    workersCnt.decrement();
-=======
-                    threadProcessingMessage(false);
->>>>>>> 9d78a08b
-
                     msgC.run();
                 }
             }
