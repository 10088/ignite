--- conflicted
+++ resolved
@@ -60,7 +60,7 @@
         private static readonly ConsoleWriteDelegate ConsoleWriteDel = ConsoleWrite;
 
         /** Console write pointer. */
-        private static readonly void* ConsoleWritePtr = 
+        private static readonly void* ConsoleWritePtr =
             Marshal.GetFunctionPointerForDelegate(ConsoleWriteDel).ToPointer();
 
         /** Unmanaged context. */
@@ -180,11 +180,8 @@
         private delegate void AffinityFunctionRemoveNodeDelegate(void* target, long ptr, long memPtr);
         private delegate void AffinityFunctionDestroyDelegate(void* target, long ptr);
 
-<<<<<<< HEAD
         private delegate void ConsoleWriteDelegate(sbyte* chars, int charsLen, bool isErr);
 
-=======
->>>>>>> 6b8020d3
         /// <summary>
         /// constructor.
         /// </summary>
@@ -949,7 +946,7 @@
                 // Ignite does not guarantee that Cancel is called after Execute exits
                 // So missing handle is a valid situation
                 if (svc == null)
-                    return;   
+                    return;
 
                 using (var stream = IgniteManager.Memory.Get(memPtr).GetStream())
                 {
@@ -1146,7 +1143,7 @@
                 using (var stream = IgniteManager.Memory.Get(memPtr).GetStream())
                 {
                     var reader = _ignite.Marshaller.StartUnmarshal(stream);
-                        
+
                     var func = reader.ReadObjectEx<IAffinityFunction>();
 
                     ResourceProcessor.Inject(func, _ignite);
@@ -1191,119 +1188,6 @@
                     using (var outStream = IgniteManager.Memory.Get(outMemPtr).GetStream())
                     {
                         AffinityFunctionSerializer.WritePartitions(parts, outStream, _ignite.Marshaller);
-                    }
-                }
-            });
-        }
-
-        private void AffinityFunctionRemoveNode(void* target, long ptr, long memPtr)
-        {
-            SafeCall(() =>
-            {
-                using (var stream = IgniteManager.Memory.Get(memPtr).GetStream())
-                {
-                    var nodeId = _ignite.Marshaller.Unmarshal<Guid>(stream);
-
-                    _handleRegistry.Get<IAffinityFunction>(ptr, true).RemoveNode(nodeId);
-                }
-            });
-        }
-
-        private void AffinityFunctionDestroy(void* target, long ptr)
-        {
-            SafeCall(() =>
-            {
-                _handleRegistry.Release(ptr);
-            });
-        }
-
-        #endregion
-
-        #region AffinityFunction
-
-        private long AffinityFunctionInit(void* target, long memPtr, void* baseFunc)
-        {
-            return SafeCall(() =>
-            {
-                using (var stream = IgniteManager.Memory.Get(memPtr).GetStream())
-                {
-                    var reader = _ignite.Marshaller.StartUnmarshal(stream);
-
-                    var func = reader.ReadObjectEx<IAffinityFunction>();
-
-                    ResourceProcessor.Inject(func, _ignite);
-
-                    var affBase = func as AffinityFunctionBase;
-
-                    if (affBase != null)
-                        affBase.SetBaseFunction(new PlatformAffinityFunction(
-                            _ignite.InteropProcessor.ChangeTarget(baseFunc), _ignite.Marshaller));
-
-                    return _handleRegistry.Allocate(func);
-                }
-            });
-        }
-
-        private int AffinityFunctionPartition(void* target, long ptr, long memPtr)
-        {
-            return SafeCall(() =>
-            {
-                using (var stream = IgniteManager.Memory.Get(memPtr).GetStream())
-                {
-                    var key = _ignite.Marshaller.Unmarshal<object>(stream);
-
-                    return _handleRegistry.Get<IAffinityFunction>(ptr, true).GetPartition(key);
-                }
-            });
-        }
-
-        private void AffinityFunctionAssignPartitions(void* target, long ptr, long inMemPtr, long outMemPtr)
-        {
-            SafeCall(() =>
-            {
-                using (var inStream = IgniteManager.Memory.Get(inMemPtr).GetStream())
-                {
-                    var ctx = new AffinityFunctionContext(_ignite.Marshaller.StartUnmarshal(inStream));
-                    var func = _handleRegistry.Get<IAffinityFunction>(ptr, true);
-                    var parts = func.AssignPartitions(ctx);
-
-                    if (parts == null)
-                        throw new IgniteException(func.GetType() + ".AssignPartitions() returned invalid result: null");
-
-                    using (var outStream = IgniteManager.Memory.Get(outMemPtr).GetStream())
-                    {
-                        var writer = _ignite.Marshaller.StartMarshal(outStream);
-
-                        var partCnt = 0;
-                        writer.WriteInt(partCnt);  // reserve size
-
-                        foreach (var part in parts)
-                        {
-                            if (part == null)
-                                throw new IgniteException(func.GetType() +
-                                                          ".AssignPartitions() returned invalid partition: null");
-
-                            partCnt++;
-
-                            var nodeCnt = 0;
-                            var cntPos = outStream.Position;
-                            writer.WriteInt(nodeCnt);  // reserve size
-
-                            foreach (var node in part)
-                            {
-                                nodeCnt++;
-                                writer.WriteGuid(node.Id);
-                            }
-
-                            var endPos = outStream.Position;
-                            outStream.Seek(cntPos, SeekOrigin.Begin);
-                            outStream.WriteInt(nodeCnt);
-                            outStream.Seek(endPos, SeekOrigin.Begin);
-                        }
-
-                        outStream.SynchronizeOutput();
-                        outStream.Seek(0, SeekOrigin.Begin);
-                        writer.WriteInt(partCnt);
                     }
                 }
             });
