/*
 * Licensed to the Apache Software Foundation (ASF) under one or more
 * contributor license agreements.  See the NOTICE file distributed with
 * this work for additional information regarding copyright ownership.
 * The ASF licenses this file to You under the Apache License, Version 2.0
 * (the "License"); you may not use this file except in compliance with
 * the License.  You may obtain a copy of the License at
 *
 *      http://www.apache.org/licenses/LICENSE-2.0
 *
 * Unless required by applicable law or agreed to in writing, software
 * distributed under the License is distributed on an "AS IS" BASIS,
 * WITHOUT WARRANTIES OR CONDITIONS OF ANY KIND, either express or implied.
 * See the License for the specific language governing permissions and
 * limitations under the License.
 */

namespace Apache.Ignite.Core.Tests.Cache.Store
{
    using System;
    using System.Collections;
    using System.Collections.Generic;
    using System.Linq;
    using Apache.Ignite.Core.Binary;
    using Apache.Ignite.Core.Cache;
    using Apache.Ignite.Core.Cache.Store;
    using Apache.Ignite.Core.Impl;
    using NUnit.Framework;

    /// <summary>
    /// Tests cache store functionality.
    /// </summary>
    public class CacheStoreTest
    {
        /** */
        private const string BinaryStoreCacheName = "binary_store";

        /** */
        private const string ObjectStoreCacheName = "object_store";

        /** */
        private const string CustomStoreCacheName = "custom_store";

        /** */
        private const string TemplateStoreCacheName = "template_store*";

        /// <summary>
        /// Fixture set up.
        /// </summary>
        [TestFixtureSetUp]
        public virtual void BeforeTests()
        {
            var cfg = new IgniteConfiguration
            {
                GridName = GridName,
                JvmClasspath = TestUtils.CreateTestClasspath(),
                JvmOptions = TestUtils.TestJavaOptions(),
                SpringConfigUrl = "config\\native-client-test-cache-store.xml",
                BinaryConfiguration = new BinaryConfiguration(typeof (Key), typeof (Value))
            };

            Ignition.Start(cfg);
        }

        /// <summary>
        /// Fixture tear down.
        /// </summary>
        [TestFixtureTearDown]
        public void AfterTests()
        {
            Ignition.StopAll(true);
        }

        /// <summary>
        /// Test tear down.
        /// </summary>
        [TearDown]
        public void AfterTest()
        {
            CacheTestStore.Reset();

            var cache = GetCache();

            cache.Clear();

            Assert.IsTrue(cache.IsEmpty(),
                "Cache is not empty: " +
                string.Join(", ", cache.Select(x => string.Format("[{0}:{1}]", x.Key, x.Value))));

            TestUtils.AssertHandleRegistryHasItems(300, 3, Ignition.GetIgnite(GridName));
        }

        /// <summary>
        /// Tests that simple cache loading works and exceptions are propagated properly.
        /// </summary>
        [Test]
        public void TestLoadCache()
        {
            var cache = GetCache();

            Assert.AreEqual(0, cache.GetSize());

            cache.LoadCache(new CacheEntryFilter(), 100, 10);

            Assert.AreEqual(5, cache.GetSize());

            for (int i = 105; i < 110; i++)
                Assert.AreEqual("val_" + i, cache.Get(i));

            // Test invalid filter
            Assert.Throws<BinaryObjectException>(() => cache.LoadCache(new InvalidCacheEntryFilter(), 100, 10));

            // Test exception in filter
            Assert.Throws<CacheStoreException>(() => cache.LoadCache(new ExceptionalEntryFilter(), 100, 10));

            // Test exception in store
            CacheTestStore.ThrowError = true;
            CheckCustomStoreError(Assert.Throws<CacheStoreException>(() =>
                cache.LoadCache(new CacheEntryFilter(), 100, 10)).InnerException);
        }

        /// <summary>
        /// Tests cache loading in local mode.
        /// </summary>
        [Test]
        public void TestLocalLoadCache()
        {
            var cache = GetCache();

            Assert.AreEqual(0, cache.GetSize());

            cache.LocalLoadCache(new CacheEntryFilter(), 100, 10);

            Assert.AreEqual(5, cache.GetSize());

            for (int i = 105; i < 110; i++)
                Assert.AreEqual("val_" + i, cache.Get(i));
        }

        /// <summary>
        /// Tests that object metadata propagates properly during cache loading.
        /// </summary>
        [Test]
        public void TestLoadCacheMetadata()
        {
            CacheTestStore.LoadObjects = true;

            var cache = GetCache();

            Assert.AreEqual(0, cache.GetSize());

            cache.LocalLoadCache(null, 0, 3);

            Assert.AreEqual(3, cache.GetSize());

            var meta = cache.WithKeepBinary<Key, IBinaryObject>().Get(new Key(0)).GetBinaryType();

            Assert.NotNull(meta);

            Assert.AreEqual("Value", meta.TypeName);
        }

        /// <summary>
        /// Tests asynchronous cache load.
        /// </summary>
        [Test]
        public void TestLoadCacheAsync()
        {
            var cache = GetCache();

            Assert.AreEqual(0, cache.GetSize());

            cache.LocalLoadCacheAsync(new CacheEntryFilter(), 100, 10).Wait();

            Assert.AreEqual(5, cache.GetSizeAsync().Result);

            for (int i = 105; i < 110; i++)
            {
                Assert.AreEqual("val_" + i, cache.GetAsync(i).Result);
            }

            // Test errors
            CacheTestStore.ThrowError = true;
            CheckCustomStoreError(
                Assert.Throws<AggregateException>(
                    () => cache.LocalLoadCacheAsync(new CacheEntryFilter(), 100, 10).Wait())
                    .InnerException);
        }

        /// <summary>
        /// Tests write-through and read-through behavior.
        /// </summary>
        [Test]
        public void TestPutLoad()
        {
            var cache = GetCache();

            cache.Put(1, "val");

            IDictionary map = GetStoreMap();

            Assert.AreEqual(1, map.Count);

            // TODO: IGNITE-4535
            //cache.LocalEvict(new[] { 1 });

            //Assert.AreEqual(0, cache.GetSize(CachePeekMode.All));

            Assert.AreEqual("val", cache.Get(1));

            Assert.AreEqual(1, cache.GetSize());
        }

        [Test]
        public void TestExceptions()
        {
            var cache = GetCache();

            cache.Put(1, "val");

            CacheTestStore.ThrowError = true;
            CheckCustomStoreError(Assert.Throws<CacheStoreException>(() => cache.Put(-2, "fail")).InnerException);
<<<<<<< HEAD
            
            // TODO: IGNITE-4535
            //cache.LocalEvict(new[] { 1 });
            //CheckCustomStoreError(Assert.Throws<CacheStoreException>(() => cache.Get(1)).InnerException);
=======

            cache.LocalEvict(new[] {1});
            CheckCustomStoreError(Assert.Throws<CacheStoreException>(() => cache.Get(1)).InnerException);

            CacheTestStore.ThrowError = false;

            cache.Remove(1);
        }

        [Test]
        [Ignore("IGNITE-4657")]
        public void TestExceptionsNoRemove()
        {
            var cache = GetCache();

            cache.Put(1, "val");

            CacheTestStore.ThrowError = true;
            CheckCustomStoreError(Assert.Throws<CacheStoreException>(() => cache.Put(-2, "fail")).InnerException);

            cache.LocalEvict(new[] {1});
            CheckCustomStoreError(Assert.Throws<CacheStoreException>(() => cache.Get(1)).InnerException);
>>>>>>> 0b996e62
        }

        /// <summary>
        /// Tests write-through and read-through behavior with binarizable values.
        /// </summary>
        [Test]
        public void TestPutLoadBinarizable()
        {
            var cache = GetBinaryStoreCache<int, Value>();

            cache.Put(1, new Value(1));

            IDictionary map = GetStoreMap();

            Assert.AreEqual(1, map.Count);

            IBinaryObject v = (IBinaryObject)map[1];

            Assert.AreEqual(1, v.GetField<int>("_idx"));

            // TODO: IGNITE-4535
            //cache.LocalEvict(new[] { 1 });

            //Assert.AreEqual(0, cache.GetSize());

            Assert.AreEqual(1, cache.Get(1).Index);

            Assert.AreEqual(1, cache.GetSize());
        }

        /// <summary>
        /// Tests write-through and read-through behavior with storeKeepBinary=false.
        /// </summary>
        [Test]
        public void TestPutLoadObjects()
        {
            var cache = GetObjectStoreCache<int, Value>();

            cache.Put(1, new Value(1));

            IDictionary map = GetStoreMap();

            Assert.AreEqual(1, map.Count);

            Value v = (Value)map[1];

<<<<<<< HEAD
            Assert.AreEqual(1, v.Index());
                        
            // TODO: IGNITE-4535
            //cache.LocalEvict(new[] { 1 });
=======
            Assert.AreEqual(1, v.Index);
>>>>>>> 0b996e62

            //Assert.AreEqual(0, cache.GetSize());

            Assert.AreEqual(1, cache.Get(1).Index);

            Assert.AreEqual(1, cache.GetSize());
        }

        /// <summary>
        /// Tests cache store LoadAll functionality.
        /// </summary>
        [Test]
        public void TestPutLoadAll()
        {
            var putMap = new Dictionary<int, string>();

            for (int i = 0; i < 10; i++)
                putMap.Add(i, "val_" + i);

            var cache = GetCache();

            cache.PutAll(putMap);

            IDictionary map = GetStoreMap();

            Assert.AreEqual(10, map.Count);

            for (int i = 0; i < 10; i++)
                Assert.AreEqual("val_" + i, map[i]);

            cache.Clear();

            Assert.AreEqual(0, cache.GetSize());

            ICollection<int> keys = new List<int>();

            for (int i = 0; i < 10; i++)
                keys.Add(i);

            IDictionary<int, string> loaded = cache.GetAll(keys);

            Assert.AreEqual(10, loaded.Count);

            for (int i = 0; i < 10; i++)
                Assert.AreEqual("val_" + i, loaded[i]);

            Assert.AreEqual(10, cache.GetSize());
        }

        /// <summary>
        /// Tests cache store removal.
        /// </summary>
        [Test]
        public void TestRemove()
        {
            var cache = GetCache();

            for (int i = 0; i < 10; i++)
                cache.Put(i, "val_" + i);

            IDictionary map = GetStoreMap();

            Assert.AreEqual(10, map.Count);

            for (int i = 0; i < 5; i++)
                cache.Remove(i);

            Assert.AreEqual(5, map.Count);

            for (int i = 5; i < 10; i++)
                Assert.AreEqual("val_" + i, map[i]);
        }

        /// <summary>
        /// Tests cache store removal.
        /// </summary>
        [Test]
        public void TestRemoveAll()
        {
            var cache = GetCache();

            for (int i = 0; i < 10; i++)
                cache.Put(i, "val_" + i);

            IDictionary map = GetStoreMap();

            Assert.AreEqual(10, map.Count);

            cache.RemoveAll(new List<int> { 0, 1, 2, 3, 4 });

            Assert.AreEqual(5, map.Count);

            for (int i = 5; i < 10; i++)
                Assert.AreEqual("val_" + i, map[i]);
        }

        /// <summary>
        /// Tests cache store with transactions.
        /// </summary>
        [Test]
        public void TestTx()
        {
            var cache = GetCache();

            using (var tx = cache.Ignite.GetTransactions().TxStart())
            {
                tx.AddMeta("meta", 100);

                cache.Put(1, "val");

                tx.Commit();
            }

            IDictionary map = GetStoreMap();

            Assert.AreEqual(1, map.Count);

            Assert.AreEqual("val", map[1]);
        }

        /// <summary>
        /// Tests multithreaded cache loading.
        /// </summary>
        [Test]
        public void TestLoadCacheMultithreaded()
        {
            CacheTestStore.LoadMultithreaded = true;

            var cache = GetCache();

            Assert.AreEqual(0, cache.GetSize());

            cache.LocalLoadCache(null, 0, null);

            Assert.AreEqual(1000, cache.GetSize());

            for (int i = 0; i < 1000; i++)
                Assert.AreEqual("val_" + i, cache.Get(i));
        }

        /// <summary>
        /// Tests that cache store property values are propagated from Spring XML.
        /// </summary>
        [Test]
        public void TestCustomStoreProperties()
        {
            var cache = GetCustomStoreCache();
            Assert.IsNotNull(cache);

            Assert.AreEqual(42, CacheTestStore.intProperty);
            Assert.AreEqual("String value", CacheTestStore.stringProperty);
        }

        /// <summary>
        /// Tests cache store with dynamically started cache.
        /// </summary>
        [Test]
        public void TestDynamicStoreStart()
        {
            var grid = Ignition.GetIgnite(GridName);
            var reg = ((Ignite) grid).HandleRegistry;
            var handleCount = reg.Count;

            var cache = GetTemplateStoreCache();
            Assert.IsNotNull(cache);

            cache.Put(1, cache.Name);
            Assert.AreEqual(cache.Name, CacheTestStore.Map[1]);

            Assert.AreEqual(handleCount + 1, reg.Count);
            grid.DestroyCache(cache.Name);
            Assert.AreEqual(handleCount, reg.Count);
        }

        /// <summary>
        /// Tests the load all.
        /// </summary>
        [Test]
        public void TestLoadAll([Values(true, false)] bool isAsync)
        {
            var cache = GetCache();

            var loadAll = isAsync
                ? (Action<IEnumerable<int>, bool>) ((x, y) => { cache.LoadAllAsync(x, y).Wait(); })
                : cache.LoadAll;

            Assert.AreEqual(0, cache.GetSize());

            loadAll(Enumerable.Range(105, 5), false);

            Assert.AreEqual(5, cache.GetSize());

            for (int i = 105; i < 110; i++)
                Assert.AreEqual("val_" + i, cache[i]);

            // Test overwrite
            cache[105] = "42";

            cache.LocalEvict(new[] { 105 });
            loadAll(new[] {105}, false);
            Assert.AreEqual("42", cache[105]);

            loadAll(new[] {105, 106}, true);
            Assert.AreEqual("val_105", cache[105]);
            Assert.AreEqual("val_106", cache[106]);
        }

        /// <summary>
        /// Tests the argument passing to LoadCache method.
        /// </summary>
        [Test]
        public void TestArgumentPassing()
        {
            var cache = GetBinaryStoreCache<object, object>();

            Action<object> checkValue = o =>
            {
                cache.Clear();
                Assert.AreEqual(0, cache.GetSize());
                cache.LoadCache(null, null, 1, o);
                Assert.AreEqual(o, cache[1]);
            };

            // Null.
            cache.LoadCache(null, null);
            Assert.AreEqual(0, cache.GetSize());

            // Empty args array.
            cache.LoadCache(null);
            Assert.AreEqual(0, cache.GetSize());

            // Simple types.
            checkValue(1);
            checkValue(new[] {1, 2, 3});

            checkValue("1");
            checkValue(new[] {"1", "2"});

            checkValue(Guid.NewGuid());
            checkValue(new[] {Guid.NewGuid(), Guid.NewGuid()});

            checkValue(DateTime.Now);
            checkValue(new[] {DateTime.Now, DateTime.UtcNow});

            // Collections.
            checkValue(new ArrayList {1, "2", 3.3});
            checkValue(new List<int> {1, 2});
            checkValue(new Dictionary<int, string> {{1, "foo"}});
        }

        /// <summary>
        /// Get's grid name for this test.
        /// </summary>
        /// <value>Grid name.</value>
        protected virtual string GridName
        {
            get { return null; }
        }

        /// <summary>
        /// Gets the store map.
        /// </summary>
        private static IDictionary GetStoreMap()
        {
            return CacheTestStore.Map;
        }

        /// <summary>
        /// Gets the cache.
        /// </summary>
        private ICache<int, string> GetCache()
        {
            return GetBinaryStoreCache<int, string>();
        }

        /// <summary>
        /// Gets the binary store cache.
        /// </summary>
        private ICache<TK, TV> GetBinaryStoreCache<TK, TV>()
        {
            return Ignition.GetIgnite(GridName).GetCache<TK, TV>(BinaryStoreCacheName);
        }

        /// <summary>
        /// Gets the object store cache.
        /// </summary>
        private ICache<TK, TV> GetObjectStoreCache<TK, TV>()
        {
            return Ignition.GetIgnite(GridName).GetCache<TK, TV>(ObjectStoreCacheName);
        }

        /// <summary>
        /// Gets the custom store cache.
        /// </summary>
        private ICache<int, string> GetCustomStoreCache()
        {
            return Ignition.GetIgnite(GridName).GetCache<int, string>(CustomStoreCacheName);
        }

        /// <summary>
        /// Gets the template store cache.
        /// </summary>
        private ICache<int, string> GetTemplateStoreCache()
        {
            var cacheName = TemplateStoreCacheName.Replace("*", Guid.NewGuid().ToString());
            
            return Ignition.GetIgnite(GridName).GetOrCreateCache<int, string>(cacheName);
        }

        /// <summary>
        /// Checks the custom store error.
        /// </summary>
        private static void CheckCustomStoreError(Exception err)
        {
            var customErr = err as CacheTestStore.CustomStoreException ??
                         err.InnerException as CacheTestStore.CustomStoreException;

            Assert.IsNotNull(customErr);

            Assert.AreEqual(customErr.Message, customErr.Details);
        }
    }

    /// <summary>
    /// Cache key.
    /// </summary>
    internal class Key
    {
        /** */
        private readonly int _idx;

        /// <summary>
        /// Initializes a new instance of the <see cref="Key"/> class.
        /// </summary>
        public Key(int idx)
        {
            _idx = idx;
        }

        /** <inheritdoc /> */
        public override bool Equals(object obj)
        {
            if (obj == null || obj.GetType() != GetType())
                return false;

            return ((Key)obj)._idx == _idx;
        }

        /** <inheritdoc /> */
        public override int GetHashCode()
        {
            return _idx;
        }
    }

    /// <summary>
    /// Cache value.
    /// </summary>
    internal class Value
    {
        /** */
        private readonly int _idx;

        /// <summary>
        /// Initializes a new instance of the <see cref="Value"/> class.
        /// </summary>
        public Value(int idx)
        {
            _idx = idx;
        }

        /// <summary>
        /// Gets the index.
        /// </summary>
        public int Index
        {
            get { return _idx; }
        }
    }

    /// <summary>
    /// Cache entry predicate.
    /// </summary>
    [Serializable]
    public class CacheEntryFilter : ICacheEntryFilter<int, string>
    {
        /** <inheritdoc /> */
        public bool Invoke(ICacheEntry<int, string> entry)
        {
            return entry.Key >= 105;
        }
    }

    /// <summary>
    /// Cache entry predicate that throws an exception.
    /// </summary>
    [Serializable]
    public class ExceptionalEntryFilter : ICacheEntryFilter<int, string>
    {
        /** <inheritdoc /> */
        public bool Invoke(ICacheEntry<int, string> entry)
        {
            throw new Exception("Expected exception in ExceptionalEntryFilter");
        }
    }

    /// <summary>
    /// Filter that can't be serialized.
    /// </summary>
    public class InvalidCacheEntryFilter : CacheEntryFilter
    {
        // No-op.
    }
}<|MERGE_RESOLUTION|>--- conflicted
+++ resolved
@@ -220,44 +220,66 @@
 
             CacheTestStore.ThrowError = true;
             CheckCustomStoreError(Assert.Throws<CacheStoreException>(() => cache.Put(-2, "fail")).InnerException);
-<<<<<<< HEAD
-            
+
+            // TODO: IGNITE-4535
+            //cache.LocalEvict(new[] {1});
+            //CheckCustomStoreError(Assert.Throws<CacheStoreException>(() => cache.Get(1)).InnerException);
+
+            CacheTestStore.ThrowError = false;
+
+            cache.Remove(1);
+        }
+
+        [Test]
+        [Ignore("IGNITE-4657")]
+        public void TestExceptionsNoRemove()
+        {
+            var cache = GetCache();
+
+            cache.Put(1, "val");
+
+            CacheTestStore.ThrowError = true;
+            CheckCustomStoreError(Assert.Throws<CacheStoreException>(() => cache.Put(-2, "fail")).InnerException);
+
+            cache.LocalEvict(new[] {1});
+            CheckCustomStoreError(Assert.Throws<CacheStoreException>(() => cache.Get(1)).InnerException);
+        }
+
+        /// <summary>
+        /// Tests write-through and read-through behavior with binarizable values.
+        /// </summary>
+        [Test]
+        public void TestPutLoadBinarizable()
+        {
+            var cache = GetBinaryStoreCache<int, Value>();
+
+            cache.Put(1, new Value(1));
+
+            IDictionary map = GetStoreMap();
+
+            Assert.AreEqual(1, map.Count);
+
+            IBinaryObject v = (IBinaryObject)map[1];
+
+            Assert.AreEqual(1, v.GetField<int>("_idx"));
+
             // TODO: IGNITE-4535
             //cache.LocalEvict(new[] { 1 });
-            //CheckCustomStoreError(Assert.Throws<CacheStoreException>(() => cache.Get(1)).InnerException);
-=======
-
-            cache.LocalEvict(new[] {1});
-            CheckCustomStoreError(Assert.Throws<CacheStoreException>(() => cache.Get(1)).InnerException);
-
-            CacheTestStore.ThrowError = false;
-
-            cache.Remove(1);
-        }
-
-        [Test]
-        [Ignore("IGNITE-4657")]
-        public void TestExceptionsNoRemove()
-        {
-            var cache = GetCache();
-
-            cache.Put(1, "val");
-
-            CacheTestStore.ThrowError = true;
-            CheckCustomStoreError(Assert.Throws<CacheStoreException>(() => cache.Put(-2, "fail")).InnerException);
-
-            cache.LocalEvict(new[] {1});
-            CheckCustomStoreError(Assert.Throws<CacheStoreException>(() => cache.Get(1)).InnerException);
->>>>>>> 0b996e62
-        }
-
-        /// <summary>
-        /// Tests write-through and read-through behavior with binarizable values.
-        /// </summary>
-        [Test]
-        public void TestPutLoadBinarizable()
-        {
-            var cache = GetBinaryStoreCache<int, Value>();
+
+            //Assert.AreEqual(0, cache.GetSize());
+
+            Assert.AreEqual(1, cache.Get(1).Index);
+
+            Assert.AreEqual(1, cache.GetSize());
+        }
+
+        /// <summary>
+        /// Tests write-through and read-through behavior with storeKeepBinary=false.
+        /// </summary>
+        [Test]
+        public void TestPutLoadObjects()
+        {
+            var cache = GetObjectStoreCache<int, Value>();
 
             cache.Put(1, new Value(1));
 
@@ -265,44 +287,12 @@
 
             Assert.AreEqual(1, map.Count);
 
-            IBinaryObject v = (IBinaryObject)map[1];
-
-            Assert.AreEqual(1, v.GetField<int>("_idx"));
+            Value v = (Value)map[1];
+
+            Assert.AreEqual(1, v.Index);
 
             // TODO: IGNITE-4535
             //cache.LocalEvict(new[] { 1 });
-
-            //Assert.AreEqual(0, cache.GetSize());
-
-            Assert.AreEqual(1, cache.Get(1).Index);
-
-            Assert.AreEqual(1, cache.GetSize());
-        }
-
-        /// <summary>
-        /// Tests write-through and read-through behavior with storeKeepBinary=false.
-        /// </summary>
-        [Test]
-        public void TestPutLoadObjects()
-        {
-            var cache = GetObjectStoreCache<int, Value>();
-
-            cache.Put(1, new Value(1));
-
-            IDictionary map = GetStoreMap();
-
-            Assert.AreEqual(1, map.Count);
-
-            Value v = (Value)map[1];
-
-<<<<<<< HEAD
-            Assert.AreEqual(1, v.Index());
-                        
-            // TODO: IGNITE-4535
-            //cache.LocalEvict(new[] { 1 });
-=======
-            Assert.AreEqual(1, v.Index);
->>>>>>> 0b996e62
 
             //Assert.AreEqual(0, cache.GetSize());
 
