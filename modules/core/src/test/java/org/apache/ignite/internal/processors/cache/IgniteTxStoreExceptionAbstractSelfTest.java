/*
 * Licensed to the Apache Software Foundation (ASF) under one or more
 * contributor license agreements.  See the NOTICE file distributed with
 * this work for additional information regarding copyright ownership.
 * The ASF licenses this file to You under the Apache License, Version 2.0
 * (the "License"); you may not use this file except in compliance with
 * the License.  You may obtain a copy of the License at
 *
 *      http://www.apache.org/licenses/LICENSE-2.0
 *
 * Unless required by applicable law or agreed to in writing, software
 * distributed under the License is distributed on an "AS IS" BASIS,
 * WITHOUT WARRANTIES OR CONDITIONS OF ANY KIND, either express or implied.
 * See the License for the specific language governing permissions and
 * limitations under the License.
 */

package org.apache.ignite.internal.processors.cache;

import java.util.Collection;
import java.util.Collections;
import java.util.HashMap;
import java.util.Map;
import java.util.concurrent.Callable;
import javax.cache.integration.CacheLoaderException;
import javax.cache.integration.CacheWriterException;
import javax.cache.processor.EntryProcessor;
import javax.cache.processor.MutableEntry;
import org.apache.ignite.IgniteCache;
import org.apache.ignite.IgniteException;
import org.apache.ignite.cache.store.CacheStore;
import org.apache.ignite.cluster.ClusterNode;
import org.apache.ignite.configuration.CacheConfiguration;
import org.apache.ignite.configuration.IgniteConfiguration;
import org.apache.ignite.internal.IgniteKernal;
import org.apache.ignite.internal.processors.cache.distributed.near.GridNearCacheAdapter;
import org.apache.ignite.internal.transactions.IgniteTxHeuristicCheckedException;
import org.apache.ignite.lang.IgniteBiInClosure;
import org.apache.ignite.testframework.GridTestUtils;
import org.apache.ignite.transactions.Transaction;
import org.apache.ignite.transactions.TransactionConcurrency;
import org.apache.ignite.transactions.TransactionIsolation;
import org.apache.ignite.transactions.TransactionRollbackException;
import org.jetbrains.annotations.Nullable;

import static org.apache.ignite.cache.CacheMode.LOCAL;
import static org.apache.ignite.cache.CacheMode.REPLICATED;

/**
 * Tests that transaction is invalidated in case of {@link IgniteTxHeuristicCheckedException}.
 */
public abstract class IgniteTxStoreExceptionAbstractSelfTest extends GridCacheAbstractSelfTest {
    /** Index SPI throwing exception. */
    private static TestStore store;

    /** */
    private static final int PRIMARY = 0;

    /** */
    private static final int BACKUP = 1;

    /** */
    private static final int NOT_PRIMARY_AND_BACKUP = 2;

    /** */
    private static Integer lastKey;

    /** {@inheritDoc} */
    @Override protected int gridCount() {
        return 3;
    }

    /** {@inheritDoc} */
    @Override protected IgniteConfiguration getConfiguration(String gridName) throws Exception {
        IgniteConfiguration cfg = super.getConfiguration(gridName);

        cfg.getTransactionConfiguration().setTxSerializableEnabled(true);

        return cfg;
    }

    /** {@inheritDoc} */
    @SuppressWarnings("unchecked")
    @Override protected CacheConfiguration cacheConfiguration(String gridName) throws Exception {
        CacheConfiguration ccfg = super.cacheConfiguration(gridName);

        ccfg.setCacheStoreFactory(singletonFactory(store));
        ccfg.setReadThrough(true);
        ccfg.setWriteThrough(true);
        ccfg.setLoadPreviousValue(true);

        return ccfg;
    }

    /** {@inheritDoc} */
    @Override protected void beforeTestsStarted() throws Exception {
        store = new TestStore();

        super.beforeTestsStarted();

        lastKey = 0;
    }

    /** {@inheritDoc} */
    @Override protected void afterTestsStopped() throws Exception {
        super.afterTestsStopped();

        store = null;
    }

    /** {@inheritDoc} */
    @Override protected void afterTest() throws Exception {
        store.forceFail(false);

        super.afterTest();
    }

    /**
     * @throws Exception If failed.
     */
    public void testPutNear() throws Exception {
        checkPut(true, keyForNode(grid(0).localNode(), NOT_PRIMARY_AND_BACKUP));

        checkPut(false, keyForNode(grid(0).localNode(), NOT_PRIMARY_AND_BACKUP));
    }

    /**
     * @throws Exception If failed.
     */
    public void testPutPrimary() throws Exception {
        checkPut(true, keyForNode(grid(0).localNode(), PRIMARY));

        checkPut(false, keyForNode(grid(0).localNode(), PRIMARY));
    }

    /**
     * @throws Exception If failed.
     */
    public void testPutBackup() throws Exception {
        checkPut(true, keyForNode(grid(0).localNode(), BACKUP));

        checkPut(false, keyForNode(grid(0).localNode(), BACKUP));
    }

    /**
     * @throws Exception If failed.
     */
    public void testPutAll() throws Exception {
        checkPutAll(true, keyForNode(grid(0).localNode(), PRIMARY),
            keyForNode(grid(0).localNode(), PRIMARY),
            keyForNode(grid(0).localNode(), PRIMARY));

        checkPutAll(false, keyForNode(grid(0).localNode(), PRIMARY),
            keyForNode(grid(0).localNode(), PRIMARY),
            keyForNode(grid(0).localNode(), PRIMARY));

        if (gridCount() > 1) {
            checkPutAll(true, keyForNode(grid(1).localNode(), PRIMARY),
                keyForNode(grid(1).localNode(), PRIMARY),
                keyForNode(grid(1).localNode(), PRIMARY));

            checkPutAll(false, keyForNode(grid(1).localNode(), PRIMARY),
                keyForNode(grid(1).localNode(), PRIMARY),
                keyForNode(grid(1).localNode(), PRIMARY));
        }
    }

    /**
     * @throws Exception If failed.
     */
    public void testRemoveNear() throws Exception {
        checkRemove(false, keyForNode(grid(0).localNode(), NOT_PRIMARY_AND_BACKUP));

        checkRemove(true, keyForNode(grid(0).localNode(), NOT_PRIMARY_AND_BACKUP));
    }

    /**
     * @throws Exception If failed.
     */
    public void testRemovePrimary() throws Exception {
        checkRemove(false, keyForNode(grid(0).localNode(), PRIMARY));

        checkRemove(true, keyForNode(grid(0).localNode(), PRIMARY));
    }

    /**
     * @throws Exception If failed.
     */
    public void testRemoveBackup() throws Exception {
        checkRemove(false, keyForNode(grid(0).localNode(), BACKUP));

        checkRemove(true, keyForNode(grid(0).localNode(), BACKUP));
    }

    /**
     * @throws Exception If failed.
     */
    public void testTransformNear() throws Exception {
        checkTransform(false, keyForNode(grid(0).localNode(), NOT_PRIMARY_AND_BACKUP));

        checkTransform(true, keyForNode(grid(0).localNode(), NOT_PRIMARY_AND_BACKUP));
    }

    /**
     * @throws Exception If failed.
     */
    public void testTransformPrimary() throws Exception {
        checkTransform(false, keyForNode(grid(0).localNode(), PRIMARY));

        checkTransform(true, keyForNode(grid(0).localNode(), PRIMARY));
    }

    /**
     * @throws Exception If failed.
     */
    public void testTransformBackup() throws Exception {
        checkTransform(false, keyForNode(grid(0).localNode(), BACKUP));

        checkTransform(true, keyForNode(grid(0).localNode(), BACKUP));
    }

    /**
     * @throws Exception If failed.
     */
    public void testPutNearTx() throws Exception {
        for (TransactionConcurrency concurrency : TransactionConcurrency.values()) {
            for (TransactionIsolation isolation : TransactionIsolation.values()) {
                checkPutTx(true, concurrency, isolation, keyForNode(grid(0).localNode(), NOT_PRIMARY_AND_BACKUP));

                checkPutTx(false, concurrency, isolation, keyForNode(grid(0).localNode(), NOT_PRIMARY_AND_BACKUP));
            }
        }
    }

    /**
     * @throws Exception If failed.
     */
    public void testPutPrimaryTx() throws Exception {
        for (TransactionConcurrency concurrency : TransactionConcurrency.values()) {
            for (TransactionIsolation isolation : TransactionIsolation.values()) {
                checkPutTx(true, concurrency, isolation, keyForNode(grid(0).localNode(), PRIMARY));

                checkPutTx(false, concurrency, isolation, keyForNode(grid(0).localNode(), PRIMARY));
            }
        }
    }

    /**
     * @throws Exception If failed.
     */
    public void testPutBackupTx() throws Exception {
        for (TransactionConcurrency concurrency : TransactionConcurrency.values()) {
            for (TransactionIsolation isolation : TransactionIsolation.values()) {
                checkPutTx(true, concurrency, isolation, keyForNode(grid(0).localNode(), BACKUP));

                checkPutTx(false, concurrency, isolation, keyForNode(grid(0).localNode(), BACKUP));
            }
        }
    }

    /**
     * @throws Exception If failed.
     */
    public void testPutMultipleKeysTx() throws Exception {
        for (TransactionConcurrency concurrency : TransactionConcurrency.values()) {
            for (TransactionIsolation isolation : TransactionIsolation.values()) {
                checkPutTx(true, concurrency, isolation,
                    keyForNode(grid(0).localNode(), PRIMARY),
                    keyForNode(grid(0).localNode(), PRIMARY),
                    keyForNode(grid(0).localNode(), PRIMARY));

                checkPutTx(false, concurrency, isolation,
                    keyForNode(grid(0).localNode(), PRIMARY),
                    keyForNode(grid(0).localNode(), PRIMARY),
                    keyForNode(grid(0).localNode(), PRIMARY));

                if (gridCount() > 1) {
                    checkPutTx(true, concurrency, isolation,
                        keyForNode(grid(1).localNode(), PRIMARY),
                        keyForNode(grid(1).localNode(), PRIMARY),
                        keyForNode(grid(1).localNode(), PRIMARY));

                    checkPutTx(false, concurrency, isolation,
                        keyForNode(grid(1).localNode(), PRIMARY),
                        keyForNode(grid(1).localNode(), PRIMARY),
                        keyForNode(grid(1).localNode(), PRIMARY));
                }
            }
        }
    }

    /**
     * @param putBefore If {@code true} then puts some value before executing failing operation.
     * @param keys Keys.
     * @param concurrency Transaction concurrency.
     * @param isolation Transaction isolation.
     * @throws Exception If failed.
     */
    private void checkPutTx(boolean putBefore, TransactionConcurrency concurrency,
        TransactionIsolation isolation, final Integer... keys) throws Exception {
        assertTrue(keys.length > 0);

        info("Test transaction [concurrency=" + concurrency + ", isolation=" + isolation + ']');

        IgniteCache<Integer, Integer> cache = grid(0).cache(null);

        if (putBefore) {
            store.forceFail(false);

            info("Start transaction.");

            try (Transaction tx = grid(0).transactions().txStart(concurrency, isolation)) {
                for (Integer key : keys) {
                    info("Put " + key);

                    cache.put(key, 1);
                }

                info("Commit.");

                tx.commit();
            }
        }

        // Execute get from all nodes to create readers for near cache.
        for (int i = 0; i < gridCount(); i++) {
            for (Integer key : keys)
                grid(i).cache(null).get(key);
        }

        store.forceFail(true);

        try {
            info("Start transaction.");

            try (Transaction tx = grid(0).transactions().txStart(concurrency, isolation)) {
                for (Integer key : keys) {
                    info("Put " + key);

                    cache.put(key, 2);
                }

                info("Commit.");

                tx.commit();
            }

            fail("Transaction should fail.");
        }
        catch (IgniteException e) {
            log.info("Expected exception: " + e);
        }

        for (Integer key : keys)
            checkValue(key, putBefore);
    }

    /**
     * @param key Key.
     * @throws Exception If failed.
     */
    private void checkValue(final Integer key, boolean putBefore) throws Exception {
        store.forceFail(false);

        info("Check key: " + key);

        for (int i = 0; i < gridCount(); i++) {
            IgniteKernal grid = (IgniteKernal)grid(i);

            GridCacheAdapter cache = grid.internalCache(null);

            GridCacheMapEntry entry = cache.map().getEntry(cache.context().toCacheKeyObject(key));

            log.info("Entry: " + entry);

            if (entry != null) {
                assertFalse("Unexpected entry for grid [idx=" + i + ", entry=" + entry + ']', entry.lockedByAny());
                assertEquals("Unexpected entry for grid [idx=" + i + ", entry=" + entry + ']', putBefore,
                    entry.hasValue());
                assertEquals("Unexpected entry for grid [idx=" + i + ", entry=" + entry + ']', putBefore ? 1 : null,
<<<<<<< HEAD
                    entry.rawGet());
=======
                    entry.rawGetOrUnmarshal(false).value(cache.ctx.cacheObjectContext(), false));
>>>>>>> c4573701
            }

            if (cache.isNear()) {
                entry = ((GridNearCacheAdapter)cache).dht().map().getEntry(cache.context().toCacheKeyObject(key));

                log.info("Dht entry: " + entry);

                if (entry != null) {
                    assertFalse("Unexpected entry for grid [idx=" + i + ", entry=" + entry + ']', entry.lockedByAny());
                    assertEquals("Unexpected entry for grid [idx=" + i + ", entry=" + entry + ']', putBefore,
                        entry.hasValue());
                    assertEquals("Unexpected entry for grid [idx=" + i + ", entry=" + entry + ']', putBefore ? 1 : null,
<<<<<<< HEAD
                        entry.rawGet());
=======
                        entry.rawGetOrUnmarshal(false).value(cache.ctx.cacheObjectContext(), false));
>>>>>>> c4573701
                }
            }
        }

        for (int i = 0; i < gridCount(); i++)
            assertEquals("Unexpected value for grid " + i, putBefore ? 1 : null, grid(i).cache(null).get(key));
    }

    /**
     * @param putBefore If {@code true} then puts some value before executing failing operation.
     * @param key Key.
     * @throws Exception If failed.
     */
    private void checkPut(boolean putBefore, final Integer key) throws Exception {
        if (putBefore) {
            store.forceFail(false);

            info("Put key: " + key);

            grid(0).cache(null).put(key, 1);
        }

        // Execute get from all nodes to create readers for near cache.
        for (int i = 0; i < gridCount(); i++)
            grid(i).cache(null).get(key);

        store.forceFail(true);

        info("Going to put: " + key);

        GridTestUtils.assertThrows(log, new Callable<Void>() {
            @Override public Void call() throws Exception {
                grid(0).cache(null).put(key, 2);

                return null;
            }
        }, CacheWriterException.class, null);

        checkValue(key, putBefore);
    }

    /**
     * @param putBefore If {@code true} then puts some value before executing failing operation.
     * @param key Key.
     * @throws Exception If failed.
     */
    private void checkTransform(boolean putBefore, final Integer key) throws Exception {
        if (putBefore) {
            store.forceFail(false);

            info("Put key: " + key);

            grid(0).cache(null).put(key, 1);
        }

        // Execute get from all nodes to create readers for near cache.
        for (int i = 0; i < gridCount(); i++)
            grid(i).cache(null).get(key);

        store.forceFail(true);

        info("Going to transform: " + key);

        Throwable e = GridTestUtils.assertThrows(log, new Callable<Void>() {
            @Override public Void call() throws Exception {
                grid(0).<Integer, Integer>cache(null).invoke(key, new EntryProcessor<Integer, Integer, Void>() {
                    @Override public Void process(MutableEntry<Integer, Integer> e, Object... args) {
                        e.setValue(2);

                        return null;
                    }
                });

                return null;
            }
        }, CacheWriterException.class, null);

        assertTrue("Unexpected cause: " + e, e.getCause() instanceof TransactionRollbackException);

        checkValue(key, putBefore);
    }

    /**
     * @param putBefore If {@code true} then puts some value before executing failing operation.
     * @param keys Keys.
     * @throws Exception If failed.
     */
    private void checkPutAll(boolean putBefore, Integer ... keys) throws Exception {
        assert keys.length > 1;

        if (putBefore) {
            store.forceFail(false);

            Map<Integer, Integer> m = new HashMap<>();

            for (Integer key : keys)
                m.put(key, 1);

            info("Put data: " + m);

            grid(0).cache(null).putAll(m);
        }

        // Execute get from all nodes to create readers for near cache.
        for (int i = 0; i < gridCount(); i++) {
            for (Integer key : keys)
                grid(i).cache(null).get(key);
        }

        store.forceFail(true);

        final Map<Integer, Integer> m = new HashMap<>();

        for (Integer key : keys)
            m.put(key, 2);

        info("Going to putAll: " + m);

        GridTestUtils.assertThrows(log, new Callable<Void>() {
            @Override public Void call() throws Exception {
                grid(0).cache(null).putAll(m);

                return null;
            }
        }, CacheWriterException.class, null);

        for (Integer key : m.keySet())
            checkValue(key, putBefore);
    }

    /**
     * @param putBefore If {@code true} then puts some value before executing failing operation.
     * @param key Key.
     * @throws Exception If failed.
     */
    private void checkRemove(boolean putBefore, final Integer key) throws Exception {
        if (putBefore) {
            store.forceFail(false);

            info("Put key: " + key);

            grid(0).cache(null).put(key, 1);
        }

        // Execute get from all nodes to create readers for near cache.
        for (int i = 0; i < gridCount(); i++)
            grid(i).cache(null).get(key);

        store.forceFail(true);

        info("Going to remove: " + key);

        GridTestUtils.assertThrows(log, new Callable<Void>() {
            @Override public Void call() throws Exception {
                grid(0).cache(null).remove(key);

                return null;
            }
        }, CacheWriterException.class, null);

        checkValue(key, putBefore);
    }

    /**
     * Generates key of a given type for given node.
     *
     * @param node Node.
     * @param type Key type.
     * @return Key.
     */
    private Integer keyForNode(ClusterNode node, int type) {
        IgniteCache<Integer, Integer> cache = grid(0).cache(null);

        if (cache.getConfiguration(CacheConfiguration.class).getCacheMode() == LOCAL)
            return ++lastKey;

        if (cache.getConfiguration(CacheConfiguration.class).getCacheMode() == REPLICATED && type == NOT_PRIMARY_AND_BACKUP)
            return ++lastKey;

        for (int key = lastKey + 1; key < (lastKey + 10_000); key++) {
            switch (type) {
                case NOT_PRIMARY_AND_BACKUP: {
                    if (!affinity(cache).isPrimaryOrBackup(node, key)) {
                        lastKey = key;

                        return key;
                    }

                    break;
                }

                case PRIMARY: {
                    if (affinity(cache).isPrimary(node, key)) {
                        lastKey = key;

                        return key;
                    }

                    break;
                }

                case BACKUP: {
                    if (affinity(cache).isBackup(node, key)) {
                        lastKey = key;

                        return key;
                    }

                    break;
                }

                default:
                    fail();
            }
        }

        throw new IllegalStateException("Failed to find key.");
    }

    /**
     *
     */
    private static class TestStore implements CacheStore<Object, Object> {
        /** Fail flag. */
        private volatile boolean fail;

        /**
         * @param fail Fail flag.
         */
        public void forceFail(boolean fail) {
            this.fail = fail;
        }

        /** {@inheritDoc} */
        @Nullable @Override public Object load(Object key) {
            return null;
        }

        /** {@inheritDoc} */
        @Override public void loadCache(IgniteBiInClosure<Object, Object> clo, @Nullable Object... args) {
            if (fail)
                throw new CacheLoaderException("Store exception");
        }

        /** {@inheritDoc} */
        @Override public Map<Object, Object> loadAll(Iterable<?> keys) throws CacheLoaderException {
            return Collections.emptyMap();
        }

        /** {@inheritDoc} */
        @Override public void write(javax.cache.Cache.Entry<?, ?> entry) {
            if (fail)
                throw new CacheWriterException("Store exception");
        }

        /** {@inheritDoc} */
        @Override public void writeAll(Collection<javax.cache.Cache.Entry<?, ?>> entries) {
            if (fail)
                throw new CacheWriterException("Store exception");
        }

        /** {@inheritDoc} */
        @Override public void delete(Object key) throws CacheWriterException {
            if (fail)
                throw new CacheWriterException("Store exception");
        }

        /** {@inheritDoc} */
        @Override public void deleteAll(Collection<?> keys) throws CacheWriterException {
            if (fail)
                throw new CacheWriterException("Store exception");
        }

        /** {@inheritDoc} */
        @Override public void sessionEnd(boolean commit) {
            if (fail && commit)
                throw new CacheWriterException("Store exception");
        }
    }
}<|MERGE_RESOLUTION|>--- conflicted
+++ resolved
@@ -378,11 +378,7 @@
                 assertEquals("Unexpected entry for grid [idx=" + i + ", entry=" + entry + ']', putBefore,
                     entry.hasValue());
                 assertEquals("Unexpected entry for grid [idx=" + i + ", entry=" + entry + ']', putBefore ? 1 : null,
-<<<<<<< HEAD
-                    entry.rawGet());
-=======
-                    entry.rawGetOrUnmarshal(false).value(cache.ctx.cacheObjectContext(), false));
->>>>>>> c4573701
+                    entry.rawGet().value(cache.ctx.cacheObjectContext(), false));
             }
 
             if (cache.isNear()) {
@@ -395,11 +391,7 @@
                     assertEquals("Unexpected entry for grid [idx=" + i + ", entry=" + entry + ']', putBefore,
                         entry.hasValue());
                     assertEquals("Unexpected entry for grid [idx=" + i + ", entry=" + entry + ']', putBefore ? 1 : null,
-<<<<<<< HEAD
-                        entry.rawGet());
-=======
-                        entry.rawGetOrUnmarshal(false).value(cache.ctx.cacheObjectContext(), false));
->>>>>>> c4573701
+                        entry.rawGet().value(cache.ctx.cacheObjectContext(), false));
                 }
             }
         }
