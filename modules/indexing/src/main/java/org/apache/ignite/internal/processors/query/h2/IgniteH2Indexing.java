/*
 * Licensed to the Apache Software Foundation (ASF) under one or more
 * contributor license agreements.  See the NOTICE file distributed with
 * this work for additional information regarding copyright ownership.
 * The ASF licenses this file to You under the Apache License, Version 2.0
 * (the "License"); you may not use this file except in compliance with
 * the License.  You may obtain a copy of the License at
 *
 *      http://www.apache.org/licenses/LICENSE-2.0
 *
 * Unless required by applicable law or agreed to in writing, software
 * distributed under the License is distributed on an "AS IS" BASIS,
 * WITHOUT WARRANTIES OR CONDITIONS OF ANY KIND, either express or implied.
 * See the License for the specific language governing permissions and
 * limitations under the License.
 */

package org.apache.ignite.internal.processors.query.h2;

import java.io.Externalizable;
import java.io.IOException;
import java.io.ObjectInput;
import java.io.ObjectOutput;
import java.lang.reflect.Constructor;
import java.lang.reflect.Field;
import java.lang.reflect.Method;
import java.lang.reflect.Modifier;
import java.math.BigDecimal;
import java.sql.Connection;
import java.sql.Date;
import java.sql.DriverManager;
import java.sql.PreparedStatement;
import java.sql.ResultSet;
import java.sql.ResultSetMetaData;
import java.sql.SQLException;
import java.sql.Statement;
import java.sql.Time;
import java.sql.Timestamp;
import java.sql.Types;
import java.text.MessageFormat;
import java.util.ArrayList;
import java.util.Arrays;
import java.util.Collection;
import java.util.Collections;
import java.util.HashMap;
import java.util.HashSet;
import java.util.Iterator;
import java.util.LinkedHashMap;
import java.util.List;
import java.util.Map;
import java.util.UUID;
import java.util.concurrent.ConcurrentHashMap;
import java.util.concurrent.ConcurrentMap;
import java.util.concurrent.TimeUnit;
import java.util.concurrent.atomic.AtomicLong;
import javax.cache.Cache;
import javax.cache.CacheException;
import org.apache.ignite.IgniteCheckedException;
import org.apache.ignite.IgniteDataStreamer;
import org.apache.ignite.IgniteException;
import org.apache.ignite.IgniteLogger;
<<<<<<< HEAD
=======
import org.apache.ignite.cache.CacheMemoryMode;
import org.apache.ignite.cache.QueryIndexType;
>>>>>>> 48e78a99
import org.apache.ignite.cache.query.QueryCancelledException;
import org.apache.ignite.cache.query.QueryCursor;
import org.apache.ignite.cache.query.SqlFieldsQuery;
import org.apache.ignite.cache.query.SqlQuery;
import org.apache.ignite.cache.query.annotations.QuerySqlFunction;
import org.apache.ignite.cluster.ClusterNode;
import org.apache.ignite.configuration.CacheConfiguration;
import org.apache.ignite.internal.GridKernalContext;
import org.apache.ignite.internal.GridTopic;
import org.apache.ignite.internal.IgniteInternalFuture;
import org.apache.ignite.internal.jdbc2.JdbcSqlFieldsQuery;
import org.apache.ignite.internal.processors.affinity.AffinityTopologyVersion;
import org.apache.ignite.internal.processors.cache.CacheEntryImpl;
import org.apache.ignite.internal.processors.cache.CacheObject;
import org.apache.ignite.internal.processors.cache.CacheObjectContext;
import org.apache.ignite.internal.processors.cache.GridCacheAdapter;
import org.apache.ignite.internal.processors.cache.GridCacheAffinityManager;
import org.apache.ignite.internal.processors.cache.GridCacheContext;
import org.apache.ignite.internal.processors.cache.GridCacheSharedContext;
import org.apache.ignite.internal.processors.cache.GridCacheEntryEx;
import org.apache.ignite.internal.processors.cache.GridCacheEntryRemovedException;
import org.apache.ignite.internal.processors.cache.GridCacheSharedContext;
import org.apache.ignite.internal.processors.cache.KeyCacheObject;
import org.apache.ignite.internal.processors.cache.QueryCursorImpl;
import org.apache.ignite.internal.processors.cache.database.CacheDataRow;
import org.apache.ignite.internal.processors.cache.database.tree.io.PageIO;
import org.apache.ignite.internal.processors.cache.query.GridCacheQueryMarshallable;
import org.apache.ignite.internal.processors.cache.query.GridCacheTwoStepQuery;
import org.apache.ignite.internal.processors.cache.query.IgniteQueryErrorCode;
import org.apache.ignite.internal.processors.cache.version.GridCacheVersion;
import org.apache.ignite.internal.processors.query.GridQueryCacheObjectsIterator;
import org.apache.ignite.internal.processors.query.GridRunningQueryInfo;
import org.apache.ignite.internal.processors.query.GridRunningQueryInfo;
import org.apache.ignite.internal.processors.query.GridQueryCancel;
import org.apache.ignite.internal.processors.query.GridQueryFieldMetadata;
import org.apache.ignite.internal.processors.query.GridQueryFieldsResult;
import org.apache.ignite.internal.processors.query.GridQueryFieldsResultAdapter;
import org.apache.ignite.internal.processors.query.GridQueryIndexDescriptor;
import org.apache.ignite.internal.processors.query.GridQueryIndexing;
import org.apache.ignite.internal.processors.query.GridQueryProperty;
import org.apache.ignite.internal.processors.query.GridQueryTypeDescriptor;
import org.apache.ignite.internal.processors.query.IgniteSQLException;
import org.apache.ignite.internal.processors.query.h2.opt.DistributedJoinMode;
import org.apache.ignite.internal.processors.query.h2.database.H2PkHashIndex;
import org.apache.ignite.internal.processors.query.h2.database.H2RowFactory;
import org.apache.ignite.internal.processors.query.h2.database.H2TreeIndex;
import org.apache.ignite.internal.processors.query.h2.database.io.H2ExtrasInnerIO;
import org.apache.ignite.internal.processors.query.h2.database.io.H2ExtrasLeafIO;
import org.apache.ignite.internal.processors.query.h2.database.io.H2InnerIO;
import org.apache.ignite.internal.processors.query.h2.database.io.H2LeafIO;
import org.apache.ignite.internal.processors.query.h2.opt.GridH2DefaultTableEngine;
import org.apache.ignite.internal.processors.query.h2.opt.GridH2KeyValueRowOffheap;
import org.apache.ignite.internal.processors.query.h2.opt.GridH2KeyValueRowOnheap;
import org.apache.ignite.internal.processors.query.h2.opt.GridH2QueryContext;
import org.apache.ignite.internal.processors.query.h2.opt.GridH2Row;
import org.apache.ignite.internal.processors.query.h2.opt.GridH2RowDescriptor;
import org.apache.ignite.internal.processors.query.h2.opt.GridH2RowFactory;
import org.apache.ignite.internal.processors.query.h2.opt.GridH2Table;
import org.apache.ignite.internal.processors.query.h2.opt.GridH2TreeIndex;
import org.apache.ignite.internal.processors.query.h2.opt.GridH2ValueCacheObject;
import org.apache.ignite.internal.processors.query.h2.opt.GridLuceneIndex;
import org.apache.ignite.internal.processors.query.h2.sql.GridSqlQueryParser;
import org.apache.ignite.internal.processors.query.h2.sql.GridSqlQuerySplitter;
import org.apache.ignite.internal.processors.query.h2.twostep.GridMapQueryExecutor;
import org.apache.ignite.internal.processors.query.h2.twostep.GridReduceQueryExecutor;
import org.apache.ignite.internal.processors.timeout.GridTimeoutProcessor;
import org.apache.ignite.internal.util.GridBoundedConcurrentLinkedHashMap;
import org.apache.ignite.internal.util.GridEmptyCloseableIterator;
import org.apache.ignite.internal.util.GridSpinBusyLock;
import org.apache.ignite.internal.util.lang.GridCloseableIterator;
import org.apache.ignite.internal.util.lang.GridPlainRunnable;
import org.apache.ignite.internal.util.lang.IgniteInClosure2X;
import org.apache.ignite.internal.util.offheap.unsafe.GridUnsafeGuard;
import org.apache.ignite.internal.util.offheap.unsafe.GridUnsafeMemory;
import org.apache.ignite.internal.util.typedef.F;
import org.apache.ignite.internal.util.typedef.internal.CU;
import org.apache.ignite.internal.util.typedef.internal.LT;
import org.apache.ignite.internal.util.typedef.internal.S;
import org.apache.ignite.internal.util.typedef.internal.SB;
import org.apache.ignite.internal.util.typedef.internal.U;
import org.apache.ignite.lang.IgniteBiClosure;
import org.apache.ignite.lang.IgniteBiPredicate;
import org.apache.ignite.lang.IgniteBiTuple;
import org.apache.ignite.lang.IgniteFuture;
import org.apache.ignite.lang.IgniteInClosure;
import org.apache.ignite.marshaller.Marshaller;
import org.apache.ignite.marshaller.jdk.JdkMarshaller;
import org.apache.ignite.plugin.extensions.communication.Message;
import org.apache.ignite.resources.LoggerResource;
import org.apache.ignite.spi.indexing.IndexingQueryFilter;
import org.h2.api.ErrorCode;
import org.h2.api.JavaObjectSerializer;
import org.h2.command.CommandInterface;
import org.h2.command.Prepared;
import org.h2.command.dml.Insert;
import org.h2.engine.Session;
import org.h2.engine.SysProperties;
import org.h2.index.Cursor;
import org.h2.index.Index;
import org.h2.index.SpatialIndex;
import org.h2.jdbc.JdbcConnection;
import org.h2.jdbc.JdbcPreparedStatement;
import org.h2.jdbc.JdbcStatement;
import org.h2.message.DbException;
import org.h2.mvstore.cache.CacheLongKeyLIRS;
import org.h2.result.SortOrder;
import org.h2.server.web.WebServer;
import org.h2.table.Column;
import org.h2.table.IndexColumn;
import org.h2.tools.Server;
import org.h2.util.JdbcUtils;
import org.h2.value.DataType;
import org.h2.value.Value;
import org.h2.value.ValueArray;
import org.h2.value.ValueBoolean;
import org.h2.value.ValueByte;
import org.h2.value.ValueBytes;
import org.h2.value.ValueDate;
import org.h2.value.ValueDecimal;
import org.h2.value.ValueDouble;
import org.h2.value.ValueFloat;
import org.h2.value.ValueGeometry;
import org.h2.value.ValueInt;
import org.h2.value.ValueJavaObject;
import org.h2.value.ValueLong;
import org.h2.value.ValueNull;
import org.h2.value.ValueShort;
import org.h2.value.ValueString;
import org.h2.value.ValueTime;
import org.h2.value.ValueTimestamp;
import org.h2.value.ValueUuid;
import org.jetbrains.annotations.Nullable;
import org.jsr166.ConcurrentHashMap8;

import static org.apache.ignite.IgniteSystemProperties.IGNITE_H2_DEBUG_CONSOLE;
import static org.apache.ignite.IgniteSystemProperties.IGNITE_H2_DEBUG_CONSOLE_PORT;
import static org.apache.ignite.IgniteSystemProperties.IGNITE_H2_INDEXING_CACHE_CLEANUP_PERIOD;
import static org.apache.ignite.IgniteSystemProperties.IGNITE_H2_INDEXING_CACHE_THREAD_USAGE_TIMEOUT;
import static org.apache.ignite.IgniteSystemProperties.getInteger;
import static org.apache.ignite.IgniteSystemProperties.getString;
import static org.apache.ignite.internal.processors.cache.query.GridCacheQueryType.SQL;
import static org.apache.ignite.internal.processors.cache.query.GridCacheQueryType.SQL_FIELDS;
import static org.apache.ignite.internal.processors.cache.query.GridCacheQueryType.TEXT;
import static org.apache.ignite.internal.processors.query.h2.opt.DistributedJoinMode.OFF;
import static org.apache.ignite.internal.processors.query.h2.opt.DistributedJoinMode.distributedJoinMode;
import static org.apache.ignite.internal.processors.query.h2.opt.GridH2AbstractKeyValueRow.KEY_COL;
import static org.apache.ignite.internal.processors.query.h2.opt.GridH2QueryType.LOCAL;
import static org.apache.ignite.internal.processors.query.h2.opt.GridH2QueryType.PREPARE;

/**
 * Indexing implementation based on H2 database engine. In this implementation main query language is SQL,
 * fulltext indexing can be performed using Lucene. For each registered space
 * the SPI will create respective schema, for default space (where space name is null) schema
 * with name {@code ""} will be used. To avoid name conflicts user should not explicitly name
 * a schema {@code ""}.
 * <p>
 * For each registered {@link GridQueryTypeDescriptor} this SPI will create respective SQL table with
 * {@code '_key'} and {@code '_val'} fields for key and value, and fields from
 * {@link GridQueryTypeDescriptor#fields()}.
 * For each table it will create indexes declared in {@link GridQueryTypeDescriptor#indexes()}.
 */
@SuppressWarnings({"UnnecessaryFullyQualifiedName", "NonFinalStaticVariableUsedInClassInitialization"})
public class IgniteH2Indexing implements GridQueryIndexing {

    /**
     * Register IO for indexes.
     */
    static {
        PageIO.registerH2(H2InnerIO.VERSIONS, H2LeafIO.VERSIONS);
        H2ExtrasInnerIO.register();
        H2ExtrasLeafIO.register();
    }

    /** Default DB options. */
    private static final String DB_OPTIONS = ";LOCK_MODE=3;MULTI_THREADED=1;DB_CLOSE_ON_EXIT=FALSE" +
        ";DEFAULT_LOCK_TIMEOUT=10000;FUNCTIONS_IN_SCHEMA=true;OPTIMIZE_REUSE_RESULTS=0;QUERY_CACHE_SIZE=0" +
        ";RECOMPILE_ALWAYS=1;MAX_OPERATION_MEMORY=0;NESTED_JOINS=0;BATCH_JOINS=1" +
        ";ROW_FACTORY=\"" + GridH2RowFactory.class.getName() + "\"" +
        ";DEFAULT_TABLE_ENGINE=" + GridH2DefaultTableEngine.class.getName();

        // Uncomment this setting to get debug output from H2 to sysout.
//        ";TRACE_LEVEL_SYSTEM_OUT=3";

    /** */
    private static final int PREPARED_STMT_CACHE_SIZE = 256;

    /** */
    private static final int TWO_STEP_QRY_CACHE_SIZE = 1024;

    /** Field name for key. */
    public static final String KEY_FIELD_NAME = "_KEY";

    /** Field name for value. */
    public static final String VAL_FIELD_NAME = "_VAL";

    /** */
    private static final Field COMMAND_FIELD;

    /** */
    private static final char ESC_CH = '\"';

    /** */
    private static final String ESC_STR = ESC_CH + "" + ESC_CH;

    /** The period of clean up the {@link #stmtCache}. */
    private final Long CLEANUP_STMT_CACHE_PERIOD = Long.getLong(IGNITE_H2_INDEXING_CACHE_CLEANUP_PERIOD, 10_000);

    /** The timeout to remove entry from the {@link #stmtCache} if the thread doesn't perform any queries. */
    private final Long STATEMENT_CACHE_THREAD_USAGE_TIMEOUT =
        Long.getLong(IGNITE_H2_INDEXING_CACHE_THREAD_USAGE_TIMEOUT, 600 * 1000);

    /** */
    private GridTimeoutProcessor.CancelableTask stmtCacheCleanupTask;

    /**
     * Command in H2 prepared statement.
     */
    static {
        // Initialize system properties for H2.
        System.setProperty("h2.objectCache", "false");
        System.setProperty("h2.serializeJavaObject", "false");
        System.setProperty("h2.objectCacheMaxPerElementSize", "0"); // Avoid ValueJavaObject caching.

        try {
            COMMAND_FIELD = JdbcPreparedStatement.class.getDeclaredField("command");

            COMMAND_FIELD.setAccessible(true);
        }
        catch (NoSuchFieldException e) {
            throw new IllegalStateException("Check H2 version in classpath.", e);
        }
    }

    /** Logger. */
    @LoggerResource
    private IgniteLogger log;

    /** Node ID. */
    private UUID nodeId;

    /** */
    private Marshaller marshaller;

    /** Collection of schemaNames and registered tables. */
    private final ConcurrentMap<String, Schema> schemas = new ConcurrentHashMap8<>();

    /** */
    private String dbUrl = "jdbc:h2:mem:";

    /** */
    private final Collection<Connection> conns = Collections.synchronizedCollection(new ArrayList<Connection>());

    /** */
    private GridMapQueryExecutor mapQryExec;

    /** */
    private GridReduceQueryExecutor rdcQryExec;

    /** space name -> schema name */
    private final Map<String, String> space2schema = new ConcurrentHashMap8<>();

    /** */
    private AtomicLong qryIdGen;

    /** */
    private GridSpinBusyLock busyLock;

    /** */
    private final ConcurrentMap<Long, GridRunningQueryInfo> runs = new ConcurrentHashMap8<>();

    /** */
    private final ThreadLocal<ConnectionWrapper> connCache = new ThreadLocal<ConnectionWrapper>() {
        @Nullable @Override public ConnectionWrapper get() {
            ConnectionWrapper c = super.get();

            boolean reconnect = true;

            try {
                reconnect = c == null || c.connection().isClosed();
            }
            catch (SQLException e) {
                U.warn(log, "Failed to check connection status.", e);
            }

            if (reconnect) {
                c = initialValue();

                set(c);

                // Reset statement cache when new connection is created.
                stmtCache.remove(Thread.currentThread());
            }

            return c;
        }

        @Nullable @Override protected ConnectionWrapper initialValue() {
            Connection c;

            try {
                c = DriverManager.getConnection(dbUrl);
            }
            catch (SQLException e) {
                throw new IgniteSQLException("Failed to initialize DB connection: " + dbUrl, e);
            }

            conns.add(c);

            return new ConnectionWrapper(c);
        }
    };

    /** */
    private volatile GridKernalContext ctx;

    /** */
    private final DmlStatementsProcessor dmlProc = new DmlStatementsProcessor(this);

    /** */
    private final ConcurrentMap<String, GridH2Table> dataTables = new ConcurrentHashMap8<>();

    /** Statement cache. */
    private final ConcurrentHashMap<Thread, StatementCache> stmtCache = new ConcurrentHashMap<>();

    /** */
    private final GridBoundedConcurrentLinkedHashMap<TwoStepCachedQueryKey, TwoStepCachedQuery> twoStepCache =
        new GridBoundedConcurrentLinkedHashMap<>(TWO_STEP_QRY_CACHE_SIZE);

    /** */
    private final IgniteInClosure<? super IgniteInternalFuture<?>> logger = new IgniteInClosure<IgniteInternalFuture<?>>() {
        @Override public void apply(IgniteInternalFuture<?> fut) {
            try {
                fut.get();
            }
            catch (IgniteCheckedException e) {
                U.error(log, e.getMessage(), e);
            }
        }
    };

    /**
     * @return Kernal context.
     */
    public GridKernalContext kernalContext() {
        return ctx;
    }

    /**
     * @param space Space.
     * @return Connection.
     */
    public Connection connectionForSpace(@Nullable String space) {
        try {
            return connectionForThread(schema(space));
        }
        catch (IgniteCheckedException e) {
            throw new IgniteException(e);
        }
    }

    /**
     * @return Logger.
     */
    IgniteLogger getLogger() {
        return log;
    }

    /**
     * @param c Connection.
     * @param sql SQL.
     * @param useStmtCache If {@code true} uses statement cache.
     * @return Prepared statement.
     * @throws SQLException If failed.
     */
    private PreparedStatement prepareStatement(Connection c, String sql, boolean useStmtCache) throws SQLException {
        if (useStmtCache) {
            Thread curThread = Thread.currentThread();

            StatementCache cache = stmtCache.get(curThread);

            if (cache == null) {
                StatementCache cache0 = new StatementCache(PREPARED_STMT_CACHE_SIZE);

                cache = stmtCache.putIfAbsent(curThread, cache0);

                if (cache == null)
                    cache = cache0;
            }

            cache.updateLastUsage();

            PreparedStatement stmt = cache.get(sql);

            if (stmt != null && !stmt.isClosed() && !((JdbcStatement)stmt).wasCancelled()) {
                assert stmt.getConnection() == c;

                return stmt;
            }

            stmt = c.prepareStatement(sql);

            cache.put(sql, stmt);

            return stmt;
        }
        else
            return c.prepareStatement(sql);
    }

    /** {@inheritDoc} */
    @Override public PreparedStatement prepareNativeStatement(String schema, String sql) throws SQLException {
        return prepareStatement(connectionForSpace(space(schema)), sql, true);
    }

    /** {@inheritDoc} */
    @SuppressWarnings("unchecked")
    @Override public IgniteDataStreamer<?, ?> createStreamer(String spaceName, PreparedStatement nativeStmt,
        long autoFlushFreq, int nodeBufSize, int nodeParOps, boolean allowOverwrite) {
        Prepared prep = GridSqlQueryParser.prepared((JdbcPreparedStatement) nativeStmt);

        if (!(prep instanceof Insert))
            throw new IgniteSQLException("Only INSERT operations are supported in streaming mode",
                IgniteQueryErrorCode.UNSUPPORTED_OPERATION);

        IgniteDataStreamer streamer = ctx.grid().dataStreamer(spaceName);

        streamer.autoFlushFrequency(autoFlushFreq);

        streamer.allowOverwrite(allowOverwrite);

        if (nodeBufSize > 0)
            streamer.perNodeBufferSize(nodeBufSize);

        if (nodeParOps > 0)
            streamer.perNodeParallelOperations(nodeParOps);

        return streamer;
    }

    /**
     * Gets DB connection.
     *
     * @param schema Whether to set schema for connection or not.
     * @return DB connection.
     * @throws IgniteCheckedException In case of error.
     */
    private Connection connectionForThread(@Nullable String schema) throws IgniteCheckedException {
        ConnectionWrapper c = connCache.get();

        if (c == null)
            throw new IgniteCheckedException("Failed to get DB connection for thread (check log for details).");

        if (schema != null && !F.eq(c.schema(), schema)) {
            Statement stmt = null;

            try {
                stmt = c.connection().createStatement();

                stmt.executeUpdate("SET SCHEMA " + schema);

                if (log.isDebugEnabled())
                    log.debug("Set schema: " + schema);

                c.schema(schema);
            }
            catch (SQLException e) {
                throw new IgniteSQLException("Failed to set schema for DB connection for thread [schema=" +
                    schema + "]", e);
            }
            finally {
                U.close(stmt, log);
            }
        }

        return c.connection();
    }

    /**
     * Creates DB schema if it has not been created yet.
     *
     * @param schema Schema name.
     * @throws IgniteCheckedException If failed to create db schema.
     */
    private void createSchema(String schema) throws IgniteCheckedException {
        executeStatement("INFORMATION_SCHEMA", "CREATE SCHEMA IF NOT EXISTS " + schema);

        if (log.isDebugEnabled())
            log.debug("Created H2 schema for index database: " + schema);
    }

    /**
     * Creates DB schema if it has not been created yet.
     *
     * @param schema Schema name.
     * @throws IgniteCheckedException If failed to create db schema.
     */
    private void dropSchema(String schema) throws IgniteCheckedException {
        executeStatement("INFORMATION_SCHEMA", "DROP SCHEMA IF EXISTS " + schema);

        if (log.isDebugEnabled())
            log.debug("Dropped H2 schema for index database: " + schema);
    }

    /**
     * @param schema Schema
     * @param sql SQL statement.
     * @throws IgniteCheckedException If failed.
     */
    public void executeStatement(String schema, String sql) throws IgniteCheckedException {
        Statement stmt = null;

        try {
            Connection c = connectionForThread(schema);

            stmt = c.createStatement();

            stmt.executeUpdate(sql);
        }
        catch (SQLException e) {
            onSqlException();

            throw new IgniteSQLException("Failed to execute statement: " + sql, e);
        }
        finally {
            U.close(stmt, log);
        }
    }

    /**
     * Binds object to prepared statement.
     *
     * @param stmt SQL statement.
     * @param idx Index.
     * @param obj Value to store.
     * @throws IgniteCheckedException If failed.
     */
    private void bindObject(PreparedStatement stmt, int idx, @Nullable Object obj) throws IgniteCheckedException {
        try {
            if (obj == null)
                stmt.setNull(idx, Types.VARCHAR);
            else
                stmt.setObject(idx, obj);
        }
        catch (SQLException e) {
            throw new IgniteCheckedException("Failed to bind parameter [idx=" + idx + ", obj=" + obj + ", stmt=" +
                stmt + ']', e);
        }
    }

    /**
     * Handles SQL exception.
     */
    private void onSqlException() {
        Connection conn = connCache.get().connection();

        connCache.set(null);

        if (conn != null) {
            conns.remove(conn);

            // Reset connection to receive new one at next call.
            U.close(conn, log);
        }
    }

    /** {@inheritDoc} */
    @Override public void store(@Nullable String spaceName,
        GridQueryTypeDescriptor type,
        KeyCacheObject k,
        int partId,
        CacheObject v,
        GridCacheVersion ver,
        long expirationTime,
        long link) throws IgniteCheckedException {
        TableDescriptor tbl = tableDescriptor(spaceName, type);

        if (tbl == null)
            return; // Type was rejected.

        if (expirationTime == 0)
            expirationTime = Long.MAX_VALUE;

        tbl.tbl.update(k, partId, v, ver, expirationTime, false, link);

        if (tbl.luceneIdx != null)
            tbl.luceneIdx.store(k, v, ver, expirationTime);
    }

    /**
     * @param o Object.
     * @return {@code true} If it is a binary object.
     */
    private boolean isBinary(CacheObject o) {
        if (ctx == null)
            return false;

        return ctx.cacheObjects().isBinaryObject(o);
    }

    /**
     * @param coctx Cache object context.
     * @param o Object.
     * @return Object class.
     */
    private Class<?> getClass(CacheObjectContext coctx, CacheObject o) {
        return isBinary(o) ?
            Object.class :
            o.value(coctx, false).getClass();
    }

    /**
     * @param space Space.
     * @return Cache object context.
     */
    private CacheObjectContext objectContext(String space) {
        if (ctx == null)
            return null;

        return ctx.cache().internalCache(space).context().cacheObjectContext();
    }

    /**
     * @param space Space.
     * @return Cache object context.
     */
    private GridCacheContext cacheContext(String space) {
        if (ctx == null)
            return null;

        return ctx.cache().internalCache(space).context();
    }

    /** {@inheritDoc} */
    @Override public void remove(@Nullable String spaceName,
        GridQueryTypeDescriptor type,
        KeyCacheObject key,
        int partId,
        CacheObject val,
        GridCacheVersion ver) throws IgniteCheckedException {
        if (log.isDebugEnabled())
            log.debug("Removing key from cache query index [locId=" + nodeId + ", key=" + key + ", val=" + val + ']');

        TableDescriptor tbl = tableDescriptor(spaceName, type);

        if (tbl == null)
            return;

        if (tbl.tbl.update(key, partId, val, ver, 0, true, 0)) {
            if (tbl.luceneIdx != null)
                tbl.luceneIdx.remove(key);
        }
    }

    /** {@inheritDoc} */
    @Override public void onSwap(@Nullable String spaceName, KeyCacheObject key,
        int partId) throws IgniteCheckedException {
        Schema schema = schemas.get(schema(spaceName));

        if (schema == null)
            return;

        Class<?> keyCls = getClass(objectContext(spaceName), key);

        for (TableDescriptor tbl : schema.tbls.values()) {
            if (tbl.type().keyClass().isAssignableFrom(keyCls)) {
                try {
                    if (tbl.tbl.onSwap(key, partId))
                        return;
                }
                catch (IgniteCheckedException e) {
                    throw new IgniteCheckedException(e);
                }
            }
        }
    }

    /** {@inheritDoc} */
    @Override public void onUnswap(@Nullable String spaceName, KeyCacheObject key, int partId, CacheObject val)
        throws IgniteCheckedException {
        assert val != null;

        CacheObjectContext coctx = objectContext(spaceName);

        Class<?> keyCls = getClass(coctx, key);
        Class<?> valCls = getClass(coctx, val);

        for (TableDescriptor tbl : tables(schema(spaceName))) {
            if (tbl.type().keyClass().isAssignableFrom(keyCls)
                && tbl.type().valueClass().isAssignableFrom(valCls)) {
                try {
                    if (tbl.tbl.onUnswap(key, partId, val))
                        return;
                }
                catch (IgniteCheckedException e) {
                    throw new IgniteCheckedException(e);
                }
            }
        }
    }

    /**
     * Drops table form h2 database and clear all related indexes (h2 text, lucene).
     *
     * @param tbl Table to unregister.
     * @throws IgniteCheckedException If failed to unregister.
     */
    private void removeTable(TableDescriptor tbl) throws IgniteCheckedException {
        assert tbl != null;

        if (log.isDebugEnabled())
            log.debug("Removing query index table: " + tbl.fullTableName());

        Connection c = connectionForThread(tbl.schemaName());

        Statement stmt = null;

        try {
            // NOTE: there is no method dropIndex() for lucene engine correctly working.
            // So we have to drop all lucene index.
            // FullTextLucene.dropAll(c); TODO: GG-4015: fix this

            stmt = c.createStatement();

            String sql = "DROP TABLE IF EXISTS " + tbl.fullTableName();

            if (log.isDebugEnabled())
                log.debug("Dropping database index table with SQL: " + sql);

            stmt.executeUpdate(sql);
        }
        catch (SQLException e) {
            onSqlException();

            throw new IgniteSQLException("Failed to drop database index table [type=" + tbl.type().name() +
                ", table=" + tbl.fullTableName() + "]", IgniteQueryErrorCode.TABLE_DROP_FAILED, e);
        }
        finally {
            U.close(stmt, log);
        }

        tbl.onDrop();

        tbl.schema.tbls.remove(tbl.typeName());
    }

    /** {@inheritDoc} */
    @SuppressWarnings("unchecked")
    @Override public <K, V> GridCloseableIterator<IgniteBiTuple<K, V>> queryLocalText(
        @Nullable String spaceName, String qry, GridQueryTypeDescriptor type,
        IndexingQueryFilter filters) throws IgniteCheckedException {
        TableDescriptor tbl = tableDescriptor(spaceName, type);

        if (tbl != null && tbl.luceneIdx != null) {
            GridRunningQueryInfo run = new GridRunningQueryInfo(qryIdGen.incrementAndGet(), qry, TEXT, spaceName,
                U.currentTimeMillis(), null, true);

            try {
                runs.put(run.id(), run);

                return tbl.luceneIdx.query(qry, filters);
            }
            finally {
                runs.remove(run.id());
            }
        }

        return new GridEmptyCloseableIterator<>();
    }

    /** {@inheritDoc} */
    @Override public void unregisterType(@Nullable String spaceName, GridQueryTypeDescriptor type)
        throws IgniteCheckedException {
        TableDescriptor tbl = tableDescriptor(spaceName, type);

        if (tbl != null)
            removeTable(tbl);
    }

    /**
     * Queries individual fields (generally used by JDBC drivers).
     *
     * @param spaceName Space name.
     * @param qry Query.
     * @param params Query parameters.
     * @param filter Space name and key filter.
     * @param enforceJoinOrder Enforce join order of tables in the query.
     * @param timeout Query timeout in milliseconds.
     * @param cancel Query cancel.
     * @return Query result.
     * @throws IgniteCheckedException If failed.
     */
    @SuppressWarnings("unchecked")
    public GridQueryFieldsResult queryLocalSqlFields(@Nullable final String spaceName, final String qry,
        @Nullable final Collection<Object> params, final IndexingQueryFilter filter, boolean enforceJoinOrder,
        final int timeout, final GridQueryCancel cancel)
        throws IgniteCheckedException {
        final Connection conn = connectionForSpace(spaceName);

        setupConnection(conn, false, enforceJoinOrder);

        final PreparedStatement stmt = preparedStatementWithParams(conn, qry, params, true);

        Prepared p = GridSqlQueryParser.prepared((JdbcPreparedStatement)stmt);

        if (!p.isQuery()) {
            SqlFieldsQuery fldsQry = new SqlFieldsQuery(qry);

            if (params != null)
                fldsQry.setArgs(params.toArray());

            fldsQry.setEnforceJoinOrder(enforceJoinOrder);
            fldsQry.setTimeout(timeout, TimeUnit.MILLISECONDS);

            return dmlProc.updateLocalSqlFields(spaceName, stmt, fldsQry, filter, cancel);
        }

        List<GridQueryFieldMetadata> meta;

        try {
            meta = meta(stmt.getMetaData());
        }
        catch (SQLException e) {
            throw new IgniteCheckedException("Cannot prepare query metadata", e);
        }

        final GridH2QueryContext ctx = new GridH2QueryContext(nodeId, nodeId, 0, LOCAL)
            .filter(filter).distributedJoinMode(OFF);

        return new GridQueryFieldsResultAdapter(meta, null) {
            @Override public GridCloseableIterator<List<?>> iterator() throws IgniteCheckedException {
                assert GridH2QueryContext.get() == null;

                GridH2QueryContext.set(ctx);

                GridRunningQueryInfo run = new GridRunningQueryInfo(qryIdGen.incrementAndGet(), qry, SQL_FIELDS,
                    spaceName, U.currentTimeMillis(), cancel, true);

                runs.putIfAbsent(run.id(), run);

                try {
                    ResultSet rs = executeSqlQueryWithTimer(spaceName, stmt, conn, qry, params, timeout, cancel);

                    return new FieldsIterator(rs);
                }
                finally {
                    GridH2QueryContext.clearThreadLocal();

                    runs.remove(run.id());
                }
            }
        };
    }

    /** {@inheritDoc} */
    @Override public long streamUpdateQuery(@Nullable String spaceName, String qry,
        @Nullable Object[] params, IgniteDataStreamer<?, ?> streamer) throws IgniteCheckedException {
        final Connection conn = connectionForSpace(spaceName);

        final PreparedStatement stmt;

        try {
            stmt = prepareStatement(conn, qry, true);
        }
        catch (SQLException e) {
            throw new IgniteSQLException(e);
        }

        return dmlProc.streamUpdateQuery(streamer, stmt, params);
    }

    /**
     * @param rsMeta Metadata.
     * @return List of fields metadata.
     * @throws SQLException If failed.
     */
    private static List<GridQueryFieldMetadata> meta(ResultSetMetaData rsMeta) throws SQLException {
        List<GridQueryFieldMetadata> meta = new ArrayList<>(rsMeta.getColumnCount());

        for (int i = 1; i <= rsMeta.getColumnCount(); i++) {
            String schemaName = rsMeta.getSchemaName(i);
            String typeName = rsMeta.getTableName(i);
            String name = rsMeta.getColumnLabel(i);
            String type = rsMeta.getColumnClassName(i);

            if (type == null) // Expression always returns NULL.
                type = Void.class.getName();

            meta.add(new SqlFieldMetadata(schemaName, typeName, name, type));
        }

        return meta;
    }

    /**
     * @param stmt Prepared statement.
     * @return Command type.
     */
    private static int commandType(PreparedStatement stmt) {
        try {
            return ((CommandInterface)COMMAND_FIELD.get(stmt)).getCommandType();
        }
        catch (IllegalAccessException e) {
            throw new IllegalStateException(e);
        }
    }

    /**
     * Stores rule for constructing schemaName according to cache configuration.
     *
     * @param ccfg Cache configuration.
     * @return Proper schema name according to ANSI-99 standard.
     */
    private static String schemaNameFromCacheConf(CacheConfiguration<?, ?> ccfg) {
        if (ccfg.getSqlSchema() == null)
            return escapeName(ccfg.getName(), true);

        if (ccfg.getSqlSchema().charAt(0) == ESC_CH)
            return ccfg.getSqlSchema();

        return ccfg.isSqlEscapeAll() ? escapeName(ccfg.getSqlSchema(), true) : ccfg.getSqlSchema().toUpperCase();
    }

    /**
     * Prepares sql statement.
     *
     * @param conn Connection.
     * @param sql Sql.
     * @param params Params.
     * @param useStmtCache If {@code true} use stmt cache.
     * @return Prepared statement with set parameters.
     * @throws IgniteCheckedException If failed.
     */
    private PreparedStatement preparedStatementWithParams(Connection conn, String sql, Collection<Object> params,
        boolean useStmtCache) throws IgniteCheckedException {
        final PreparedStatement stmt;

        try {
            stmt = prepareStatement(conn, sql, useStmtCache);
        }
        catch (SQLException e) {
            throw new IgniteCheckedException("Failed to parse SQL query: " + sql, e);
        }

        bindParameters(stmt, params);

        return stmt;
    }

    /**
     * Executes sql query statement.
     *
     * @param conn Connection,.
     * @param stmt Statement.
     * @param cancel Query cancel.
     * @return Result.
     * @throws IgniteCheckedException If failed.
     */
    private ResultSet executeSqlQuery(final Connection conn, final PreparedStatement stmt,
        int timeoutMillis, @Nullable GridQueryCancel cancel)
        throws IgniteCheckedException {

        if (cancel != null) {
            cancel.set(new Runnable() {
                @Override public void run() {
                    try {
                        stmt.cancel();
                    }
                    catch (SQLException ignored) {
                        // No-op.
                    }
                }
            });
        }

        if (timeoutMillis > 0)
            session(conn).setQueryTimeout(timeoutMillis);

        try {
            return stmt.executeQuery();
        }
        catch (SQLException e) {
            // Throw special exception.
            if (e.getErrorCode() == ErrorCode.STATEMENT_WAS_CANCELED)
                throw new QueryCancelledException();

            throw new IgniteCheckedException("Failed to execute SQL query.", e);
        }
        finally {
            if (timeoutMillis > 0)
                session(conn).setQueryTimeout(0);
        }
    }

    /**
     * Executes sql query and prints warning if query is too slow..
     *
     * @param space Space name.
     * @param conn Connection,.
     * @param sql Sql query.
     * @param params Parameters.
     * @param useStmtCache If {@code true} uses stmt cache.
     * @param cancel Query cancel.
     * @return Result.
     * @throws IgniteCheckedException If failed.
     */
    public ResultSet executeSqlQueryWithTimer(String space,
        Connection conn,
        String sql,
        @Nullable Collection<Object> params,
        boolean useStmtCache,
        int timeoutMillis,
        @Nullable GridQueryCancel cancel) throws IgniteCheckedException {
        return executeSqlQueryWithTimer(space, preparedStatementWithParams(conn, sql, params, useStmtCache),
            conn, sql, params, timeoutMillis, cancel);
    }

    /**
     * Executes sql query and prints warning if query is too slow.
     *
     * @param space Space name.
     * @param stmt Prepared statement for query.
     * @param conn Connection.
     * @param sql Sql query.
     * @param params Parameters.
     * @param cancel Query cancel.
     * @return Result.
     * @throws IgniteCheckedException If failed.
     */
    private ResultSet executeSqlQueryWithTimer(String space, PreparedStatement stmt,
        Connection conn,
        String sql,
        @Nullable Collection<Object> params,
        int timeoutMillis,
        @Nullable GridQueryCancel cancel) throws IgniteCheckedException {
        long start = U.currentTimeMillis();

        try {
            ResultSet rs = executeSqlQuery(conn, stmt, timeoutMillis, cancel);

            long time = U.currentTimeMillis() - start;

            long longQryExecTimeout = schemas.get(schema(space)).ccfg.getLongQueryWarningTimeout();

            if (time > longQryExecTimeout) {
                String msg = "Query execution is too long (" + time + " ms): " + sql;

                ResultSet plan = executeSqlQuery(conn, preparedStatementWithParams(conn, "EXPLAIN " + sql,
                    params, false), 0, null);

                plan.next();

                // Add SQL explain result message into log.
                String longMsg = "Query execution is too long [time=" + time + " ms, sql='" + sql + '\'' +
                    ", plan=" + U.nl() + plan.getString(1) + U.nl() + ", parameters=" + params + "]";

                LT.warn(log, longMsg, msg);
            }

            return rs;
        }
        catch (SQLException e) {
            onSqlException();

            throw new IgniteCheckedException(e);
        }
    }

    /**
     * Binds parameters to prepared statement.
     *
     * @param stmt Prepared statement.
     * @param params Parameters collection.
     * @throws IgniteCheckedException If failed.
     */
    public void bindParameters(PreparedStatement stmt,
        @Nullable Collection<Object> params) throws IgniteCheckedException {
        if (!F.isEmpty(params)) {
            int idx = 1;

            for (Object arg : params)
                bindObject(stmt, idx++, arg);
        }
    }

    /**
     * @param conn Connection to use.
     * @param distributedJoins If distributed joins are enabled.
     * @param enforceJoinOrder Enforce join order of tables.
     */
    public static void setupConnection(Connection conn, boolean distributedJoins, boolean enforceJoinOrder) {
        Session s = session(conn);

        s.setForceJoinOrder(enforceJoinOrder);
        s.setJoinBatchEnabled(distributedJoins);
    }

    /** {@inheritDoc} */
    @Override public <K, V> QueryCursor<List<?>> queryLocalSqlFields(final GridCacheContext<?, ?> cctx,
        final SqlFieldsQuery qry, final IndexingQueryFilter filter, final GridQueryCancel cancel)
        throws IgniteCheckedException {

        if (cctx.config().getQueryParallelism() > 1) {
            qry.setDistributedJoins(true);

            assert qry.isLocal();

            return queryTwoStep(cctx, qry, cancel);
        }
        else {
            final boolean keepBinary = cctx.keepBinary();

            final String space = cctx.name();
            final String sql = qry.getSql();
            final Object[] args = qry.getArgs();

            final GridQueryFieldsResult res = queryLocalSqlFields(space, sql, F.asList(args), filter,
                qry.isEnforceJoinOrder(), qry.getTimeout(), cancel);

            QueryCursorImpl<List<?>> cursor = new QueryCursorImpl<>(new Iterable<List<?>>() {
                @Override public Iterator<List<?>> iterator() {
                    try {
                        return new GridQueryCacheObjectsIterator(res.iterator(), cctx, keepBinary);
                    }
                    catch (IgniteCheckedException e) {
                        throw new IgniteException(e);
                    }
                }
            }, cancel);

            cursor.fieldsMeta(res.metaData());

            return cursor;
        }
    }

    /** {@inheritDoc} */
    @Override public <K, V> QueryCursor<Cache.Entry<K,V>> queryLocalSql(final GridCacheContext<?, ?> cctx,
        final SqlQuery qry, final IndexingQueryFilter filter, final boolean keepBinary) throws IgniteCheckedException {
        if (cctx.config().getQueryParallelism() > 1) {
            qry.setDistributedJoins(true);

            assert qry.isLocal();

            return queryTwoStep(cctx, qry);
        }
        else {
            String space = cctx.name();
            String type = qry.getType();
            String sqlQry = qry.getSql();
            String alias = qry.getAlias();
            Object[] params = qry.getArgs();

            GridQueryCancel cancel = new GridQueryCancel();

            final GridCloseableIterator<IgniteBiTuple<K, V>> i = queryLocalSql(space, sqlQry, alias,
                F.asList(params), type, filter, cancel);

            return new QueryCursorImpl<Cache.Entry<K, V>>(new Iterable<Cache.Entry<K, V>>() {
                @Override public Iterator<Cache.Entry<K, V>> iterator() {
                    return new ClIter<Cache.Entry<K, V>>() {
                        @Override public void close() throws Exception {
                            i.close();
                        }

                        @Override public boolean hasNext() {
                            return i.hasNext();
                        }

                        @Override public Cache.Entry<K, V> next() {
                            IgniteBiTuple<K, V> t = i.next();

                            return new CacheEntryImpl<>(
                                (K)cctx.unwrapBinaryIfNeeded(t.get1(), keepBinary, false),
                                (V)cctx.unwrapBinaryIfNeeded(t.get2(), keepBinary, false));
                        }

                        @Override public void remove() {
                            throw new UnsupportedOperationException();
                        }
                    };
                }
            }, cancel);
        }
    }

    /**
     * Executes regular query.
     *
     * @param spaceName Space name.
     * @param qry Query.
     * @param alias Table alias.
     * @param params Query parameters.
     * @param type Query return type.
     * @param filter Space name and key filter.
     * @return Queried rows.
     * @throws IgniteCheckedException If failed.
     */
    public <K, V> GridCloseableIterator<IgniteBiTuple<K, V>> queryLocalSql(@Nullable String spaceName,
        final String qry, String alias, @Nullable final Collection<Object> params, String type,
        final IndexingQueryFilter filter, GridQueryCancel cancel) throws IgniteCheckedException {
        final TableDescriptor tbl = tableDescriptor(type, spaceName);

        if (tbl == null)
            throw new IgniteSQLException("Failed to find SQL table for type: " + type,
                IgniteQueryErrorCode.TABLE_NOT_FOUND);

        String sql = generateQuery(qry, alias, tbl);

        Connection conn = connectionForThread(tbl.schemaName());

        setupConnection(conn, false, false);

        GridH2QueryContext.set(new GridH2QueryContext(nodeId, nodeId, 0, LOCAL).filter(filter)
            .distributedJoinMode(OFF));

        GridRunningQueryInfo run = new GridRunningQueryInfo(qryIdGen.incrementAndGet(), qry, SQL, spaceName,
            U.currentTimeMillis(), null, true);

        runs.put(run.id(), run);

        try {
            ResultSet rs = executeSqlQueryWithTimer(spaceName, conn, sql, params, true, 0, cancel);

            return new KeyValIterator(rs);
        }
        finally {
            GridH2QueryContext.clearThreadLocal();

            runs.remove(run.id());
        }
    }

    /**
     * @param cctx Cache context.
     * @param qry Query.
     * @param keepCacheObj Flag to keep cache object.
     * @param enforceJoinOrder Enforce join order of tables.
     * @return Iterable result.
     */
    private Iterable<List<?>> runQueryTwoStep(final GridCacheContext<?,?> cctx, final GridCacheTwoStepQuery qry,
        final boolean keepCacheObj, final boolean enforceJoinOrder,
        final int timeoutMillis,
        final GridQueryCancel cancel) {
        return new Iterable<List<?>>() {
            @Override public Iterator<List<?>> iterator() {
                return rdcQryExec.query(cctx, qry, keepCacheObj, enforceJoinOrder, timeoutMillis, cancel);
            }
        };
    }

    /** {@inheritDoc} */
    @SuppressWarnings("unchecked")
    @Override public <K, V> QueryCursor<Cache.Entry<K, V>> queryTwoStep(GridCacheContext<?, ?> cctx, SqlQuery qry) {
        String type = qry.getType();
        String space = cctx.name();

        TableDescriptor tblDesc = tableDescriptor(type, space);

        if (tblDesc == null)
            throw new IgniteSQLException("Failed to find SQL table for type: " + type,
                IgniteQueryErrorCode.TABLE_NOT_FOUND);

        String sql;

        try {
            sql = generateQuery(qry.getSql(), qry.getAlias(), tblDesc);
        }
        catch (IgniteCheckedException e) {
            throw new IgniteException(e);
        }

        SqlFieldsQuery fqry = new SqlFieldsQuery(sql);

        fqry.setArgs(qry.getArgs());
        fqry.setPageSize(qry.getPageSize());
        fqry.setDistributedJoins(qry.isDistributedJoins());
        fqry.setLocal(qry.isLocal());

        if (qry.getTimeout() > 0)
            fqry.setTimeout(qry.getTimeout(), TimeUnit.MILLISECONDS);

        final QueryCursor<List<?>> res = queryTwoStep(cctx, fqry, null);

        final Iterable<Cache.Entry<K, V>> converted = new Iterable<Cache.Entry<K, V>>() {
            @Override public Iterator<Cache.Entry<K, V>> iterator() {
                final Iterator<List<?>> iter0 = res.iterator();

                return new Iterator<Cache.Entry<K, V>>() {
                    @Override public boolean hasNext() {
                        return iter0.hasNext();
                    }

                    @Override public Cache.Entry<K, V> next() {
                        List<?> l = iter0.next();

                        return new CacheEntryImpl<>((K)l.get(0), (V)l.get(1));
                    }

                    @Override public void remove() {
                        throw new UnsupportedOperationException();
                    }
                };
            }
        };

        // No metadata for SQL queries.
        return new QueryCursorImpl<Cache.Entry<K, V>>(converted) {
            @Override public void close() {
                res.close();
            }
        };
    }

    /**
     * @param c Connection.
     * @return Session.
     */
    public static Session session(Connection c) {
        return (Session)((JdbcConnection)c).getSession();
    }

    /** {@inheritDoc} */
    @Override public QueryCursor<List<?>> queryTwoStep(GridCacheContext<?, ?> cctx, SqlFieldsQuery qry,
        GridQueryCancel cancel) {
        final String space = cctx.name();
        final String sqlQry = qry.getSql();

        Connection c = connectionForSpace(space);

        final boolean enforceJoinOrder = qry.isEnforceJoinOrder();
        final boolean distributedJoins = qry.isDistributedJoins() && cctx.isPartitioned();
        final boolean grpByCollocated = qry.isCollocated();

        final DistributedJoinMode distributedJoinMode = distributedJoinMode(qry.isLocal(), distributedJoins);

        GridCacheTwoStepQuery twoStepQry = null;
        List<GridQueryFieldMetadata> meta;

        final TwoStepCachedQueryKey cachedQryKey = new TwoStepCachedQueryKey(space, sqlQry, grpByCollocated,
            distributedJoins, enforceJoinOrder, qry.isLocal());
        TwoStepCachedQuery cachedQry = twoStepCache.get(cachedQryKey);

        if (cachedQry != null) {
            twoStepQry = cachedQry.twoStepQry.copy(qry.getArgs());
            meta = cachedQry.meta;
        }
        else {
            final UUID locNodeId = ctx.localNodeId();

            // Here we will just parse the statement, no need to optimize it at all.
            setupConnection(c, /*distributedJoins*/false, /*enforceJoinOrder*/true);

            GridH2QueryContext.set(new GridH2QueryContext(locNodeId, locNodeId, 0, PREPARE)
                .distributedJoinMode(distributedJoinMode));

            PreparedStatement stmt = null;

            boolean cachesCreated = false;

            try {
                try {
                    while (true) {
                        try {
                            // Do not cache this statement because the whole two step query object will be cached later on.
                            stmt = prepareStatement(c, sqlQry, false);

                            break;
                        }
                        catch (SQLException e) {
                            if (!cachesCreated && e.getErrorCode() == ErrorCode.SCHEMA_NOT_FOUND_1) {
                                try {
                                    ctx.cache().createMissingCaches();
                                }
                                catch (IgniteCheckedException ignored) {
                                    throw new CacheException("Failed to create missing caches.", e);
                                }

                                cachesCreated = true;
                            }
                            else
                                throw new IgniteSQLException("Failed to parse query: " + sqlQry,
                                    IgniteQueryErrorCode.PARSING, e);
                        }
                    }


                    Prepared prepared = GridSqlQueryParser.prepared(stmt);

                    if (qry instanceof JdbcSqlFieldsQuery && ((JdbcSqlFieldsQuery) qry).isQuery() != prepared.isQuery())
                        throw new IgniteSQLException("Given statement type does not match that declared by JDBC driver",
                            IgniteQueryErrorCode.STMT_TYPE_MISMATCH);

                    if (prepared.isQuery()) {
                        bindParameters(stmt, F.asList(qry.getArgs()));

                        twoStepQry = GridSqlQuerySplitter.split((JdbcPreparedStatement)stmt, qry.getArgs(), grpByCollocated,
                            distributedJoins, enforceJoinOrder, this);

                        assert twoStepQry != null;
                    }
                }
                finally {
                    GridH2QueryContext.clearThreadLocal();
                }

                // It is a DML statement if we did not create a twoStepQuery.
                if (twoStepQry == null) {
                    try {
                        return dmlProc.updateSqlFieldsTwoStep(cctx.namexx(), stmt, qry, cancel);
                    }
                    catch (IgniteCheckedException e) {
                        throw new IgniteSQLException("Failed to execute DML statement [qry=" + sqlQry + ", params=" +
                            Arrays.deepToString(qry.getArgs()) + "]", e);
                    }
                }

                List<Integer> caches;
                List<Integer> extraCaches = null;

                // Setup spaces from schemas.
                if (!twoStepQry.schemas().isEmpty()) {
                    Collection<String> spaces = new ArrayList<>(twoStepQry.schemas().size());
                    caches = new ArrayList<>(twoStepQry.schemas().size() + 1);
                    caches.add(cctx.cacheId());

                    for (String schema : twoStepQry.schemas()) {
                        String space0 = space(schema);

                        spaces.add(space0);

                        if (!F.eq(space0, space)) {
                            int cacheId = CU.cacheId(space0);

                            caches.add(cacheId);

                            if (extraCaches == null)
                                extraCaches = new ArrayList<>();

                            extraCaches.add(cacheId);
                        }
                    }

                    twoStepQry.spaces(spaces);
                }
                else {
                    caches = Collections.singletonList(cctx.cacheId());
                    extraCaches = null;
                }

                //Prohibit usage indices with different numbers of segments in same query.
                checkCacheIndexSegmentation(caches);

                twoStepQry.caches(caches);
                twoStepQry.extraCaches(extraCaches);
                twoStepQry.local(qry.isLocal());

                meta = meta(stmt.getMetaData());
            }
            catch (IgniteCheckedException e) {
                throw new CacheException("Failed to bind parameters: [qry=" + sqlQry + ", params=" +
                    Arrays.deepToString(qry.getArgs()) + "]", e);
            }
            catch (SQLException e) {
                throw new IgniteSQLException(e);
            }
            finally {
                U.close(stmt, log);
            }
        }

        if (log.isDebugEnabled())
            log.debug("Parsed query: `" + sqlQry + "` into two step query: " + twoStepQry);

        twoStepQry.pageSize(qry.getPageSize());

        if (cancel == null)
            cancel = new GridQueryCancel();

        QueryCursorImpl<List<?>> cursor = new QueryCursorImpl<>(
            runQueryTwoStep(cctx, twoStepQry, cctx.keepBinary(), enforceJoinOrder, qry.getTimeout(), cancel), cancel);

        cursor.fieldsMeta(meta);

        if (cachedQry == null && !twoStepQry.explain()) {
            cachedQry = new TwoStepCachedQuery(meta, twoStepQry.copy(null));
            twoStepCache.putIfAbsent(cachedQryKey, cachedQry);
        }

        return cursor;
    }

    /**
     * @throws IllegalStateException if segmented indices used with non-segmented indices.
     */
    private void checkCacheIndexSegmentation(List<Integer> caches) {
        if (caches.isEmpty())
            return; //Nnothing to check

        GridCacheSharedContext sharedContext = ctx.cache().context();

        int expectedParallelism = 0;

        for (int i = 0; i < caches.size(); i++) {
            GridCacheContext cctx = sharedContext.cacheContext(caches.get(i));

            assert cctx != null;

            if(!cctx.isPartitioned())
                continue;

            if(expectedParallelism == 0)
                expectedParallelism = cctx.config().getQueryParallelism();
            else if (expectedParallelism != 0 && cctx.config().getQueryParallelism() != expectedParallelism)
                throw new IllegalStateException("Using indexes with different parallelism levels in same query is forbidden.");
        }
    }

    /**
     * Prepares statement for query.
     *
     * @param qry Query string.
     * @param tableAlias table alias.
     * @param tbl Table to use.
     * @return Prepared statement.
     * @throws IgniteCheckedException In case of error.
     */
    private String generateQuery(String qry, String tableAlias, TableDescriptor tbl) throws IgniteCheckedException {
        assert tbl != null;

        final String qry0 = qry;

        String t = tbl.fullTableName();

        String from = " ";

        qry = qry.trim();

        String upper = qry.toUpperCase();

        if (upper.startsWith("SELECT")) {
            qry = qry.substring(6).trim();

            final int star = qry.indexOf('*');

            if (star == 0)
                qry = qry.substring(1).trim();
            else if (star > 0) {
                if (F.eq('.', qry.charAt(star - 1))) {
                    t = qry.substring(0, star - 1);

                    qry = qry.substring(star + 1).trim();
                }
                else
                    throw new IgniteCheckedException("Invalid query (missing alias before asterisk): " + qry0);
            }
            else
                throw new IgniteCheckedException("Only queries starting with 'SELECT *' and 'SELECT alias.*' " +
                    "are supported (rewrite your query or use SqlFieldsQuery instead): " + qry0);

            upper = qry.toUpperCase();
        }

        if (!upper.startsWith("FROM"))
            from = " FROM " + t + (tableAlias != null ? " as " + tableAlias : "") +
                (upper.startsWith("WHERE") || upper.startsWith("ORDER") || upper.startsWith("LIMIT") ?
                    " " : " WHERE ");

        if(tableAlias != null)
            t = tableAlias;

        qry = "SELECT " + t + "." + KEY_FIELD_NAME + ", " + t + "." + VAL_FIELD_NAME + from + qry;

        return qry;
    }

    /**
     * Registers new class description.
     *
     * This implementation doesn't support type reregistration.
     *
     * @param type Type description.
     * @throws IgniteCheckedException In case of error.
     */
    @Override public boolean registerType(@Nullable String spaceName, GridQueryTypeDescriptor type)
        throws IgniteCheckedException {
        if (!validateTypeDescriptor(type))
            return false;

        String schemaName = schema(spaceName);

        Schema schema = schemas.get(schemaName);

        TableDescriptor tbl = new TableDescriptor(schema, type);

        try {
            Connection conn = connectionForThread(schemaName);

            createTable(schema, tbl, conn);

            schema.add(tbl);
        }
        catch (SQLException e) {
            onSqlException();

            throw new IgniteCheckedException("Failed to register query type: " + type, e);
        }

        return true;
    }

    /**
     * Validates properties described by query types.
     *
     * @param type Type descriptor.
     * @return True if type is valid.
     * @throws IgniteCheckedException If validation failed.
     */
    private boolean validateTypeDescriptor(GridQueryTypeDescriptor type)
        throws IgniteCheckedException {
        assert type != null;

        Collection<String> names = new HashSet<>();

        names.addAll(type.fields().keySet());

        if (names.size() < type.fields().size())
            throw new IgniteCheckedException("Found duplicated properties with the same name [keyType=" +
                type.keyClass().getName() + ", valueType=" + type.valueClass().getName() + "]");

        String ptrn = "Name ''{0}'' is reserved and cannot be used as a field name [type=" + type.name() + "]";

        for (String name : names) {
            if (name.equalsIgnoreCase(KEY_FIELD_NAME) || name.equalsIgnoreCase(VAL_FIELD_NAME))
                throw new IgniteCheckedException(MessageFormat.format(ptrn, name));
        }

        return true;
    }

    /**
     * Returns empty string, if {@code nullableString} is empty.
     *
     * @param nullableString String for convertion. Could be null.
     * @return Non null string. Could be empty.
     */
    private static String emptyIfNull(String nullableString) {
        return nullableString == null ? "" : nullableString;
    }

    /**
     * Escapes name to be valid SQL identifier. Currently just replaces '.' and '$' sign with '_'.
     *
     * @param name Name.
     * @param escapeAll Escape flag.
     * @return Escaped name.
     */
    public static String escapeName(String name, boolean escapeAll) {
        if (name == null) // It is possible only for a cache name.
            return ESC_STR;

        if (escapeAll)
            return ESC_CH + name + ESC_CH;

        SB sb = null;

        for (int i = 0; i < name.length(); i++) {
            char ch = name.charAt(i);

            if (!Character.isLetter(ch) && !Character.isDigit(ch) && ch != '_' &&
                !(ch == '"' && (i == 0 || i == name.length() - 1)) && ch != '-') {
                // Class name can also contain '$' or '.' - these should be escaped.
                assert ch == '$' || ch == '.';

                if (sb == null)
                    sb = new SB();

                sb.a(name.substring(sb.length(), i));

                // Replace illegal chars with '_'.
                sb.a('_');
            }
        }

        if (sb == null)
            return name;

        sb.a(name.substring(sb.length(), name.length()));

        return sb.toString();
    }

    /**
     * Create db table by using given table descriptor.
     *
     * @param schema Schema.
     * @param tbl Table descriptor.
     * @param conn Connection.
     * @throws SQLException If failed to create db table.
     */
    private void createTable(Schema schema, TableDescriptor tbl, Connection conn) throws SQLException {
        assert schema != null;
        assert tbl != null;

        boolean escapeAll = schema.escapeAll();

        String keyType = dbTypeFromClass(tbl.type().keyClass());
        String valTypeStr = dbTypeFromClass(tbl.type().valueClass());

        SB sql = new SB();

        sql.a("CREATE TABLE ").a(tbl.fullTableName()).a(" (")
            .a(KEY_FIELD_NAME).a(' ').a(keyType).a(" NOT NULL");

        sql.a(',').a(VAL_FIELD_NAME).a(' ').a(valTypeStr);

        for (Map.Entry<String, Class<?>> e : tbl.type().fields().entrySet())
            sql.a(',').a(escapeName(e.getKey(), escapeAll)).a(' ').a(dbTypeFromClass(e.getValue()));

        sql.a(')');

        if (log.isDebugEnabled())
            log.debug("Creating DB table with SQL: " + sql);

        GridH2RowDescriptor desc = new RowDescriptor(tbl.type(), schema);

        GridH2Table res = GridH2Table.Engine.createTable(conn, sql.toString(), desc, tbl, tbl.schema.spaceName);

        if (dataTables.putIfAbsent(res.identifier(), res) != null)
            throw new IllegalStateException("Table already exists: " + res.identifier());
    }

    /**
     * @param identifier Table identifier.
     * @return Data table.
     */
    public GridH2Table dataTable(String identifier) {
        return dataTables.get(identifier);
    }

    /**
     * Gets corresponding DB type from java class.
     *
     * @param cls Java class.
     * @return DB type name.
     */
    private String dbTypeFromClass(Class<?> cls) {
        return DBTypeEnum.fromClass(cls).dBTypeAsString();
    }

    /**
     * Gets table descriptor by value type.
     *
     * @param spaceName Space name.
     * @param type Value type descriptor.
     * @return Table descriptor or {@code null} if not found.
     */
    @Nullable private TableDescriptor tableDescriptor(@Nullable String spaceName, GridQueryTypeDescriptor type) {
        return tableDescriptor(type.name(), spaceName);
    }

    /**
     * Gets table descriptor by type and space names.
     *
     * @param type Type name.
     * @param space Space name.
     * @return Table descriptor.
     */
    @Nullable private TableDescriptor tableDescriptor(String type, @Nullable String space) {
        Schema s = schemas.get(schema(space));

        if (s == null)
            return null;

        return s.tbls.get(type);
    }

    /**
     * Gets collection of table for given schema name.
     *
     * @param schema Schema name.
     * @return Collection of table descriptors.
     */
    private Collection<TableDescriptor> tables(String schema) {
        Schema s = schemas.get(schema);

        if (s == null)
            return Collections.emptySet();

        return s.tbls.values();
    }

    /**
     * Gets database schema from space.
     *
     * @param space Space name. {@code null} would be converted to an empty string.
     * @return Schema name. Should not be null since we should not fail for an invalid space name.
     */
    private String schema(@Nullable String space) {
        return emptyIfNull(space2schema.get(emptyIfNull(space)));
    }

    /**
     * Called periodically by {@link GridTimeoutProcessor} to clean up the {@link #stmtCache}.
     */
    private void cleanupStatementCache() {
        long cur = U.currentTimeMillis();

        for (Iterator<Map.Entry<Thread, StatementCache>> it = stmtCache.entrySet().iterator(); it.hasNext(); ) {
            Map.Entry<Thread, StatementCache> entry = it.next();

            Thread t = entry.getKey();

            if (t.getState() == Thread.State.TERMINATED
                || cur - entry.getValue().lastUsage() > STATEMENT_CACHE_THREAD_USAGE_TIMEOUT)
                it.remove();
        }
    }

    /** {@inheritDoc} */
    @Override public String space(String schemaName) {
        assert schemaName != null;

        Schema schema = schemas.get(schemaName);

        // For the compatibility with conversion from """" to "" inside h2 lib
        if (schema == null) {
            assert schemaName.isEmpty() || schemaName.charAt(0) != ESC_CH;

            schema = schemas.get(escapeName(schemaName, true));
        }

        return schema.spaceName;
    }

    /**
     * Rebuild indexes from hash index.
     *
     * @param spaceName Space name.
     * @param type Type descriptor.
     * @throws IgniteCheckedException If failed.
     */
    @Override public void rebuildIndexesFromHash(@Nullable String spaceName,
        GridQueryTypeDescriptor type) throws IgniteCheckedException {
        TableDescriptor tbl = tableDescriptor(spaceName, type);

        if (tbl == null)
            return;

        assert tbl.tbl != null;

        assert tbl.tbl.rebuildFromHashInProgress();

        H2PkHashIndex hashIdx = tbl.pkHashIdx;

        Cursor cursor = hashIdx.find((Session)null, null, null);

        int cacheId = CU.cacheId(tbl.schema.ccfg.getName());

        GridCacheContext cctx = ctx.cache().context().cacheContext(cacheId);

        while (cursor.next()) {
            CacheDataRow dataRow = (CacheDataRow)cursor.get();

            boolean done = false;

            while (!done) {
                GridCacheEntryEx entry = cctx.cache().entryEx(dataRow.key());

                try {
                    synchronized (entry) {
                        // TODO : How to correctly get current value and link here?

                        GridH2Row row = tbl.tbl.rowDescriptor().createRow(entry.key(), entry.partition(),
                            dataRow.value(), entry.version(), entry.expireTime());

                        row.link(dataRow.link());

                        List<Index> indexes = tbl.tbl.getAllIndexes();

                        for (int i = 2; i < indexes.size(); i++) {
                            Index idx = indexes.get(i);

                            if (idx instanceof H2TreeIndex)
                                ((H2TreeIndex)idx).put(row);
                        }

                        done = true;
                    }
                }
                catch (GridCacheEntryRemovedException e) {
                    // No-op
                }
            }

        }

        tbl.tbl.markRebuildFromHashInProgress(false);
    }

    /** {@inheritDoc} */
    @Override public void markForRebuildFromHash(@Nullable String spaceName, GridQueryTypeDescriptor type) {
        TableDescriptor tbl = tableDescriptor(spaceName, type);

        if (tbl == null)
            return;

        assert tbl.tbl != null;

        tbl.tbl.markRebuildFromHashInProgress(true);
    }

    /**
     * Gets size (for tests only).
     *
     * @param spaceName Space name.
     * @param type Type descriptor.
     * @return Size.
     * @throws IgniteCheckedException If failed or {@code -1} if the type is unknown.
     */
    long size(@Nullable String spaceName, GridQueryTypeDescriptor type) throws IgniteCheckedException {
        TableDescriptor tbl = tableDescriptor(spaceName, type);

        if (tbl == null)
            return -1;

        Connection conn = connectionForSpace(spaceName);

        setupConnection(conn, false, false);

        try {
            ResultSet rs = executeSqlQuery(conn, prepareStatement(conn, "SELECT COUNT(*) FROM " + tbl.fullTableName(), false),
                0, null);

            if (!rs.next())
                throw new IllegalStateException();

            return rs.getLong(1);
        }
        catch (SQLException e) {
            throw new IgniteCheckedException(e);
        }
    }

    /**
     * @return Busy lock.
     */
    public GridSpinBusyLock busyLock() {
        return busyLock;
    }

    /**
     * @return Map query executor.
     */
    public GridMapQueryExecutor mapQueryExecutor() {
        return mapQryExec;
    }

    /**
     * @return Reduce query executor.
     */
    public GridReduceQueryExecutor reduceQueryExecutor() {
        return rdcQryExec;
    }

    /** {@inheritDoc} */
    @SuppressWarnings("NonThreadSafeLazyInitialization")
    @Override public void start(GridKernalContext ctx, GridSpinBusyLock busyLock) throws IgniteCheckedException {
        if (log.isDebugEnabled())
            log.debug("Starting cache query index...");

        this.busyLock = busyLock;

        qryIdGen = new AtomicLong();

        if (SysProperties.serializeJavaObject) {
            U.warn(log, "Serialization of Java objects in H2 was enabled.");

            SysProperties.serializeJavaObject = false;
        }

        if (JdbcUtils.serializer != null)
            U.warn(log, "Custom H2 serialization is already configured, will override.");

        JdbcUtils.serializer = h2Serializer();

        String dbName = (ctx != null ? ctx.localNodeId() : UUID.randomUUID()).toString();

        dbUrl = "jdbc:h2:mem:" + dbName + DB_OPTIONS;

        org.h2.Driver.load();

        try {
            if (getString(IGNITE_H2_DEBUG_CONSOLE) != null) {
                Connection c = DriverManager.getConnection(dbUrl);

                int port = getInteger(IGNITE_H2_DEBUG_CONSOLE_PORT, 0);

                WebServer webSrv = new WebServer();
                Server web = new Server(webSrv, "-webPort", Integer.toString(port));
                web.start();
                String url = webSrv.addSession(c);

                U.quietAndInfo(log, "H2 debug console URL: " + url);

                try {
                    Server.openBrowser(url);
                }
                catch (Exception e) {
                    U.warn(log, "Failed to open browser: " + e.getMessage());
                }
            }
        }
        catch (SQLException e) {
            throw new IgniteCheckedException(e);
        }

        if (ctx == null) {
            // This is allowed in some tests.
            nodeId = UUID.randomUUID();
            marshaller = new JdkMarshaller();
        }
        else {
            this.ctx = ctx;

            nodeId = ctx.localNodeId();
            marshaller = ctx.config().getMarshaller();

            mapQryExec = new GridMapQueryExecutor(busyLock);
            rdcQryExec = new GridReduceQueryExecutor(qryIdGen, busyLock);

            mapQryExec.start(ctx, this);
            rdcQryExec.start(ctx, this);

            stmtCacheCleanupTask = ctx.timeout().schedule(new Runnable() {
                @Override public void run() {
                    cleanupStatementCache();
                }
            }, CLEANUP_STMT_CACHE_PERIOD, CLEANUP_STMT_CACHE_PERIOD);
        }

        // TODO https://issues.apache.org/jira/browse/IGNITE-2139
        // registerMBean(igniteInstanceName, this, GridH2IndexingSpiMBean.class);
    }

    /**
     * @param topic Topic.
     * @param topicOrd Topic ordinal for {@link GridTopic}.
     * @param nodes Nodes.
     * @param msg Message.
     * @param specialize Optional closure to specialize message for each node.
     * @param locNodeHnd Handler for local node.
     * @param plc Policy identifying the executor service which will process message.
     * @param runLocParallel Run local handler in parallel thread.
     * @return {@code true} If all messages sent successfully.
     */
    public boolean send(
        Object topic,
        int topicOrd,
        Collection<ClusterNode> nodes,
        Message msg,
        @Nullable IgniteBiClosure<ClusterNode, Message, Message> specialize,
        @Nullable final IgniteInClosure2X<ClusterNode, Message> locNodeHnd,
        byte plc,
        boolean runLocParallel
    ) {
        boolean ok = true;

        if (specialize == null && msg instanceof GridCacheQueryMarshallable)
            ((GridCacheQueryMarshallable)msg).marshall(marshaller);

        ClusterNode locNode = null;

        for (ClusterNode node : nodes) {
            if (node.isLocal()) {
                if (locNode != null)
                    throw new IllegalStateException();

                locNode = node;

                continue;
            }

            try {
                if (specialize != null) {
                    msg = specialize.apply(node, msg);

                    if (msg instanceof GridCacheQueryMarshallable)
                        ((GridCacheQueryMarshallable)msg).marshall(marshaller);
                }

                ctx.io().sendGeneric(node, topic, topicOrd, msg, plc);
            }
            catch (IgniteCheckedException e) {
                ok = false;

                U.warn(log, "Failed to send message [node=" + node + ", msg=" + msg +
                    ", errMsg=" + e.getMessage() + "]");
            }
        }

        // Local node goes the last to allow parallel execution.
        if (locNode != null) {
            if (specialize != null)
                msg = specialize.apply(locNode, msg);

            if (runLocParallel) {
                final ClusterNode finalLocNode = locNode;
                final Message finalMsg = msg;

                try {
                    // We prefer runLocal to runLocalSafe, because the latter can produce deadlock here.
                    ctx.closure().runLocal(new GridPlainRunnable() {
                        @Override public void run() {
                            locNodeHnd.apply(finalLocNode, finalMsg);
                        }
                    }, plc).listen(logger);
                }
                catch (IgniteCheckedException e) {
                    ok = false;

                    U.error(log, "Failed to execute query locally.", e);
                }
            }
            else
                locNodeHnd.apply(locNode, msg);
        }

        return ok;
    }

    /**
     * @return Serializer.
     */
    private JavaObjectSerializer h2Serializer() {
        return new JavaObjectSerializer() {
            @Override public byte[] serialize(Object obj) throws Exception {
                return U.marshal(marshaller, obj);
            }

            @Override public Object deserialize(byte[] bytes) throws Exception {
                ClassLoader clsLdr = ctx != null ? U.resolveClassLoader(ctx.config()) : null;

                return U.unmarshal(marshaller, bytes, clsLdr);
            }
        };
    }

    /**
     * Registers SQL functions.
     *
     * @param schema Schema.
     * @param clss Classes.
     * @throws IgniteCheckedException If failed.
     */
    private void createSqlFunctions(String schema, Class<?>[] clss) throws IgniteCheckedException {
        if (F.isEmpty(clss))
            return;

        for (Class<?> cls : clss) {
            for (Method m : cls.getDeclaredMethods()) {
                QuerySqlFunction ann = m.getAnnotation(QuerySqlFunction.class);

                if (ann != null) {
                    int modifiers = m.getModifiers();

                    if (!Modifier.isStatic(modifiers) || !Modifier.isPublic(modifiers))
                        throw new IgniteCheckedException("Method " + m.getName() + " must be public static.");

                    String alias = ann.alias().isEmpty() ? m.getName() : ann.alias();

                    String clause = "CREATE ALIAS IF NOT EXISTS " + alias + (ann.deterministic() ?
                        " DETERMINISTIC FOR \"" :
                        " FOR \"") +
                        cls.getName() + '.' + m.getName() + '"';

                    executeStatement(schema, clause);
                }
            }
        }
    }

    /** {@inheritDoc} */
    @Override public void stop() throws IgniteCheckedException {
        if (log.isDebugEnabled())
            log.debug("Stopping cache query index...");

//        unregisterMBean(); TODO https://issues.apache.org/jira/browse/IGNITE-2139

        if (ctx != null && !ctx.cache().context().database().persistenceEnabled()) {
            for (Schema schema : schemas.values())
                schema.onDrop();
        }

        for (Connection c : conns)
            U.close(c, log);

        conns.clear();
        schemas.clear();
        space2schema.clear();

        try (Connection c = DriverManager.getConnection(dbUrl);
             Statement s = c.createStatement()) {
            s.execute("SHUTDOWN");
        }
        catch (SQLException e) {
            U.error(log, "Failed to shutdown database.", e);
        }

        if (stmtCacheCleanupTask != null)
            stmtCacheCleanupTask.close();

        GridH2QueryContext.clearLocalNodeStop(nodeId);

        if (log.isDebugEnabled())
            log.debug("Cache query index stopped.");
    }

    /** {@inheritDoc} */
<<<<<<< HEAD
    @Override public void registerCache(GridCacheContext<?, ?> cctx, CacheConfiguration<?, ?> ccfg)
=======
    @Override public void registerCache(String spaceName, GridCacheContext<?, ?> cctx, CacheConfiguration<?,?> ccfg)
>>>>>>> 48e78a99
        throws IgniteCheckedException {
        String schema = schemaNameFromCacheConf(ccfg);

        if (schemas.putIfAbsent(schema, new Schema(spaceName, schema, cctx, ccfg)) != null)
            throw new IgniteCheckedException("Cache already registered: " + U.maskName(spaceName));

        space2schema.put(emptyIfNull(spaceName), schema);

        createSchema(schema);

        createSqlFunctions(schema, ccfg.getSqlFunctionClasses());
    }

    /** {@inheritDoc} */
    @Override public void unregisterCache(String spaceName) {
        String schema = schema(spaceName);
        Schema rmv = schemas.remove(schema);

        if (rmv != null) {
            space2schema.remove(emptyIfNull(rmv.spaceName));
            mapQryExec.onCacheStop(spaceName);

            rmv.onDrop();

            try {
                dropSchema(schema);
            }
            catch (IgniteCheckedException e) {
                U.error(log, "Failed to drop schema on cache stop (will ignore): " + U.maskName(spaceName), e);
            }

            for (TableDescriptor tblDesc : rmv.tbls.values())
                for (Index idx : tblDesc.tbl.getIndexes())
                    idx.close(null);

            for (Iterator<Map.Entry<TwoStepCachedQueryKey, TwoStepCachedQuery>> it = twoStepCache.entrySet().iterator();
                it.hasNext(); ) {
                Map.Entry<TwoStepCachedQueryKey, TwoStepCachedQuery> e = it.next();

                if (F.eq(e.getKey().space, spaceName))
                    it.remove();
            }
        }
    }

    /** {@inheritDoc} */
    @Override public IndexingQueryFilter backupFilter(
        @Nullable final AffinityTopologyVersion topVer,
        @Nullable final int[] parts
    ) {
        final AffinityTopologyVersion topVer0 = topVer != null ? topVer : AffinityTopologyVersion.NONE;

        return new IndexingQueryFilter() {
            @Nullable @Override public <K, V> IgniteBiPredicate<K, V> forSpace(String spaceName) {
                final GridCacheAdapter<Object, Object> cache = ctx.cache().internalCache(spaceName);

                if (cache.context().isReplicated())
                    return null;

                final GridCacheAffinityManager aff = cache.context().affinity();

                if (parts != null) {
                    if (parts.length < 64) { // Fast scan for small arrays.
                        return new IgniteBiPredicate<K, V>() {
                            @Override public boolean apply(K k, V v) {
                                int p = aff.partition(k);

                                for (int p0 : parts) {
                                    if (p0 == p)
                                        return true;

                                    if (p0 > p) // Array is sorted.
                                        return false;
                                }

                                return false;
                            }
                        };
                    }

                    return new IgniteBiPredicate<K, V>() {
                        @Override public boolean apply(K k, V v) {
                            int p = aff.partition(k);

                            return Arrays.binarySearch(parts, p) >= 0;
                        }
                    };
                }

                final ClusterNode locNode = ctx.discovery().localNode();

                return new IgniteBiPredicate<K, V>() {
                    @Override public boolean apply(K k, V v) {
                        return aff.primaryByKey(locNode, k, topVer0);
                    }
                };
            }

            @Override public boolean isValueRequired() {
                return false;
            }

            @Override public String toString() {
                return "IndexingQueryFilter [ver=" + topVer + ']';
            }
        };
    }

    /**
     * @return Ready topology version.
     */
    public AffinityTopologyVersion readyTopologyVersion() {
        return ctx.cache().context().exchange().readyAffinityVersion();
    }

    /**
     * @param topVer Topology version.
     * @throws IgniteCheckedException If failed.
     */
    public void awaitForReadyTopologyVersion(AffinityTopologyVersion topVer) throws IgniteCheckedException {
        IgniteInternalFuture<?> fut = ctx.cache().context().exchange().affinityReadyFuture(topVer);

        if (fut != null)
            fut.get();
    }

    /** {@inheritDoc} */
    @Override public void onDisconnected(IgniteFuture<?> reconnectFut) {
        rdcQryExec.onDisconnected(reconnectFut);
    }

    /**
     * Key for cached two-step query.
     */
    private static final class TwoStepCachedQueryKey {
        /** */
        private final String space;

        /** */
        private final String sql;

        /** */
        private final boolean grpByCollocated;

        /** */
        private final boolean distributedJoins;

        /** */
        private final boolean enforceJoinOrder;

        /** */
        private final boolean isLocal;

        /**
         * @param space Space.
         * @param sql Sql.
         * @param grpByCollocated Collocated GROUP BY.
         * @param distributedJoins Distributed joins enabled.
         * @param enforceJoinOrder Enforce join order of tables.
         * @param isLocal Query is local flag.
         */
        private TwoStepCachedQueryKey(String space,
            String sql,
            boolean grpByCollocated,
            boolean distributedJoins,
            boolean enforceJoinOrder,
            boolean isLocal) {
            this.space = space;
            this.sql = sql;
            this.grpByCollocated = grpByCollocated;
            this.distributedJoins = distributedJoins;
            this.enforceJoinOrder = enforceJoinOrder;
            this.isLocal = isLocal;
        }

        /** {@inheritDoc} */
        @Override public boolean equals(Object o) {
            if (this == o)
                return true;

            if (o == null || getClass() != o.getClass())
                return false;

            TwoStepCachedQueryKey that = (TwoStepCachedQueryKey)o;

            if (grpByCollocated != that.grpByCollocated)
                return false;

            if (distributedJoins != that.distributedJoins)
                return false;

            if (enforceJoinOrder != that.enforceJoinOrder)
                return false;

            if (space != null ? !space.equals(that.space) : that.space != null)
                return false;

            return isLocal == that.isLocal && sql.equals(that.sql);
        }

        /** {@inheritDoc} */
        @Override public int hashCode() {
            int res = space != null ? space.hashCode() : 0;
            res = 31 * res + sql.hashCode();
            res = 31 * res + (grpByCollocated ? 1 : 0);
            res = res + (distributedJoins ? 2 : 0);
            res = res + (enforceJoinOrder ? 4 : 0);
            res = res + (isLocal ? 8 : 0);

            return res;
        }
    }

    /**
     * Cached two-step query.
     */
    private static final class TwoStepCachedQuery {
        /** */
        final List<GridQueryFieldMetadata> meta;

        /** */
        final GridCacheTwoStepQuery twoStepQry;

        /**
         * @param meta Fields metadata.
         * @param twoStepQry Query.
         */
        public TwoStepCachedQuery(List<GridQueryFieldMetadata> meta, GridCacheTwoStepQuery twoStepQry) {
            this.meta = meta;
            this.twoStepQry = twoStepQry;
        }

        /** {@inheritDoc} */
        @Override public String toString() {
            return S.toString(TwoStepCachedQuery.class, this);
        }
    }

    /**
     * @param c1 First column.
     * @param c2 Second column.
     * @return {@code true} If they are the same.
     */
    private static boolean equal(IndexColumn c1, IndexColumn c2) {
        return c1.column.getColumnId() == c2.column.getColumnId();
    }

    /**
     * @param cols Columns list.
     * @param col Column to find.
     * @return {@code true} If found.
     */
    private static boolean containsColumn(List<IndexColumn> cols, IndexColumn col) {
        for (int i = cols.size() - 1; i >= 0; i--) {
            if (equal(cols.get(i), col))
                return true;
        }

        return false;
    }

    /**
     * @param cols Columns list.
     * @param keyCol Primary key column.
     * @param affCol Affinity key column.
     * @return The same list back.
     */
    private static List<IndexColumn> treeIndexColumns(List<IndexColumn> cols, IndexColumn keyCol, IndexColumn affCol) {
        assert keyCol != null;

        if (!containsColumn(cols, keyCol))
            cols.add(keyCol);

        if (affCol != null && !containsColumn(cols, affCol))
            cols.add(affCol);

        return cols;
    }


    /** {@inheritDoc} */
    @Override public Collection<GridRunningQueryInfo> runningQueries(long duration) {
        Collection<GridRunningQueryInfo> res = new ArrayList<>();

        res.addAll(runs.values());
        res.addAll(rdcQryExec.longRunningQueries(duration));

        return res;
    }

    /** {@inheritDoc} */
    @Override public void cancelQueries(Collection<Long> queries) {
        if (!F.isEmpty(queries)) {
            for (Long qryId : queries) {
                GridRunningQueryInfo run = runs.get(qryId);

                if (run != null)
                    run.cancel();
            }

            rdcQryExec.cancelQueries(queries);
        }
    }

    /** {@inheritDoc} */
    @Override public void cancelAllQueries() {
        for (Connection conn : conns)
            U.close(conn, log);
    }

    /**
     * Wrapper to store connection and flag is schema set or not.
     */
    private static class ConnectionWrapper {
        /** */
        private Connection conn;

        /** */
        private volatile String schema;

        /**
         * @param conn Connection to use.
         */
        ConnectionWrapper(Connection conn) {
            this.conn = conn;
        }

        /**
         * @return Schema name if schema is set, null otherwise.
         */
        public String schema() {
            return schema;
        }

        /**
         * @param schema Schema name set on this connection.
         */
        public void schema(@Nullable String schema) {
            this.schema = schema;
        }

        /**
         * @return Connection.
         */
        public Connection connection() {
            return conn;
        }

        /** {@inheritDoc} */
        @Override public String toString() {
            return S.toString(ConnectionWrapper.class, this);
        }
    }

    /**
     * Enum that helps to map java types to database types.
     */
    private enum DBTypeEnum {
        /** */
        INT("INT"),

        /** */
        BOOL("BOOL"),

        /** */
        TINYINT("TINYINT"),

        /** */
        SMALLINT("SMALLINT"),

        /** */
        BIGINT("BIGINT"),

        /** */
        DECIMAL("DECIMAL"),

        /** */
        DOUBLE("DOUBLE"),

        /** */
        REAL("REAL"),

        /** */
        TIME("TIME"),

        /** */
        TIMESTAMP("TIMESTAMP"),

        /** */
        DATE("DATE"),

        /** */
        VARCHAR("VARCHAR"),

        /** */
        CHAR("CHAR"),

        /** */
        BINARY("BINARY"),

        /** */
        UUID("UUID"),

        /** */
        ARRAY("ARRAY"),

        /** */
        GEOMETRY("GEOMETRY"),

        /** */
        OTHER("OTHER");

        /** Map of Class to enum. */
        private static final Map<Class<?>, DBTypeEnum> map = new HashMap<>();

        /**
         * Initialize map of DB types.
         */
        static {
            map.put(int.class, INT);
            map.put(Integer.class, INT);
            map.put(boolean.class, BOOL);
            map.put(Boolean.class, BOOL);
            map.put(byte.class, TINYINT);
            map.put(Byte.class, TINYINT);
            map.put(short.class, SMALLINT);
            map.put(Short.class, SMALLINT);
            map.put(long.class, BIGINT);
            map.put(Long.class, BIGINT);
            map.put(BigDecimal.class, DECIMAL);
            map.put(double.class, DOUBLE);
            map.put(Double.class, DOUBLE);
            map.put(float.class, REAL);
            map.put(Float.class, REAL);
            map.put(Time.class, TIME);
            map.put(Timestamp.class, TIMESTAMP);
            map.put(java.util.Date.class, TIMESTAMP);
            map.put(java.sql.Date.class, DATE);
            map.put(String.class, VARCHAR);
            map.put(UUID.class, UUID);
            map.put(byte[].class, BINARY);
        }

        /** */
        private final String dbType;

        /**
         * Constructs new instance.
         *
         * @param dbType DB type name.
         */
        DBTypeEnum(String dbType) {
            this.dbType = dbType;
        }

        /**
         * Resolves enum by class.
         *
         * @param cls Class.
         * @return Enum value.
         */
        public static DBTypeEnum fromClass(Class<?> cls) {
            DBTypeEnum res = map.get(cls);

            if (res != null)
                return res;

            if (DataType.isGeometryClass(cls))
                return GEOMETRY;

            return cls.isArray() && !cls.getComponentType().isPrimitive() ? ARRAY : OTHER;
        }

        /**
         * Gets DB type name.
         *
         * @return DB type name.
         */
        public String dBTypeAsString() {
            return dbType;
        }

        /** {@inheritDoc} */
        @Override public String toString() {
            return S.toString(DBTypeEnum.class, this);
        }
    }

    /**
     * Information about table in database.
     */
    private class TableDescriptor implements GridH2Table.IndexesFactory {
        /** */
        private final String fullTblName;

        /** */
        private final GridQueryTypeDescriptor type;

        /** */
        private final Schema schema;

        /** */
        private GridH2Table tbl;

        /** */
        private GridLuceneIndex luceneIdx;

        /** */
        private Index pkTreeIdx;

        /** */
        private H2PkHashIndex pkHashIdx;

        /**
         * @param schema Schema.
         * @param type Type descriptor.
         */
        TableDescriptor(Schema schema, GridQueryTypeDescriptor type) {
            this.type = type;
            this.schema = schema;

            String tblName = escapeName(type.tableName() != null ? type.tableName() : type.name(), schema.escapeAll());

            fullTblName = schema.schemaName + "." + tblName;
        }

        /**
         * @return Schema name.
         */
        public String schemaName() {
            return schema.schemaName;
        }

        /**
         * @return Database full table name.
         */
        String fullTableName() {
            return fullTblName;
        }

        /**
         * @return type name.
         */
        String typeName() {
            return type.name();
        }

        /**
         * @return Type.
         */
        GridQueryTypeDescriptor type() {
            return type;
        }

        /** {@inheritDoc} */
        @Override public String toString() {
            return S.toString(TableDescriptor.class, this);
        }

        /** {@inheritDoc} */
        @Override public H2RowFactory createRowFactory(GridH2Table tbl) {
            int cacheId = CU.cacheId(schema.ccfg.getName());

            GridCacheContext cctx = ctx.cache().context().cacheContext(cacheId);

            if (cctx.affinityNode() && cctx.offheapIndex())
                return new H2RowFactory(tbl.rowDescriptor(), cctx);

            return null;
        }

        /** {@inheritDoc} */
        @Override public ArrayList<Index> createIndexes(GridH2Table tbl) {
            this.tbl = tbl;

            ArrayList<Index> idxs = new ArrayList<>();

            IndexColumn keyCol = tbl.indexColumn(KEY_COL, SortOrder.ASCENDING);
            IndexColumn affCol = tbl.getAffinityKeyColumn();

            if (affCol != null && equal(affCol, keyCol))
                affCol = null;

            int cacheId = CU.cacheId(schema.ccfg.getName());

            idxs.add(createHashIndex(
                cacheId,
                "_key_PK_hash",
                tbl,
                treeIndexColumns(new ArrayList<IndexColumn>(2), keyCol, affCol)));

            // Add primary key index.
            idxs.add(createSortedIndex(
                cacheId,
                "_key_PK",
                tbl,
                true,
                treeIndexColumns(new ArrayList<IndexColumn>(2), keyCol, affCol),
                -1));

            if (type().valueClass() == String.class) {
                try {
                    luceneIdx = new GridLuceneIndex(ctx, schema.offheap, schema.spaceName, type);
                }
                catch (IgniteCheckedException e1) {
                    throw new IgniteException(e1);
                }
            }

            boolean affIdxFound = false;

            for (Map.Entry<String, GridQueryIndexDescriptor> e : type.indexes().entrySet()) {
                String name = e.getKey();
                GridQueryIndexDescriptor idx = e.getValue();

                if (idx.type() == QueryIndexType.FULLTEXT) {
                    try {
                        luceneIdx = new GridLuceneIndex(ctx, schema.offheap, schema.spaceName, type);
                    }
                    catch (IgniteCheckedException e1) {
                        throw new IgniteException(e1);
                    }
                }
                else {
                    List<IndexColumn> cols = new ArrayList<>(idx.fields().size() + 2);

                    boolean escapeAll = schema.escapeAll();

                    for (String field : idx.fields()) {
                        String fieldName = escapeAll ? field : escapeName(field, false).toUpperCase();

                        Column col = tbl.getColumn(fieldName);

                        cols.add(tbl.indexColumn(col.getColumnId(),
                            idx.descending(field) ? SortOrder.DESCENDING : SortOrder.ASCENDING));
                    }

                    if (idx.type() == QueryIndexType.SORTED) {
                        // We don't care about number of fields in affinity index, just affinity key must be the first.
                        affIdxFound |= affCol != null && equal(cols.get(0), affCol);

                        cols = treeIndexColumns(cols, keyCol, affCol);

                        idxs.add(createSortedIndex(cacheId, name, tbl, false, cols, idx.inlineSize()));
                    }
                    else if (idx.type() == QueryIndexType.GEOSPATIAL)
                        idxs.add(createH2SpatialIndex(tbl, name, cols.toArray(new IndexColumn[cols.size()])));
                    else
                        throw new IllegalStateException("Index type: " + idx.type());
                }
            }

            // Add explicit affinity key index if nothing alike was found.
            if (affCol != null && !affIdxFound) {
                idxs.add(createSortedIndex(cacheId, "AFFINITY_KEY", tbl, false,
                    treeIndexColumns(new ArrayList<IndexColumn>(2), affCol, keyCol), -1));
            }

            return idxs;
        }

        /**
         * @param cacheId Cache ID.
         * @param name Index name,
         * @param tbl Table.
         * @param pk Primary key flag.
         * @param cols Columns.
         * @return Index.
         */
        private Index createSortedIndex(
            int cacheId,
            String name,
            GridH2Table tbl,
            boolean pk,
            List<IndexColumn> cols,
            int inlineSize
        ) {
            try {
                GridCacheSharedContext<Object, Object> scctx = ctx.cache().context();

                GridCacheContext cctx = scctx.cacheContext(cacheId);

                if (log.isInfoEnabled())
                    log.info("Creating cache index [cacheId=" + cctx.cacheId() + ", idxName=" + name + ']');

                final int segments = tbl.rowDescriptor().configuration().getQueryParallelism();

                return new H2TreeIndex(cctx, tbl, name, pk, cols, inlineSize, segments);
            }
            catch (IgniteCheckedException e) {
                throw new IgniteException(e);
            }
        }

        /**
         * @return Index.
         */
        private Index createHashIndex(
            int cacheId,
            String name,
            GridH2Table tbl,
            List<IndexColumn> cols
        ) {
            GridCacheSharedContext<Object, Object> scctx = ctx.cache().context();

            GridCacheContext cctx = scctx.cacheContext(cacheId);

            if (cctx.affinityNode() && cctx.offheapIndex()) {
                assert pkHashIdx == null : pkHashIdx;

                pkHashIdx = new H2PkHashIndex(
                    cctx,
                    tbl,
                    name,
                    cols);

                return pkHashIdx;
            }

            return new GridH2TreeIndex(name, tbl, true, cols);
        }

        /**
         *
         */
        void onDrop() {
            dataTables.remove(tbl.identifier(), tbl);

            tbl.destroy();

            U.closeQuiet(luceneIdx);
        }

        /**
         * @param tbl Table.
         * @param idxName Index name.
         * @param cols Columns.
         */
        private SpatialIndex createH2SpatialIndex(
            GridH2Table tbl,
            String idxName,
            IndexColumn[] cols
        ) {
            String className = "org.apache.ignite.internal.processors.query.h2.opt.GridH2SpatialIndex";

            try {
                Class<?> cls = Class.forName(className);

                Constructor<?> ctor = cls.getConstructor(
                    GridH2Table.class,
                    String.class,
                    Integer.TYPE,
                    IndexColumn[].class);

                if (!ctor.isAccessible())
                    ctor.setAccessible(true);

                final int segments = tbl.rowDescriptor().configuration().getQueryParallelism();

                return (SpatialIndex)ctor.newInstance(tbl, idxName, segments, cols);
            }
            catch (Exception e) {
                throw new IgniteException("Failed to instantiate: " + className, e);
            }
        }

        /**
         * @param idxName Index name.
         * @param tbl Table.
         * @param pk Primary key flag.
         * @param columns Index column list.
         * @return
         */
        private Index createTreeIndex(String idxName, GridH2Table tbl, boolean pk, List<IndexColumn> columns) {
            final int segments = tbl.rowDescriptor().configuration().getQueryParallelism();

            return new GridH2TreeIndex(idxName, tbl, pk, columns, segments);
        }
    }

    /**
     * Special field set iterator based on database result set.
     */
    public static class FieldsIterator extends GridH2ResultSetIterator<List<?>> {
        /** */
        private static final long serialVersionUID = 0L;

        /**
         * @param data Data.
         * @throws IgniteCheckedException If failed.
         */
        public FieldsIterator(ResultSet data) throws IgniteCheckedException {
            super(data, false, true);
        }

        /** {@inheritDoc} */
        @Override protected List<?> createRow() {
            ArrayList<Object> res = new ArrayList<>(row.length);

            Collections.addAll(res, row);

            return res;
        }
    }

    /**
     * Special key/value iterator based on database result set.
     */
    private static class KeyValIterator<K, V> extends GridH2ResultSetIterator<IgniteBiTuple<K, V>> {
        /** */
        private static final long serialVersionUID = 0L;

        /**
         * @param data Data array.
         * @throws IgniteCheckedException If failed.
         */
        protected KeyValIterator(ResultSet data) throws IgniteCheckedException {
            super(data, false, true);
        }

        /** {@inheritDoc} */
        @SuppressWarnings("unchecked")
        @Override protected IgniteBiTuple<K, V> createRow() {
            K key = (K)row[0];
            V val = (V)row[1];

            return new IgniteBiTuple<>(key, val);
        }
    }

    /**
     * Closeable iterator.
     */
    private interface ClIter<X> extends AutoCloseable, Iterator<X> {
        // No-op.
    }

    /**
     * Field descriptor.
     */
    static class SqlFieldMetadata implements GridQueryFieldMetadata {
        /** */
        private static final long serialVersionUID = 0L;

        /** Schema name. */
        private String schemaName;

        /** Type name. */
        private String typeName;

        /** Name. */
        private String name;

        /** Type. */
        private String type;

        /**
         * Required by {@link Externalizable}.
         */
        public SqlFieldMetadata() {
            // No-op
        }

        /**
         * @param schemaName Schema name.
         * @param typeName Type name.
         * @param name Name.
         * @param type Type.
         */
        SqlFieldMetadata(@Nullable String schemaName, @Nullable String typeName, String name, String type) {
            assert name != null && type != null : schemaName + " | " + typeName + " | " + name + " | " + type;

            this.schemaName = schemaName;
            this.typeName = typeName;
            this.name = name;
            this.type = type;
        }

        /** {@inheritDoc} */
        @Override public String schemaName() {
            return schemaName;
        }

        /** {@inheritDoc} */
        @Override public String typeName() {
            return typeName;
        }

        /** {@inheritDoc} */
        @Override public String fieldName() {
            return name;
        }

        /** {@inheritDoc} */
        @Override public String fieldTypeName() {
            return type;
        }

        /** {@inheritDoc} */
        @Override public void writeExternal(ObjectOutput out) throws IOException {
            U.writeString(out, schemaName);
            U.writeString(out, typeName);
            U.writeString(out, name);
            U.writeString(out, type);
        }

        /** {@inheritDoc} */
        @Override public void readExternal(ObjectInput in) throws IOException, ClassNotFoundException {
            schemaName = U.readString(in);
            typeName = U.readString(in);
            name = U.readString(in);
            type = U.readString(in);
        }

        /** {@inheritDoc} */
        @Override public String toString() {
            return S.toString(SqlFieldMetadata.class, this);
        }
    }

    /**
     * Database schema object.
     */
    private class Schema {
        /** */
        private final String spaceName;

        /** */
        private final String schemaName;

        /** */
        private final GridUnsafeMemory offheap = null;

        /** */
        private final ConcurrentMap<String, TableDescriptor> tbls = new ConcurrentHashMap8<>();

        /** Cache for deserialized offheap rows. */
        private final CacheLongKeyLIRS<GridH2Row> rowCache;

        /** */
        private final GridCacheContext<?, ?> cctx;

        /** */
        private final CacheConfiguration<?, ?> ccfg;

        /**
         * @param spaceName Space name.
         * @param schemaName Schema name.
         * @param cctx Cache context.
         * @param ccfg Cache configuration.
         */
        private Schema(String spaceName, String schemaName, GridCacheContext<?, ?> cctx,
            CacheConfiguration<?, ?> ccfg) {
            this.spaceName = spaceName;
            this.cctx = cctx;
            this.schemaName = schemaName;
            this.ccfg = ccfg;

            rowCache = null;
        }

        /**
         * @param tbl Table descriptor.
         */
        public void add(TableDescriptor tbl) {
            if (tbls.putIfAbsent(tbl.typeName(), tbl) != null)
                throw new IllegalStateException("Table already registered: " + tbl.fullTableName());
        }

        /**
         * @return Escape all.
         */
        public boolean escapeAll() {
            return ccfg.isSqlEscapeAll();
        }

        /**
         * Called after the schema was dropped.
         */
        public void onDrop() {
            for (TableDescriptor tblDesc : tbls.values())
                tblDesc.onDrop();
        }
    }

    /**
     * Row descriptor.
     */
    private class RowDescriptor implements GridH2RowDescriptor {
        /** */
        private final GridQueryTypeDescriptor type;

        /** */
        private final String[] fields;

        /** */
        private final int[] fieldTypes;

        /** */
        private final int keyType;

        /** */
        private final int valType;

        /** */
        private final Schema schema;

        /** */
        private final GridUnsafeGuard guard;

        /** */
        private final boolean preferSwapVal;

        /** */
        private final boolean snapshotableIdx;

        /** */
        private final GridQueryProperty[] props;

        /**
         * @param type Type descriptor.
         * @param schema Schema.
         */
        RowDescriptor(GridQueryTypeDescriptor type, Schema schema) {
            assert type != null;
            assert schema != null;

            this.type = type;
            this.schema = schema;

            guard = schema.offheap == null ? null : new GridUnsafeGuard();

            Map<String, Class<?>> allFields = new LinkedHashMap<>();

            allFields.putAll(type.fields());

            fields = allFields.keySet().toArray(new String[allFields.size()]);

            fieldTypes = new int[fields.length];

            Class[] classes = allFields.values().toArray(new Class[fields.length]);

            for (int i = 0; i < fieldTypes.length; i++)
                fieldTypes[i] = DataType.getTypeFromClass(classes[i]);

            keyType = DataType.getTypeFromClass(type.keyClass());
            valType = DataType.getTypeFromClass(type.valueClass());

            props = new GridQueryProperty[fields.length];

            for (int i = 0; i < fields.length; i++) {
                GridQueryProperty p = type.property(fields[i]);

                assert p != null : fields[i];

                props[i] = p;
            }

            // TODO GG-10884.
//            preferSwapVal = schema.ccfg.getMemoryMode() == CacheMemoryMode.OFFHEAP_TIERED;
            preferSwapVal = true;

            // Index is not snapshotable in db-x.
            snapshotableIdx = false;
        }

        /** {@inheritDoc} */
        @Override public IgniteH2Indexing indexing() {
            return IgniteH2Indexing.this;
        }

        /** {@inheritDoc} */
        @Override public GridQueryTypeDescriptor type() {
            return type;
        }

        /** {@inheritDoc} */
        @Override public GridCacheContext<?, ?> context() {
            return schema.cctx;
        }

        /** {@inheritDoc} */
        @Override public CacheConfiguration configuration() {
            return schema.ccfg;
        }

        /** {@inheritDoc} */
        @Override public GridUnsafeGuard guard() {
            return guard;
        }

        /** {@inheritDoc} */
        @Override public void cache(GridH2Row row) {
            long ptr = row.pointer();

            assert ptr > 0 : ptr;

            schema.rowCache.put(ptr, row);
        }

        /** {@inheritDoc} */
        @Override public void uncache(long ptr) {
            schema.rowCache.remove(ptr);
        }

        /** {@inheritDoc} */
        @Override public GridUnsafeMemory memory() {
            return schema.offheap;
        }

        /** {@inheritDoc} */
        @Override public Value wrap(Object obj, int type) throws IgniteCheckedException {
            assert obj != null;

            if (obj instanceof CacheObject) { // Handle cache object.
                CacheObject co = (CacheObject)obj;

                if (type == Value.JAVA_OBJECT)
                    return new GridH2ValueCacheObject(cacheContext(schema.spaceName), co);

                obj = co.value(objectContext(schema.spaceName), false);
            }

            switch (type) {
                case Value.BOOLEAN:
                    return ValueBoolean.get((Boolean)obj);
                case Value.BYTE:
                    return ValueByte.get((Byte)obj);
                case Value.SHORT:
                    return ValueShort.get((Short)obj);
                case Value.INT:
                    return ValueInt.get((Integer)obj);
                case Value.FLOAT:
                    return ValueFloat.get((Float)obj);
                case Value.LONG:
                    return ValueLong.get((Long)obj);
                case Value.DOUBLE:
                    return ValueDouble.get((Double)obj);
                case Value.UUID:
                    UUID uuid = (UUID)obj;
                    return ValueUuid.get(uuid.getMostSignificantBits(), uuid.getLeastSignificantBits());
                case Value.DATE:
                    return ValueDate.get((Date)obj);
                case Value.TIME:
                    return ValueTime.get((Time)obj);
                case Value.TIMESTAMP:
                    if (obj instanceof java.util.Date && !(obj instanceof Timestamp))
                        obj = new Timestamp(((java.util.Date)obj).getTime());

                    return ValueTimestamp.get((Timestamp)obj);
                case Value.DECIMAL:
                    return ValueDecimal.get((BigDecimal)obj);
                case Value.STRING:
                    return ValueString.get(obj.toString());
                case Value.BYTES:
                    return ValueBytes.get((byte[])obj);
                case Value.JAVA_OBJECT:
                    return ValueJavaObject.getNoCopy(obj, null, null);
                case Value.ARRAY:
                    Object[] arr = (Object[])obj;

                    Value[] valArr = new Value[arr.length];

                    for (int i = 0; i < arr.length; i++) {
                        Object o = arr[i];

                        valArr[i] = o == null ? ValueNull.INSTANCE : wrap(o, DataType.getTypeFromClass(o.getClass()));
                    }

                    return ValueArray.get(valArr);

                case Value.GEOMETRY:
                    return ValueGeometry.getFromGeometry(obj);
            }

            throw new IgniteCheckedException("Failed to wrap value[type=" + type + ", value=" + obj + "]");
        }

        /** {@inheritDoc} */
        @Override public GridH2Row createRow(KeyCacheObject key, int partId, @Nullable CacheObject val,
            GridCacheVersion ver,
            long expirationTime) throws IgniteCheckedException {
            GridH2Row row;

            try {
                if (val == null) // Only can happen for remove operation, can create simple search row.
                    row = GridH2RowFactory.create(wrap(key, keyType));

                row = schema.offheap == null ?
                    new GridH2KeyValueRowOnheap(this, key, keyType, val, valType, expirationTime) :
                    new GridH2KeyValueRowOffheap(this, key, keyType, val, valType, expirationTime);
            }
            catch (ClassCastException e) {
                throw new IgniteCheckedException("Failed to convert key to SQL type. " +
                    "Please make sure that you always store each value type with the same key type " +
                    "or configure key type as common super class for all actual keys for this value type.", e);
            }

            GridCacheContext cctx = cacheContext(schema.spaceName);

            if (cctx.offheapIndex()) {
                row.ver = ver;

                row.key = key;
                row.val = val;
                row.partId = partId;
            }

            return row;
        }

        /** {@inheritDoc} */
        @SuppressWarnings("unchecked")
        @Override public Object readFromSwap(Object key) throws IgniteCheckedException {
            assert false : "'readFromSwap' to be removed";

            return null;
        }

        /** {@inheritDoc} */
        @Override public int valueType() {
            return valType;
        }

        /** {@inheritDoc} */
        @Override public int fieldsCount() {
            return fields.length;
        }

        /** {@inheritDoc} */
        @Override public int fieldType(int col) {
            return fieldTypes[col];
        }

        /** {@inheritDoc} */
        @Override public Object columnValue(Object key, Object val, int col) {
            try {
                return props[col].value(key, val);
            }
            catch (IgniteCheckedException e) {
                throw DbException.convert(e);
            }
        }

        /** {@inheritDoc} */
        @Override public void setColumnValue(Object key, Object val, Object colVal, int col) {
            try {
                props[col].setValue(key, val, colVal);
            }
            catch (IgniteCheckedException e) {
                throw DbException.convert(e);
            }
        }

        /** {@inheritDoc} */
        @Override public boolean isColumnKeyProperty(int col) {
            return props[col].key();
        }

        /** {@inheritDoc} */
        @Override public GridH2KeyValueRowOffheap createPointer(long ptr) {
            GridH2KeyValueRowOffheap row = (GridH2KeyValueRowOffheap)schema.rowCache.get(ptr);

            if (row != null) {
                assert row.pointer() == ptr : ptr + " " + row.pointer();

                return row;
            }

            return new GridH2KeyValueRowOffheap(this, ptr);
        }

        /** {@inheritDoc} */
        @Override public GridH2Row cachedRow(long link) {
            return schema.rowCache.get(link);
        }

        /** {@inheritDoc} */
        @Override public boolean preferSwapValue() {
            return preferSwapVal;
        }

        /** {@inheritDoc} */
        @Override public boolean snapshotableIndex() {
            return snapshotableIdx;
        }
    }

    /**
     * Statement cache.
     */
    private static class StatementCache extends LinkedHashMap<String, PreparedStatement> {
        /** */
        private int size;

        /** Last usage. */
        private volatile long lastUsage;

        /**
         * @param size Size.
         */
        private StatementCache(int size) {
            super(size, (float)0.75, true);

            this.size = size;
        }

        /** {@inheritDoc} */
        @Override protected boolean removeEldestEntry(Map.Entry<String, PreparedStatement> eldest) {
            boolean rmv = size() > size;

            if (rmv) {
                PreparedStatement stmt = eldest.getValue();

                U.closeQuiet(stmt);
            }

            return rmv;
        }

        /**
         * The timestamp of the last usage of the cache. Used by {@link #cleanupStatementCache()} to remove unused caches.
         * @return last usage timestamp
         */
        private long lastUsage() {
            return lastUsage;
        }

        /**
         * Updates the {@link #lastUsage} timestamp by current time.
         */
        private void updateLastUsage() {
            lastUsage = U.currentTimeMillis();
        }
    }
}<|MERGE_RESOLUTION|>--- conflicted
+++ resolved
@@ -59,11 +59,7 @@
 import org.apache.ignite.IgniteDataStreamer;
 import org.apache.ignite.IgniteException;
 import org.apache.ignite.IgniteLogger;
-<<<<<<< HEAD
-=======
-import org.apache.ignite.cache.CacheMemoryMode;
 import org.apache.ignite.cache.QueryIndexType;
->>>>>>> 48e78a99
 import org.apache.ignite.cache.query.QueryCancelledException;
 import org.apache.ignite.cache.query.QueryCursor;
 import org.apache.ignite.cache.query.SqlFieldsQuery;
@@ -2282,11 +2278,7 @@
     }
 
     /** {@inheritDoc} */
-<<<<<<< HEAD
-    @Override public void registerCache(GridCacheContext<?, ?> cctx, CacheConfiguration<?, ?> ccfg)
-=======
-    @Override public void registerCache(String spaceName, GridCacheContext<?, ?> cctx, CacheConfiguration<?,?> ccfg)
->>>>>>> 48e78a99
+    @Override public void registerCache(String spaceName, GridCacheContext<?, ?> cctx, CacheConfiguration<?, ?> ccfg)
         throws IgniteCheckedException {
         String schema = schemaNameFromCacheConf(ccfg);
 
