/*
 * Licensed to the Apache Software Foundation (ASF) under one or more
 * contributor license agreements.  See the NOTICE file distributed with
 * this work for additional information regarding copyright ownership.
 * The ASF licenses this file to You under the Apache License, Version 2.0
 * (the "License"); you may not use this file except in compliance with
 * the License.  You may obtain a copy of the License at
 *
 *      http://www.apache.org/licenses/LICENSE-2.0
 *
 * Unless required by applicable law or agreed to in writing, software
 * distributed under the License is distributed on an "AS IS" BASIS,
 * WITHOUT WARRANTIES OR CONDITIONS OF ANY KIND, either express or implied.
 * See the License for the specific language governing permissions and
 * limitations under the License.
 */

package org.apache.ignite.internal.processors.cache;

import javax.cache.Cache;
import org.apache.ignite.IgniteCheckedException;
import org.apache.ignite.internal.processors.affinity.AffinityTopologyVersion;
import org.apache.ignite.internal.processors.cache.database.CacheDataRow;
import org.apache.ignite.internal.processors.cache.database.freelist.FreeList;
import org.apache.ignite.internal.processors.cache.database.tree.reuse.ReuseList;
import org.apache.ignite.internal.processors.cache.distributed.dht.GridDhtLocalPartition;
import org.apache.ignite.internal.processors.cache.version.GridCacheVersion;
import org.apache.ignite.internal.util.lang.GridCloseableIterator;
import org.apache.ignite.internal.util.lang.GridCursor;
import org.apache.ignite.internal.util.lang.GridIterator;
import org.apache.ignite.internal.util.typedef.internal.S;

/**
 *
 */
@SuppressWarnings("WeakerAccess")
public interface IgniteCacheOffheapManager extends GridCacheManager {
    /**
     * Partition counter update callback. May be overridden by plugin-provided subclasses.
     *
     * @param part Partition.
     * @param cntr Partition counter.
     */
    public void onPartitionCounterUpdated(int part, long cntr);

    /**
     * Partition counter provider. May be overridden by plugin-provided subclasses.
     *
     * @param part Partition ID.
     * @return Last updated counter.
     */
    public long lastUpdatedPartitionCounter(int part);

    /**
     * @return Reuse list.
     */
    public ReuseList reuseList();

    /**
     * @return Free list.
     */
    public FreeList freeList();

    /**
     * @param entry Cache entry.
     * @return Cached object entry, if available, null otherwise.
     * @throws IgniteCheckedException If failed.
     */
    public CacheObjectEntry read(GridCacheMapEntry entry) throws IgniteCheckedException;

    /**
     * @param p Partition.
     * @param lsnr Listener.
     * @return Data store.
     * @throws IgniteCheckedException If failed.
     */
    public CacheDataStore createCacheDataStore(int p, CacheDataStore.Listener lsnr) throws IgniteCheckedException;

    /**
     * TODO: GG-10884, used on only from initialValue.
     */
    public boolean containsKey(GridCacheMapEntry entry);

    /**
     * @param key  Key.
     * @param val  Value.
     * @param ver  Version.
     * @param expireTime Expire time.
     * @param part Partition.
     * @return UpdateInfo object that contains the info about the old entry and the offheap link to new
     *          entry.
     * @throws IgniteCheckedException If failed.
     */
    public UpdateInfo update(
            KeyCacheObject key,
            CacheObject val,
            GridCacheVersion ver,
            long expireTime,
            int partId,
            GridDhtLocalPartition part
    ) throws IgniteCheckedException;

    /**
     * @param key Key.
     * @param prevVal Previous value.
     * @param prevVer Previous version.
     * @param part Partition.
     * @return removed entry info
     * @throws IgniteCheckedException If failed.
     */
    public CacheObjectEntry remove(
            KeyCacheObject key,
            CacheObject prevVal,
            GridCacheVersion prevVer,
            int partId,
            GridDhtLocalPartition part
    ) throws IgniteCheckedException;

    /**
     * @param ldr Class loader.
     * @return Number of undeployed entries.
     */
    public int onUndeploy(ClassLoader ldr);

    /**
     * @param primary Primary entries flag.
     * @param backup Backup entries flag.
     * @param topVer Topology version.
     * @return Rows iterator.
     * @throws IgniteCheckedException If failed.
     */
    public GridIterator<CacheDataRow> iterator(boolean primary, boolean backup, final AffinityTopologyVersion topVer)
        throws IgniteCheckedException;

    /**
     * @param part Partition.
     * @return Partition data iterator.
     * @throws IgniteCheckedException If failed.
     */
    public GridIterator<CacheDataRow> iterator(final int part) throws IgniteCheckedException;

    /**
     * @param primary Primary entries flag.
     * @param backup Backup entries flag.
     * @param topVer Topology version.
     * @param keepBinary Keep binary flag.
     * @return Entries iterator.
     * @throws IgniteCheckedException If failed.
     */
    public <K, V> GridCloseableIterator<Cache.Entry<K, V>> entriesIterator(final boolean primary,
        final boolean backup,
        final AffinityTopologyVersion topVer,
        final boolean keepBinary) throws IgniteCheckedException;

    /**
     * @param part Partition.
     * @return Iterator.
     * @throws IgniteCheckedException If failed.
     */
    public GridCloseableIterator<KeyCacheObject> keysIterator(final int part) throws IgniteCheckedException;

    /**
     * @param primary Primary entries flag.
     * @param backup Backup entries flag.
     * @param topVer Topology version.
     * @return Entries count.
     * @throws IgniteCheckedException If failed.
     */
    public long entriesCount(boolean primary, boolean backup, AffinityTopologyVersion topVer)
        throws IgniteCheckedException;

    /**
     * Clears offheap entries.
     *
     * @param readers {@code True} to clear readers.
     */
    public void clear(boolean readers);

    /**
     * @param part Partition.
     * @return Number of entries in given partition.
     */
    public long entriesCount(int part);

    /**
     * @return Offheap allocated size.
     */
    public long offHeapAllocatedSize();

    // TODO GG-10884: moved from GridCacheSwapManager.
    void writeAll(Iterable<GridCacheBatchSwapEntry> swapped) throws IgniteCheckedException;

    /**
     * @return PendingEntries container that is used by TTL manager.
     * @throws IgniteCheckedException If failed.
     */
    PendingEntries createPendingEntries() throws IgniteCheckedException;

    /**
     *
     */
    interface CacheDataStore {
        /**
         * @param key Key.
         * @param part Partition.
         * @param val Value.
         * @param ver Version.
         * @param expireTime Expire time.
         * @return UpdateInfo object that contains the info about the old entry and the offheap link to new
         *          entry.
         * @throws IgniteCheckedException If failed.
         */
        UpdateInfo update(KeyCacheObject key,
            int part,
            CacheObject val,
            GridCacheVersion ver,
            long expireTime) throws IgniteCheckedException;

        /**
         * @param key Key.
         * @return removed entry
         * @throws IgniteCheckedException If failed.
         */
<<<<<<< HEAD
        public CacheObjectEntry remove(KeyCacheObject key) throws IgniteCheckedException;
=======
        public void remove(KeyCacheObject key,
            CacheObject prevVal,
            GridCacheVersion prevVer,
            int partId) throws IgniteCheckedException;
>>>>>>> a3d24d07

        /**
         * @param key Key.
         * @return Cached object entry.
         * @throws IgniteCheckedException If failed.
         */
        public CacheObjectEntry find(KeyCacheObject key) throws IgniteCheckedException;

        /**
         * @return Data cursor.
         * @throws IgniteCheckedException If failed.
         */
        public GridCursor<? extends CacheDataRow> cursor() throws IgniteCheckedException;

        /**
         * Data store listener.
         */
        interface Listener {
            /**
             * On new entry inserted.
             */
            void onInsert();

            /**
             * On entry removed.
             */
            void onRemove();
        }
    }

    /**
     * The wrapper to return data loaded from paged memory
     */
    class CacheObjectEntry implements AutoCloseable {
        /** Key object. */
        private final KeyCacheObject key;

        /** Value object. */
        private final CacheObject val;

        /** Version. */
        private final GridCacheVersion ver;

        /** Expire time. */
        private final long expireTime;

        /** Offheap row link. */
        private final long link;

        /**
         * @param val Object.
         * @param ver Version.
         * @param expireTime Expire time.
         * @param link
         */
        public CacheObjectEntry(KeyCacheObject key, CacheObject val, GridCacheVersion ver, long expireTime, long link) {
            this.key = key;
            this.val = val;
            this.ver = ver;
            this.expireTime = expireTime;
            this.link = link;
        }

        /**
         *
         */
        public CacheObject value() {
            return val;
        }

        /**
         *
         */
        public GridCacheVersion version() {
            return ver;
        }

        /**
         *
         */
        public long expireTime() {
            return expireTime;
        }

        /**
         *
         */
        public long link() {
            return link;
        }

        /**
         *
         */
        public KeyCacheObject key() {
            return key;
        }

        /** {@inheritDoc} */
        @Override public String toString() {
            return S.toString(CacheObjectEntry.class, this);
        }

        /** {@inheritDoc} */
        @Override public void close() throws Exception {
            //No-op.
        }
    }

    /**
     * The container to store entries with expiration time.
     * It is used by TTL manager but implemented on the offhep manager because B+tree is
     * used to store entries. Also the implementation uses features of paged memory
     * storage of entries
     */
    interface PendingEntries {

        /**
         * @param entry Entry.
         */
        void addTrackedEntry(GridCacheMapEntry entry);

        /**
         * @param entry Entry.
         */
        void removeTrackedEntry(GridCacheMapEntry entry);

        /**
         * @param entry Entry.
         */
        void removeTrackedEntry(IgniteCacheOffheapManager.CacheObjectEntry entry);

        /**
         *
         */
        ExpiredEntriesCursor expired(long time);

        /**
         *
         */
        int pendingSize();

        /**
         *
         */
        long firstExpired();
    }

    /**
     *
     */
    interface ExpiredEntriesCursor extends GridCursor<GridCacheEntryEx> {
        /**
         * Remove all items that
         */
        void removeAll();
    }

    class UpdateInfo implements AutoCloseable {

        private final long newLink;
        private final CacheObjectEntry oldEntry;

        public UpdateInfo(long link, CacheObjectEntry entry) {
            newLink = link;
            oldEntry = entry;
        }

        public long newLink() {
            return newLink;
        }

        public CacheObjectEntry oldEntry() {
            return oldEntry;
        }

        @Override public void close() throws Exception {
            if (oldEntry != null)
                oldEntry.close();
        }
    }

}<|MERGE_RESOLUTION|>--- conflicted
+++ resolved
@@ -221,14 +221,10 @@
          * @return removed entry
          * @throws IgniteCheckedException If failed.
          */
-<<<<<<< HEAD
-        public CacheObjectEntry remove(KeyCacheObject key) throws IgniteCheckedException;
-=======
-        public void remove(KeyCacheObject key,
+        public CacheObjectEntry remove(KeyCacheObject key,
             CacheObject prevVal,
             GridCacheVersion prevVer,
             int partId) throws IgniteCheckedException;
->>>>>>> a3d24d07
 
         /**
          * @param key Key.
