--- conflicted
+++ resolved
@@ -736,19 +736,11 @@
     /**
      *
      */
-<<<<<<< HEAD
     @QueryGroupIndex(name = "msg_tx")
     @SuppressWarnings({"UnusedDeclaration"})
     private static class Request implements Serializable {
         /** */
         @QuerySqlField(index = true)
-=======
-    @CacheQueryGroupIndex(name = "msg_tx")
-    @SuppressWarnings({"UnusedDeclaration"})
-    private static class Request implements Serializable {
-        /** */
-        @CacheQuerySqlField
->>>>>>> 46160c95
         private Long id;
 
         /** */
@@ -789,11 +781,7 @@
     @SuppressWarnings({"UnusedDeclaration"})
     private static class Response implements Serializable {
         /** */
-<<<<<<< HEAD
         @QuerySqlField
-=======
-        @CacheQuerySqlField
->>>>>>> 46160c95
         private Long id;
 
         /** */
@@ -824,11 +812,7 @@
      */
     private static class Session implements Serializable {
         /** */
-<<<<<<< HEAD
         @QuerySqlField(index = true)
-=======
-        @CacheQuerySqlField
->>>>>>> 46160c95
         private String terminalId;
 
         /**
