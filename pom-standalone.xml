<?xml version="1.0" encoding="UTF-8"?>

<!--
    _________        _____ __________________        _____
    __  ____/___________(_)______  /__  ____/______ ____(_)_______
    _  / __  __  ___/__  / _  __  / _  / __  _  __ `/__  / __  __ \
    / /_/ /  _  /    _  /  / /_/ /  / /_/ /  / /_/ / _  /  _  / / /
    \____/   /_/     /_/   \_,__/   \____/   \__,_/  /_/   /_/ /_/

    Copyright (C) GridGain Systems. All Rights Reserved.
-->
<!--
    POM file.

    Note that GridGain also provides repository for its Maven artifacts.
    Contact GridGain team at info@gridgain.com to obtain login credentials.
-->
<project
    xmlns="http://maven.apache.org/POM/4.0.0"
    xmlns:xsi="http://www.w3.org/2001/XMLSchema-instance"
    xsi:schemaLocation="http://maven.apache.org/POM/4.0.0 http://maven.apache.org/xsd/maven-4.0.0.xsd">
    <modelVersion>4.0.0</modelVersion>

    <properties>
        <gridgain.version>6.1.8</gridgain.version>
        <gridgain.edition>platform</gridgain.edition>
        <project.build.sourceEncoding>UTF-8</project.build.sourceEncoding>
        <maven.compiler.source>1.7</maven.compiler.source>
        <maven.compiler.target>1.7</maven.compiler.target>
        <maven.build.timestamp.format>MMMM d yyyy</maven.build.timestamp.format>
        <doxygen.exec>doxygen</doxygen.exec>
        <git.exec>git</git.exec>
    </properties>

    <groupId>org.gridgain</groupId>
    <artifactId>gridgain</artifactId>
    <version>${gridgain.version}</version>
    <packaging>pom</packaging>

    <modules>
        <module>modules/core</module>
        <module>modules/hadoop</module>
        <module>modules/extdata/p2p</module>
        <module>modules/extdata/uri</module>
        <module>modules/clients</module>
        <module>examples</module>
        <module>modules/scalar</module>
        <module>modules/visor-console</module>
        <module>modules/jdbc-driver</module>
        <module>modules/jdk8-backport</module>
        <module>modules/tools</module>
        <module>modules/spring</module>
        <module>modules/hibernate</module>
        <module>modules/websession</module>
        <module>modules/aop</module>
        <module>modules/urideploy</module>
        <module>modules/indexing</module>
        <module>modules/ssh</module>
        <module>modules/servlet-startup</module>
        <module>modules/rest</module>
        <module>modules/mail</module>
        <module>modules/jta</module>
        <module>modules/aws</module>
        <module>modules/schedule</module>
        <module>modules/log4j</module>
        <module>modules/slf4j</module>
        <module>modules/jcl</module>
    </modules>

    <dependencies>
        <dependency>
            <groupId>junit</groupId>
            <artifactId>junit</artifactId>
            <version>4.11</version>
            <scope>test</scope>
        </dependency>

        <dependency>
<<<<<<< HEAD
            <groupId>org.aspectj</groupId>
            <artifactId>aspectjrt</artifactId>
            <version>1.7.2</version>
        </dependency>

        <dependency>
            <groupId>org.aspectj</groupId>
            <artifactId>aspectjweaver</artifactId>
            <version>1.7.2</version>
        </dependency>

        <dependency>
            <groupId>commons-beanutils</groupId>
            <artifactId>commons-beanutils</artifactId>
            <version>1.8.3</version>
        </dependency>

        <dependency>
            <groupId>commons-cli</groupId>
            <artifactId>commons-cli</artifactId>
            <version>1.2</version>
        </dependency>

        <dependency>
            <groupId>commons-codec</groupId>
            <artifactId>commons-codec</artifactId>
            <version>1.6</version>
        </dependency>

        <dependency>
            <groupId>commons-collections</groupId>
            <artifactId>commons-collections</artifactId>
            <version>3.2.1</version>
        </dependency>

        <dependency>
            <groupId>commons-configuration</groupId>
            <artifactId>commons-configuration</artifactId>
            <version>1.8</version>
        </dependency>

        <dependency>
            <groupId>commons-io</groupId>
            <artifactId>commons-io</artifactId>
            <version>2.4</version>
        </dependency>

        <dependency>
            <groupId>commons-lang</groupId>
            <artifactId>commons-lang</artifactId>
            <version>2.6</version>
        </dependency>

        <dependency>
            <groupId>commons-logging</groupId>
            <artifactId>commons-logging</artifactId>
            <version>1.1.1</version>
        </dependency>

        <dependency>
            <groupId>commons-net</groupId>
            <artifactId>commons-net</artifactId>
            <version>3.1</version>
        </dependency>

        <dependency>
            <groupId>org.apache.httpcomponents</groupId>
            <artifactId>httpclient</artifactId>
            <version>4.2.3</version>
        </dependency>

        <dependency>
            <groupId>org.apache.httpcomponents</groupId>
            <artifactId>httpcore</artifactId>
            <version>4.2.3</version>
        </dependency>

        <dependency>
            <groupId>org.apache.httpcomponents</groupId>
            <artifactId>httpmime</artifactId>
            <version>4.2.3</version>
        </dependency>

        <dependency>
            <groupId>commons-httpclient</groupId>
            <artifactId>commons-httpclient</artifactId>
            <version>3.0.1</version>
            <exclusions>
                <exclusion>
                    <groupId>junit</groupId>
                    <artifactId>junit</artifactId>
                </exclusion>
            </exclusions>
        </dependency>

        <dependency>
            <groupId>org.apache.hadoop</groupId>
            <artifactId>hadoop-annotations</artifactId>
            <version>2.0.3-alpha</version>
            <exclusions>
                <exclusion>
                    <groupId>*</groupId>
                    <artifactId>*</artifactId>
                </exclusion>
            </exclusions>
        </dependency>

        <dependency>
            <groupId>org.apache.hadoop</groupId>
            <artifactId>hadoop-auth</artifactId>
            <version>2.0.3-alpha</version>
            <exclusions>
                <exclusion>
                    <groupId>*</groupId>
                    <artifactId>*</artifactId>
                </exclusion>
            </exclusions>
        </dependency>

        <dependency>
            <groupId>org.apache.hadoop</groupId>
            <artifactId>hadoop-common</artifactId>
            <version>2.0.3-alpha</version>
            <exclusions>
                <exclusion>
                    <groupId>*</groupId>
                    <artifactId>*</artifactId>
                </exclusion>
            </exclusions>
        </dependency>

        <dependency>
            <groupId>org.apache.hadoop</groupId>
            <artifactId>hadoop-hdfs</artifactId>
            <version>2.0.3-alpha</version>
            <exclusions>
                <exclusion>
                    <groupId>*</groupId>
                    <artifactId>*</artifactId>
                </exclusion>
            </exclusions>
        </dependency>

        <dependency>
            <groupId>org.apache.hadoop</groupId>
            <artifactId>hadoop-mapreduce-client-common</artifactId>
            <version>2.0.3-alpha</version>
=======
            <groupId>log4j</groupId>
            <artifactId>log4j</artifactId>
            <version>1.2.16</version>
>>>>>>> cfb4f35b
            <exclusions>
                <exclusion>
                    <groupId>com.sun.jdmk</groupId>
                    <artifactId>jmxtools</artifactId>
                </exclusion>
                <exclusion>
                    <groupId>com.sun.jmx</groupId>
                    <artifactId>jmxri</artifactId>
                </exclusion>
            </exclusions>
            <scope>test</scope>
        </dependency>

        <dependency>
            <groupId>commons-lang</groupId>
            <artifactId>commons-lang</artifactId>
            <version>2.6</version>
            <scope>test</scope>
        </dependency>

        <dependency>
            <groupId>commons-collections</groupId>
            <artifactId>commons-collections</artifactId>
            <version>3.2.1</version>
            <scope>test</scope>
        </dependency>

        <dependency>
            <groupId>org.eclipse.jetty</groupId>
            <artifactId>jetty-http</artifactId>
            <version>9.0.5.v20130815</version>
            <scope>test</scope>
        </dependency>

        <dependency>
            <groupId>org.eclipse.jetty</groupId>
            <artifactId>jetty-server</artifactId>
            <version>9.0.5.v20130815</version>
            <scope>test</scope>
        </dependency>

        <dependency>
            <groupId>org.eclipse.jetty</groupId>
            <artifactId>jetty-util</artifactId>
            <version>9.0.5.v20130815</version>
            <scope>test</scope>
        </dependency>

        <dependency>
            <groupId>org.springframework</groupId>
            <artifactId>spring-core</artifactId>
            <version>3.2.2.RELEASE</version>
            <scope>test</scope>
        </dependency>

        <dependency>
            <groupId>org.springframework</groupId>
            <artifactId>spring-aop</artifactId>
            <version>3.2.2.RELEASE</version>
            <scope>test</scope>
        </dependency>

        <dependency>
            <groupId>org.springframework</groupId>
            <artifactId>spring-beans</artifactId>
            <version>3.2.2.RELEASE</version>
            <scope>test</scope>
        </dependency>

        <dependency>
            <groupId>org.springframework</groupId>
            <artifactId>spring-context</artifactId>
            <version>3.2.2.RELEASE</version>
            <scope>test</scope>
        </dependency>

        <dependency>
            <groupId>org.springframework</groupId>
            <artifactId>spring-expression</artifactId>
            <version>3.2.2.RELEASE</version>
            <scope>test</scope>
        </dependency>

        <dependency>
            <groupId>org.springframework</groupId>
            <artifactId>spring-tx</artifactId>
            <version>3.2.2.RELEASE</version>
            <scope>test</scope>
        </dependency>

        <dependency>
            <groupId>com.beust</groupId>
            <artifactId>jcommander</artifactId>
            <version>1.30</version>
            <scope>test</scope>
        </dependency>
    </dependencies>

    <build>
        <plugins>
            <plugin>
                <groupId>org.apache.maven.plugins</groupId>
                <artifactId>maven-javadoc-plugin</artifactId>
                <version>2.9.1</version>
                <executions>
                    <execution>
                        <id>aggregate</id>
                        <goals>
                            <goal>aggregate-jar</goal>
                        </goals>
                        <phase>package</phase>
                        <configuration>
                            <finalName>gridgain</finalName>
                            <excludePackageNames>org.gridgain.examples</excludePackageNames>
                        </configuration>
                    </execution>

                    <execution>
                        <id>core-javadoc</id>
                        <goals>
                            <goal>aggregate</goal>
                        </goals>
                        <phase>prepare-package</phase>
                        <configuration>
                            <reportOutputDirectory>target/javadoc</reportOutputDirectory>
                            <destDir>core</destDir>
                            <doctitle>GridGain ${gridgain.version}</doctitle>
                            <windowtitle>GridGain ${gridgain.version}</windowtitle>
                            <breakiterator>true</breakiterator>
                            <verbose>true</verbose>
                            <show>protected</show>
                            <use>true</use>
                            <author>false</author>
                            <version>false</version>
                            <source>1.7</source>
                            <links>
                                <link>http://docs.oracle.com/javase/7/docs/api/</link>
                                <link>http://hadoop.apache.org/docs/current/api/</link>
                            </links>
                            <stylesheetfile>assembly/docfiles/javadoc.css</stylesheetfile>
                            <excludePackageNames>com.*:org.jetbrains.*:org.pcollections:*.jdk8:*.tests:*.tools:*.typedef:*.examples:*.client:*.kernal:*.util:*.dr:*.compute.gridify.aop:*.spi.authentication:*.spi.securesession:*.spi.discovery.tcp.messages:*.spi.discovery.tcp.internal:*.spi.deployment.uri.scanners:*.spi.deployment.uri.tasks:*.spi.indexing.h2.opt</excludePackageNames>
                            <groups>
                                <group>
                                    <title>Common Grid APIs</title>
                                    <packages>org.gridgain.grid:org.gridgain.grid.spi:org.gridgain.grid.lang:org.gridgain.grid.resources:org.gridgain.grid.thread:org.gridgain.grid.product:org.gridgain.grid.scheduler</packages>
                                </group>
                                <group>
                                    <title>Messaging APIs</title>
                                    <packages>org.gridgain.grid.messaging</packages>
                                </group>
                                <group>
                                    <title>Event Notification APIs</title>
                                    <packages>org.gridgain.grid.events</packages>
                                </group>
                                <group>
                                    <title>Compute Grid APIs</title>
                                    <packages>org.gridgain.grid.compute:org.gridgain.grid.compute.gridify</packages>
                                </group>
                                <group>
                                    <title>Data Grid APIs</title>
                                    <packages>org.gridgain.grid.cache:org.gridgain.grid.cache.datastructures:org.gridgain.grid.cache.cloner:org.gridgain.grid.cache.store:org.gridgain.grid.cache.store.hibernate:org.gridgain.grid.cache.store.jdbc:org.gridgain.grid.cache.query:org.gridgain.grid.cache.affinity:org.gridgain.grid.cache.affinity.consistenthash:org.gridgain.grid.cache.affinity.rendezvous:org.gridgain.grid.cache.affinity.fair:org.gridgain.grid.cache.eviction:org.gridgain.grid.cache.eviction.fifo:org.gridgain.grid.cache.eviction.ggfs:org.gridgain.grid.cache.eviction.lru:org.gridgain.grid.cache.eviction.random:org.gridgain.grid.cache.jta:org.gridgain.grid.cache.jta.jndi:org.gridgain.grid.cache.jta.reflect:org.gridgain.grid.cache.websession:org.gridgain.grid.cache.hibernate:org.gridgain.grid.dataload</packages>
                                </group>
                                <group>
                                    <title>GGFS - In-Memory File System</title>
                                    <packages>org.gridgain.grid.ggfs:org.gridgain.grid.ggfs.hadoop:org.gridgain.grid.ggfs.hadoop.v1:org.gridgain.grid.ggfs.hadoop.v2:org.gridgain.grid.ggfs.mapreduce:org.gridgain.grid.ggfs.mapreduce.records</packages>
                                </group>
                                <group>
                                    <title>Streaming APIs</title>
                                    <packages>org.gridgain.grid.streamer:org.gridgain.grid.streamer.router:org.gridgain.grid.streamer.window:org.gridgain.grid.streamer.index:org.gridgain.grid.streamer.index.hash:org.gridgain.grid.streamer.index.tree</packages>
                                </group>
                                <group>
                                    <title>JDBC Driver</title>
                                    <packages>org.gridgain.jdbc</packages>
                                </group>
                                <group>
                                    <title>SPI: CheckPoint</title>
                                    <packages>org.gridgain.grid.spi.checkpoint:org.gridgain.grid.spi.checkpoint.jdbc:org.gridgain.grid.spi.checkpoint.s3:org.gridgain.grid.spi.checkpoint.cache:org.gridgain.grid.spi.checkpoint.noop:org.gridgain.grid.spi.checkpoint.sharedfs</packages>
                                </group>
                                <group>
                                    <title>SPI: Collision</title>
                                    <packages>org.gridgain.grid.spi.collision:org.gridgain.grid.spi.collision.fifoqueue:org.gridgain.grid.spi.collision.jobstealing:org.gridgain.grid.spi.collision.noop:org.gridgain.grid.spi.collision.priorityqueue</packages>
                                </group>
                                <group>
                                    <title>SPI: Indexing</title>
                                    <packages>org.gridgain.grid.spi.indexing:org.gridgain.grid.spi.indexing.h2</packages>
                                </group>
                                <group>
                                    <title>SPI: Load Balancing</title>
                                    <packages>org.gridgain.grid.spi.loadbalancing:org.gridgain.grid.spi.loadbalancing.adaptive:org.gridgain.grid.spi.loadbalancing.weightedrandom:org.gridgain.grid.spi.loadbalancing.roundrobin</packages>
                                </group>
                                <group>
                                    <title>SPI: Communication</title>
                                    <packages>org.gridgain.grid.spi.communication:org.gridgain.grid.spi.communication.tcp</packages>
                                </group>
                                <group>
                                    <title>SPI: Deployment</title>
                                    <packages>org.gridgain.grid.spi.deployment:org.gridgain.grid.spi.deployment.local:org.gridgain.grid.spi.deployment.uri</packages>
                                </group>
                                <group>
                                    <title>SPI: Swap Space</title>
                                    <packages>org.gridgain.grid.spi.swapspace:org.gridgain.grid.spi.swapspace.file:org.gridgain.grid.spi.swapspace.noop</packages>
                                </group>
                                <group>
                                    <title>SPI: Metrics</title>
                                    <packages>org.gridgain.grid.spi.metrics:org.gridgain.grid.spi.metrics.jdk</packages>
                                </group>
                                <group>
                                    <title>SPI: Discovery</title>
                                    <packages>org.gridgain.grid.spi.discovery:org.gridgain.grid.spi.discovery.tcp:org.gridgain.grid.spi.discovery.tcp.ipfinder:org.gridgain.grid.spi.discovery.tcp.ipfinder.s3:org.gridgain.grid.spi.discovery.tcp.ipfinder.jdbc:org.gridgain.grid.spi.discovery.tcp.ipfinder.sharedfs:org.gridgain.grid.spi.discovery.tcp.ipfinder.multicast:org.gridgain.grid.spi.discovery.tcp.ipfinder.vm:org.gridgain.grid.spi.discovery.tcp.metricsstore:org.gridgain.grid.spi.discovery.tcp.metricsstore.s3:org.gridgain.grid.spi.discovery.tcp.metricsstore.jdbc:org.gridgain.grid.spi.discovery.tcp.metricsstore.sharedfs:org.gridgain.grid.spi.discovery.tcp.metricsstore.vm</packages>
                                </group>
                                <group>
                                    <title>SPI: Failover</title>
                                    <packages>org.gridgain.grid.spi.failover:org.gridgain.grid.spi.failover.never:org.gridgain.grid.spi.failover.jobstealing:org.gridgain.grid.spi.failover.always</packages>
                                </group>
                                <group>
                                    <title>SPI: Event Storage</title>
                                    <packages>org.gridgain.grid.spi.eventstorage:org.gridgain.grid.spi.eventstorage.memory</packages>
                                </group>
                                <group>
                                    <title>Segmentation Detection</title>
                                    <packages>org.gridgain.grid.segmentation</packages>
                                </group>
                                <group>
                                    <title>Logging</title>
                                    <packages>org.gridgain.grid.logger:org.gridgain.grid.logger.log4j:org.gridgain.grid.logger.java:org.gridgain.grid.logger.tomcat:org.gridgain.grid.logger.jcl:org.gridgain.grid.logger.slf4j:org.gridgain.grid.logger.jboss</packages>
                                </group>
                                <group>
                                    <title>Loaders</title>
                                    <packages>org.gridgain.grid.startup:org.gridgain.grid.startup.cmdline:org.gridgain.grid.startup.servlet:org.gridgain.grid.startup.tomcat</packages>
                                </group>
                                <group>
                                    <title>Marshallers</title>
                                    <packages>org.gridgain.grid.marshaller:org.gridgain.grid.marshaller.optimized:org.gridgain.grid.marshaller.jdk</packages>
                                </group>
                            </groups>
                            <header>
                                <![CDATA[
                                    GridGain - In-Memory Computing
                                ]]>
                            </header>
                            <bottom>
                                <![CDATA[
                                    <table width="100%" border="0" cellspacing=0 cellpadding=0 style="padding: 5px">
                                    <tr>
                                        <td>
                                            <table style="padding-left: 0; margin: 0">
                                                <tbody style="padding: 0; margin: 0">
                                                    <tr style="padding: 0; margin: 0">
                                                        <td>
                                                            <a target=_blank href="http://www.gridgain.org/"><nobr>2014 Copyright &#169; GridGain Systems</nobr></a>
                                                        </td>
                                                    </tr>
                                                </tbody>
                                            </table>
                                        </td>
                                        <td width="100%" align="right" valign="center">
                                            <table border=0 cellspacing=0 cellpadding=0>
                                            <tr>
                                                <td>
                                                    <nobr>Follow us:&nbsp;&nbsp;</nobr>
                                                </td>
                                                <td style="padding-right: 5px">
                                                    <a class='img_link' target=twitter href='http://www.twitter.com/gridgain'>
                                                        <img border=0 align=absmiddle src='http://www.gridgain.com/images/twitter_bw.png' alt='Follow GridGain on Twitter'/>
                                                    </a>
                                                </td>
                                                <td style="padding-right: 5px">
                                                    <a class='img_link' target=vimeo href='http://www.vimeo.com/gridgain'>
                                                        <img border=0 align=absmiddle src='http://www.gridgain.com/images/vimeo_bw.png' alt='Follow GridGain on Vimeo'/>
                                                    </a>
                                                </td>
                                            </tr>
                                            </table>
                                        </td>
                                    </tr>
                                    <tr>
                                        <td colspan="2" valign="top" align="left">
                                            <table style="padding-left: 0; margin: 0">
                                                <tbody style="padding: 0; margin: 0">
                                                    <tr style="padding: 0; margin: 0">
                                                        <td>
                                                            <b>GridGain Platform</b>
                                                        </td>
                                                        <td>:&nbsp;&nbsp;
                                                            ver. <strong>${gridgain.version}</strong>
                                                        </td>
                                                    </tr>
                                                    <tr style="padding: 0; margin: 0">
                                                        <td>
                                                            <b>Release Date</b>
                                                        </td>
                                                        <td>:&nbsp;&nbsp;
                                                            ${maven.build.timestamp}
                                                        </td>
                                                    </tr>
                                                </tbody>
                                            </table>
                                        </td>
                                    </tr>
                                    </table>
                                ]]>
                            </bottom>
                        </configuration>
                    </execution>

                    <execution>
                        <id>client-javadoc</id>
                        <goals>
                            <goal>aggregate</goal>
                        </goals>
                        <phase>prepare-package</phase>
                        <configuration>
                            <reportOutputDirectory>target/javadoc</reportOutputDirectory>
                            <destDir>client</destDir>
                            <doctitle>GridGain ${gridgain.version} - Java Client</doctitle>
                            <windowtitle>GridGain ${gridgain.version} - Java Client</windowtitle>
                            <breakiterator>true</breakiterator>
                            <verbose>true</verbose>
                            <show>protected</show>
                            <use>true</use>
                            <author>false</author>
                            <version>false</version>
                            <source>1.7</source>
                            <links>
                                <link>http://docs.oracle.com/javase/7/docs/api/</link>
                            </links>
                            <stylesheetfile>assembly/docfiles/javadoc.css</stylesheetfile>
                            <subpackages>org.gridgain.client</subpackages>
                            <additionalparam>-exclude org.gridgain.client.impl:org.gridgain.client.util:org.gridgain.client.router.impl</additionalparam>
                            <groups>
                                <group>
                                    <title>Client APIs</title>
                                    <packages>org.gridgain.client:org.gridgain.client.balancer:org.gridgain.client.ssl</packages>
                                </group>
                                <group>
                                    <title>Router APIs</title>
                                    <packages>org.gridgain.client.router</packages>
                                </group>
                                <group>
                                    <title>Marshallers</title>
                                    <packages>org.gridgain.client.marshaller:org.gridgain.client.marshaller.jdk:org.gridgain.client.marshaller.optimized:org.gridgain.client.marshaller.protobuf</packages>
                                </group>
                            </groups>
                            <header>
                                <![CDATA[
                                    Java Client
                                    <br>
                                    GridGain ver. <b>${gridgain.version}</b>
                                ]]>
                            </header>
                            <bottom>
                                <![CDATA[
                                    <table width="100%" border="0">
                                        <tr>
                                            <td>
                                                <nobr>GridGain&#153; - Java Client, ver. <strong>${gridgain.version}</strong></nobr>
                                                <br>
                                                <a target=_blank href="http://www.gridgain.org/"><nobr>2014 Copyright &#169; GridGain Systems</nobr></a>
                                            </td>
                                            <td width="100%" align="right" valign="center">
                                                <table border=0>
                                                <tr>
                                                    <td>
                                                        <nobr>Follow us:&nbsp;&nbsp;</nobr>
                                                    </td>
                                                    <td style="padding-right: 5px">
                                                        <a class='img_link' target=twitter href='http://www.twitter.com/gridgain'>
                                                            <img border=0 align=absmiddle src='http://www.gridgain.com/images/twitter_bw.png' alt='Follow GridGain on Twitter'/>
                                                        </a>
                                                    </td>
                                                    <td style="padding-right: 5px">
                                                        <a class='img_link' target=vimeo href='http://www.vimeo.com/gridgain'>
                                                            <img border=0 align=absmiddle src='http://www.gridgain.com/images/vimeo_bw.png' alt='Follow GridGain on Vimeo'/>
                                                        </a>
                                                    </td>
                                                </tr>
                                                </table>
                                            </td>
                                        </tr>
                                    </table>
                                ]]>
                            </bottom>
                        </configuration>
                    </execution>
                </executions>
            </plugin>

            <plugin>
                <groupId>org.apache.maven.plugins</groupId>
                <artifactId>maven-antrun-plugin</artifactId>
                <version>1.7</version>
                <inherited>false</inherited>
                <dependencies>
                    <dependency>
                        <groupId>org.gridgain</groupId>
                        <artifactId>gridgain-tools</artifactId>
                        <version>${gridgain.version}</version>
                    </dependency>
                </dependencies>
                <executions>
                    <execution>
                        <id>javadoc-postprocessing</id>
                        <goals>
                            <goal>run</goal>
                        </goals>
                        <phase>prepare-package</phase>
                        <configuration>
                            <target>
                                <copy todir="target/javadoc/core">
                                    <fileset dir="assembly/docfiles">
                                        <include name="img/**"/>
                                        <include name="*.js"/>
                                    </fileset>
                                </copy>

                                <copy todir="target/javadoc/client">
                                    <fileset dir="assembly/docfiles">
                                        <include name="img/**"/>
                                        <include name="*.js"/>
                                    </fileset>
                                </copy>

                                <taskdef name="doctask"
                                    classname="org.gridgain.grid.tools.ant.beautifier.GridJavadocAntTask"/>

                                <doctask css="dotted" dir="target/javadoc/core">
                                    <include name="**/*.html"/>
                                    <exclude name="overview-frame.html"/>
                                    <exclude name="allclasses-frame.html"/>
                                    <exclude name="**/class-use/*"/>
                                </doctask>

                                <doctask css="dotted" dir="target/javadoc/client">
                                    <include name="**/*.html"/>
                                    <exclude name="overview-frame.html"/>
                                    <exclude name="allclasses-frame.html"/>
                                    <exclude name="**/class-use/*"/>
                                </doctask>
                            </target>
                        </configuration>
                    </execution>

                    <execution>
                        <id>optimized-classnames-generation</id>
                        <goals>
                            <goal>run</goal>
                        </goals>
                        <phase>prepare-package</phase>
                        <configuration>
                            <target>
                                <java
                                    classname="org.gridgain.grid.tools.marshaller.optimized.OptimizedClassNamesGenerator"
                                    fork="true"
                                    failonerror="true"
                                    maxmemory="1g">
                                    <classpath>
                                        <path location="${project.basedir}/modules/core/target/classes"/>
                                        <path location="${project.basedir}/modules/scalar/target/classes"/>
                                        <path location="${project.basedir}/modules/visor-console/target/classes"/>
                                        <path location="${project.basedir}/modules/jdbc-driver/target/classes"/>
                                        <path refid="maven.plugin.classpath"/>
                                    </classpath>
                                    <arg value="${project.basedir}/modules/core/target/classes"/>
                                    <jvmarg value="-XX:MaxPermSize=1g"/>
                                </java>
                            </target>
                        </configuration>
                    </execution>

                    <execution>
                        <id>release-postprocessing</id>
                        <goals>
                            <goal>run</goal>
                        </goals>
                        <phase>package</phase>
                        <configuration>
                            <target>
                                <mkdir dir="target/release-package/libs/ext"/>

                                <replace file="target/release-package/examples/pom.xml"
                                         token="%ANT_AUGMENTED_GGJAR%"
                                         value="gridgain-${gridgain.edition}-${gridgain.version}.jar"/>

                                <replace file="target/release-package/examples/pom-java8.xml"
                                         token="%ANT_AUGMENTED_GGJAR%"
                                         value="gridgain-${gridgain.edition}-${gridgain.version}.jar"/>

                                <replaceregexp byline="true">
                                    <regexp pattern="ANT_AUGMENTED_GGJAR=.*"/>
                                    <substitution expression="ANT_AUGMENTED_GGJAR=gridgain-${gridgain.edition}-${gridgain.version}.jar"/>
                                    <fileset dir="target/release-package/bin">
                                        <include name="**/*.sh"/>
                                        <include name="**/*.bat"/>
                                    </fileset>
                                </replaceregexp>

                                <replace token="@sh.file.version" value="${gridgain.version}">
                                    <fileset dir="target/release-package/bin">
                                        <include name="**/*.sh"/>
                                    </fileset>
                                </replace>

                                <replace token="@bat.file.version" value="${gridgain.version}">
                                    <fileset dir="target/release-package/bin">
                                        <include name="**/*.bat"/>
                                    </fileset>
                                </replace>

                                <replace token="@xml.file.version" value="${gridgain.version}">
                                    <fileset dir="target/release-package">
                                        <include name="**/*.xml"/>
                                    </fileset>
                                </replace>

                                <zip destfile="target/gridgain-${gridgain.edition}-os-${gridgain.version}-win.zip"
                                     encoding="UTF-8">
                                    <zipfileset dir="target/release-package"
                                                prefix="gridgain-${gridgain.edition}-os-${gridgain.version}-win">
                                        <exclude name="**/*.sh"/>
                                        <exclude name="**/*.so"/>
                                        <exclude name="**/*.dylib"/>
                                        <exclude name="**/*.sl"/>
                                    </zipfileset>
                                </zip>

                                <zip destfile="target/gridgain-${gridgain.edition}-os-${gridgain.version}-nix.zip"
                                     encoding="UTF-8">
                                    <zipfileset dir="target/release-package"
                                                prefix="gridgain-${gridgain.edition}-os-${gridgain.version}-nix"
                                                includes="**/*.sh"
                                                filemode="755"/>
                                    <zipfileset dir="target/release-package"
                                                prefix="gridgain-${gridgain.edition}-os-${gridgain.version}-nix">
                                        <exclude name="**/*.sh"/>
                                        <exclude name="**/*.bat"/>
                                        <exclude name="**/*.exe"/>
                                    </zipfileset>
                                </zip>
                            </target>
                        </configuration>
                    </execution>
                </executions>
            </plugin>

            <plugin>
                <artifactId>maven-dependency-plugin</artifactId>
                <executions>
                    <execution>
                        <id>copy-libs</id>
                        <phase>prepare-package</phase>
                        <goals>
                            <goal>copy-dependencies</goal>
                        </goals>
                        <configuration>
                            <outputDirectory>target/libs</outputDirectory>
                            <includeScope>runtime</includeScope>
                            <excludeGroupIds>org.gridgain,org.apache.ant,org.apache.tomcat,jboss,org.apache.hadoop,org.apache.avro</excludeGroupIds>
                            <excludeTransitive>true</excludeTransitive>
                        </configuration>
                    </execution>
                    <execution>
                        <id>copy-hadoop2-libs</id>
                        <phase>prepare-package</phase>
                        <goals>
                            <goal>copy-dependencies</goal>
                        </goals>
                        <configuration>
                            <outputDirectory>target/libs/hadoop2</outputDirectory>
                            <includeScope>runtime</includeScope>
                            <includeGroupIds>org.apache.hadoop,org.apache.avro</includeGroupIds>
                            <excludeTransitive>true</excludeTransitive>
                        </configuration>
                    </execution>
                    <execution>
                        <id>copy-hadoop1-libs</id>
                        <phase>prepare-package</phase>
                        <inherited>false</inherited>
                        <goals>
                            <goal>copy</goal>
                        </goals>
                        <configuration>
                            <outputDirectory>target/libs/hadoop1</outputDirectory>
                            <artifactItems>
                                <artifactItem>
                                    <groupId>org.apache.hadoop</groupId>
                                    <artifactId>hadoop-core</artifactId>
                                    <version>1.0.4</version>
                                </artifactItem>
                            </artifactItems>
                        </configuration>
                    </execution>
                </executions>
            </plugin>

            <plugin>
                <groupId>org.apache.maven.plugins</groupId>
                <artifactId>maven-assembly-plugin</artifactId>
                <version>2.4</version>
                <inherited>false</inherited>
                <executions>
                    <execution>
                        <id>dependencies</id>
                        <phase>prepare-package</phase>
                        <goals>
                            <goal>single</goal>
                        </goals>
                        <configuration>
                            <descriptors>
                                <descriptor>assembly/dependencies.xml</descriptor>
                            </descriptors>
                            <outputDirectory>${basedir}</outputDirectory>
                            <finalName>libs</finalName>
                            <appendAssemblyId>false</appendAssemblyId>
                            <runOnlyAtExecutionRoot>true</runOnlyAtExecutionRoot>
                        </configuration>
                    </execution>

                    <execution>
                        <id>jar</id>
                        <phase>prepare-package</phase>
                        <goals>
                            <goal>single</goal>
                        </goals>
                        <configuration>
                            <descriptors>
                                <descriptor>assembly/jar.xml</descriptor>
                            </descriptors>
                            <finalName>gridgain</finalName>
                            <appendAssemblyId>false</appendAssemblyId>
                            <runOnlyAtExecutionRoot>true</runOnlyAtExecutionRoot>
                        </configuration>
                    </execution>

                    <execution>
                        <id>release</id>
                        <phase>prepare-package</phase>
                        <goals>
                            <goal>single</goal>
                        </goals>
                        <configuration>
                            <descriptors>
                                <descriptor>assembly/release-${gridgain.edition}.xml</descriptor>
                            </descriptors>
                            <finalName>release-package</finalName>
                            <appendAssemblyId>false</appendAssemblyId>
                            <runOnlyAtExecutionRoot>true</runOnlyAtExecutionRoot>
                        </configuration>
                    </execution>
                </executions>
            </plugin>

            <plugin>
                <groupId>org.apache.maven.plugins</groupId>
                <artifactId>maven-source-plugin</artifactId>
                <version>2.2.1</version>
                <executions>
                    <execution>
                        <id>aggregate</id>
                        <goals>
                            <goal>aggregate</goal>
                        </goals>
                        <phase>package</phase>
                        <configuration>
                            <finalName>gridgain</finalName>
                            <excludeResources>true</excludeResources>
                            <excludes>
                                <exclude>**/org/gridgain/examples/**</exclude>
                                <exclude>**/org/gridgain/scalar/examples/**</exclude>
                            </excludes>
                        </configuration>
                    </execution>
                </executions>
            </plugin>

            <plugin>
                <groupId>org.apache.maven.plugins</groupId>
                <artifactId>maven-clean-plugin</artifactId>
                <executions>
                    <execution>
                        <phase>clean</phase>
                        <goals>
                            <goal>clean</goal>
                        </goals>
                        <configuration>
                            <filesets>
                                <fileset>
                                    <directory>libs</directory>
                                </fileset>
                            </filesets>
                        </configuration>
                    </execution>
                </executions>
            </plugin>
        </plugins>
    </build>
</project><|MERGE_RESOLUTION|>--- conflicted
+++ resolved
@@ -76,159 +76,9 @@
         </dependency>
 
         <dependency>
-<<<<<<< HEAD
-            <groupId>org.aspectj</groupId>
-            <artifactId>aspectjrt</artifactId>
-            <version>1.7.2</version>
-        </dependency>
-
-        <dependency>
-            <groupId>org.aspectj</groupId>
-            <artifactId>aspectjweaver</artifactId>
-            <version>1.7.2</version>
-        </dependency>
-
-        <dependency>
-            <groupId>commons-beanutils</groupId>
-            <artifactId>commons-beanutils</artifactId>
-            <version>1.8.3</version>
-        </dependency>
-
-        <dependency>
-            <groupId>commons-cli</groupId>
-            <artifactId>commons-cli</artifactId>
-            <version>1.2</version>
-        </dependency>
-
-        <dependency>
-            <groupId>commons-codec</groupId>
-            <artifactId>commons-codec</artifactId>
-            <version>1.6</version>
-        </dependency>
-
-        <dependency>
-            <groupId>commons-collections</groupId>
-            <artifactId>commons-collections</artifactId>
-            <version>3.2.1</version>
-        </dependency>
-
-        <dependency>
-            <groupId>commons-configuration</groupId>
-            <artifactId>commons-configuration</artifactId>
-            <version>1.8</version>
-        </dependency>
-
-        <dependency>
-            <groupId>commons-io</groupId>
-            <artifactId>commons-io</artifactId>
-            <version>2.4</version>
-        </dependency>
-
-        <dependency>
-            <groupId>commons-lang</groupId>
-            <artifactId>commons-lang</artifactId>
-            <version>2.6</version>
-        </dependency>
-
-        <dependency>
-            <groupId>commons-logging</groupId>
-            <artifactId>commons-logging</artifactId>
-            <version>1.1.1</version>
-        </dependency>
-
-        <dependency>
-            <groupId>commons-net</groupId>
-            <artifactId>commons-net</artifactId>
-            <version>3.1</version>
-        </dependency>
-
-        <dependency>
-            <groupId>org.apache.httpcomponents</groupId>
-            <artifactId>httpclient</artifactId>
-            <version>4.2.3</version>
-        </dependency>
-
-        <dependency>
-            <groupId>org.apache.httpcomponents</groupId>
-            <artifactId>httpcore</artifactId>
-            <version>4.2.3</version>
-        </dependency>
-
-        <dependency>
-            <groupId>org.apache.httpcomponents</groupId>
-            <artifactId>httpmime</artifactId>
-            <version>4.2.3</version>
-        </dependency>
-
-        <dependency>
-            <groupId>commons-httpclient</groupId>
-            <artifactId>commons-httpclient</artifactId>
-            <version>3.0.1</version>
-            <exclusions>
-                <exclusion>
-                    <groupId>junit</groupId>
-                    <artifactId>junit</artifactId>
-                </exclusion>
-            </exclusions>
-        </dependency>
-
-        <dependency>
-            <groupId>org.apache.hadoop</groupId>
-            <artifactId>hadoop-annotations</artifactId>
-            <version>2.0.3-alpha</version>
-            <exclusions>
-                <exclusion>
-                    <groupId>*</groupId>
-                    <artifactId>*</artifactId>
-                </exclusion>
-            </exclusions>
-        </dependency>
-
-        <dependency>
-            <groupId>org.apache.hadoop</groupId>
-            <artifactId>hadoop-auth</artifactId>
-            <version>2.0.3-alpha</version>
-            <exclusions>
-                <exclusion>
-                    <groupId>*</groupId>
-                    <artifactId>*</artifactId>
-                </exclusion>
-            </exclusions>
-        </dependency>
-
-        <dependency>
-            <groupId>org.apache.hadoop</groupId>
-            <artifactId>hadoop-common</artifactId>
-            <version>2.0.3-alpha</version>
-            <exclusions>
-                <exclusion>
-                    <groupId>*</groupId>
-                    <artifactId>*</artifactId>
-                </exclusion>
-            </exclusions>
-        </dependency>
-
-        <dependency>
-            <groupId>org.apache.hadoop</groupId>
-            <artifactId>hadoop-hdfs</artifactId>
-            <version>2.0.3-alpha</version>
-            <exclusions>
-                <exclusion>
-                    <groupId>*</groupId>
-                    <artifactId>*</artifactId>
-                </exclusion>
-            </exclusions>
-        </dependency>
-
-        <dependency>
-            <groupId>org.apache.hadoop</groupId>
-            <artifactId>hadoop-mapreduce-client-common</artifactId>
-            <version>2.0.3-alpha</version>
-=======
             <groupId>log4j</groupId>
             <artifactId>log4j</artifactId>
             <version>1.2.16</version>
->>>>>>> cfb4f35b
             <exclusions>
                 <exclusion>
                     <groupId>com.sun.jdmk</groupId>
