--- conflicted
+++ resolved
@@ -56,13 +56,9 @@
 import org.apache.ignite.internal.IgniteInterruptedCheckedException;
 import org.apache.ignite.internal.cluster.ClusterTopologyCheckedException;
 import org.apache.ignite.internal.events.DiscoveryCustomEvent;
-<<<<<<< HEAD
-import org.apache.ignite.internal.managers.eventstorage.GridLocalEventListener;
-import org.apache.ignite.internal.pagemem.snapshot.StartFullSnapshotAckDiscoveryMessage;
-=======
 import org.apache.ignite.internal.managers.discovery.DiscoCache;
 import org.apache.ignite.internal.managers.eventstorage.DiscoveryEventListener;
->>>>>>> 0b996e62
+import org.apache.ignite.internal.pagemem.snapshot.StartFullSnapshotAckDiscoveryMessage;
 import org.apache.ignite.internal.processors.affinity.AffinityTopologyVersion;
 import org.apache.ignite.internal.processors.affinity.GridAffinityAssignmentCache;
 import org.apache.ignite.internal.processors.cache.distributed.dht.GridClientPartitionTopology;
@@ -224,22 +220,13 @@
                         }
                     }
 
-<<<<<<< HEAD
-                    assert e.type() != EVT_NODE_JOINED || n.order() > loc.order() :
+                    assert evt.type() != EVT_NODE_JOINED || n.order() > loc.order() :
                         "Node joined with smaller-than-local " +
-                            "order [newOrder=" + n.order() + ", locOrder=" + loc.order() + ']';
-
-                    exchId = exchangeId(n.id(), affinityTopologyVersion(e), e.type());
-=======
-                    assert
-                        evt.type() != EVT_NODE_JOINED || n.order() > loc.order() :
-                        "Node joined with smaller-than-local " +
-                            "order [newOrder=" + n.order() + ", locOrder=" + loc.order() + ']';
+                        "order [newOrder=" + n.order() + ", locOrder=" + loc.order() + ']';
 
                     exchId = exchangeId(n.id(),
                         affinityTopologyVersion(evt),
                         evt.type());
->>>>>>> 0b996e62
 
                     exchFut = exchangeFuture(exchId, evt, cache,null, null);
                 }
@@ -273,14 +260,8 @@
                             }
                         }
 
-<<<<<<< HEAD
-                        //todo think about refactoring
                         if (!F.isEmpty(valid) && !(valid.size() == 1 && valid.iterator().next().globalStateChange())) {
-                            exchId = exchangeId(n.id(), affinityTopologyVersion(e), e.type());
-=======
-                        if (!F.isEmpty(valid)) {
                             exchId = exchangeId(n.id(), affinityTopologyVersion(evt), evt.type());
->>>>>>> 0b996e62
 
                             exchFut = exchangeFuture(exchId, evt, cache, valid, null);
                         }
@@ -300,9 +281,9 @@
                     }
                     else if (customEvt.customMessage() instanceof StartFullSnapshotAckDiscoveryMessage
                         && !((StartFullSnapshotAckDiscoveryMessage)customEvt.customMessage()).hasError()) {
-                        exchId = exchangeId(n.id(), affinityTopologyVersion(e), e.type());
-
-                        exchFut = exchangeFuture(exchId, e, null, null);
+                        exchId = exchangeId(n.id(), affinityTopologyVersion(evt), evt.type());
+
+                        exchFut = exchangeFuture(exchId, evt, null, null, null);
                     }
                 }
 
@@ -1326,16 +1307,12 @@
             }
             else {
                 if (msg.client()) {
-<<<<<<< HEAD
                     final GridDhtPartitionsExchangeFuture exchFut = exchangeFuture(
-                        msg.exchangeId(), null, null, null);
-=======
-                    final GridDhtPartitionsExchangeFuture exchFut = exchangeFuture(msg.exchangeId(),
+                        msg.exchangeId(),
                         null,
                         null,
                         null,
                         null);
->>>>>>> 0b996e62
 
                     exchFut.listen(new CI1<IgniteInternalFuture<AffinityTopologyVersion>>() {
                         @Override public void apply(IgniteInternalFuture<AffinityTopologyVersion> fut) {
