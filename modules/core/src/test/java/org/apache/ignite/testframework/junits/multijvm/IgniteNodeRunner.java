--- conflicted
+++ resolved
@@ -96,11 +96,7 @@
      * @throws IOException If failed.
      * @see #readCfgFromFileAndDeleteFile(String)
      */
-<<<<<<< HEAD
-    public static String storeToFile(IgniteConfiguration cfg) throws IOException, IgniteCheckedException {
-=======
-    public static String storeToFile(IgniteConfiguration cfg, boolean resetDiscovery) throws IOException {
->>>>>>> 48e78a99
+    public static String storeToFile(IgniteConfiguration cfg, boolean resetDiscovery) throws IOException, IgniteCheckedException {
         String fileName = IGNITE_CONFIGURATION_FILE + cfg.getNodeId();
 
         storeToFile(cfg, fileName, true, resetDiscovery);
@@ -120,20 +116,17 @@
      */
     public static void storeToFile(IgniteConfiguration cfg, String fileName,
         boolean resetMarshaller,
-        boolean resetDiscovery) throws IOException {
+        boolean resetDiscovery) throws IOException, IgniteCheckedException {
         try(OutputStream out = new BufferedOutputStream(new FileOutputStream(fileName))) {
             IgniteConfiguration cfg0 = new IgniteConfiguration(cfg);
 
-<<<<<<< HEAD
-            cfg0.setWorkDirectory(U.defaultWorkDirectory());
-=======
             if (resetMarshaller)
                 cfg0.setMarshaller(null);
 
             if (resetDiscovery)
                 cfg0.setDiscoverySpi(null);
 
->>>>>>> 48e78a99
+            cfg0.setWorkDirectory(U.defaultWorkDirectory());
             cfg0.setMBeanServer(null);
             cfg0.setGridLogger(null);
 
