/*
 * Licensed to the Apache Software Foundation (ASF) under one or more
 * contributor license agreements.  See the NOTICE file distributed with
 * this work for additional information regarding copyright ownership.
 * The ASF licenses this file to You under the Apache License, Version 2.0
 * (the "License"); you may not use this file except in compliance with
 * the License.  You may obtain a copy of the License at
 *
 *      http://www.apache.org/licenses/LICENSE-2.0
 *
 * Unless required by applicable law or agreed to in writing, software
 * distributed under the License is distributed on an "AS IS" BASIS,
 * WITHOUT WARRANTIES OR CONDITIONS OF ANY KIND, either express or implied.
 * See the License for the specific language governing permissions and
 * limitations under the License.
 */

package org.apache.ignite.spi.discovery.tcp;

import java.io.BufferedInputStream;
import java.io.BufferedOutputStream;
import java.io.IOException;
import java.io.InputStream;
import java.io.ObjectStreamException;
import java.io.OutputStream;
import java.io.Serializable;
import java.net.ConnectException;
import java.net.InetAddress;
import java.net.InetSocketAddress;
import java.net.Socket;
import java.net.SocketAddress;
import java.net.SocketException;
import java.net.SocketTimeoutException;
import java.net.StandardSocketOptions;
import java.nio.ByteBuffer;
import java.nio.ByteOrder;
import java.nio.channels.AlreadyBoundException;
import java.nio.channels.ServerSocketChannel;
import java.nio.channels.SocketChannel;
import java.util.ArrayDeque;
import java.util.ArrayList;
import java.util.Arrays;
import java.util.Collection;
import java.util.Collections;
import java.util.HashMap;
import java.util.HashSet;
import java.util.Iterator;
import java.util.LinkedList;
import java.util.List;
import java.util.Map;
import java.util.NoSuchElementException;
import java.util.Queue;
import java.util.Set;
import java.util.SortedMap;
import java.util.TreeMap;
import java.util.UUID;
import java.util.concurrent.BlockingDeque;
import java.util.concurrent.ConcurrentLinkedDeque;
import java.util.concurrent.ConcurrentMap;
import java.util.concurrent.LinkedBlockingDeque;
import java.util.concurrent.LinkedBlockingQueue;
import java.util.concurrent.ThreadPoolExecutor;
import java.util.concurrent.TimeUnit;
import java.util.concurrent.atomic.AtomicReference;
import javax.net.ssl.SSLEngine;
import javax.net.ssl.SSLException;

import org.apache.ignite.Ignite;
import org.apache.ignite.IgniteCheckedException;
import org.apache.ignite.IgniteException;
import org.apache.ignite.IgniteLogger;
import org.apache.ignite.cache.CacheMetrics;
import org.apache.ignite.cluster.ClusterMetrics;
import org.apache.ignite.cluster.ClusterNode;
import org.apache.ignite.internal.IgniteFutureTimeoutCheckedException;
import org.apache.ignite.internal.IgniteInternalFuture;
import org.apache.ignite.internal.IgniteInterruptedCheckedException;
import org.apache.ignite.internal.IgniteNodeAttributes;
import org.apache.ignite.internal.IgnitionEx;
import org.apache.ignite.internal.events.DiscoveryCustomEvent;
import org.apache.ignite.internal.processors.cache.CacheAffinitySharedManager;
import org.apache.ignite.internal.processors.security.SecurityContext;
import org.apache.ignite.internal.processors.service.GridServiceProcessor;
import org.apache.ignite.internal.util.GridBoundedLinkedHashSet;
import org.apache.ignite.internal.util.GridConcurrentHashSet;
import org.apache.ignite.internal.util.IgniteUtils;
import org.apache.ignite.internal.util.future.GridFinishedFuture;
import org.apache.ignite.internal.util.future.GridFutureAdapter;
import org.apache.ignite.internal.util.lang.GridTuple;
import org.apache.ignite.internal.util.nio.GridNioFilter;
import org.apache.ignite.internal.util.nio.GridNioFilterAdapter;
import org.apache.ignite.internal.util.nio.GridNioFuture;
import org.apache.ignite.internal.util.nio.GridNioServer;
import org.apache.ignite.internal.util.nio.GridNioServerListener;
import org.apache.ignite.internal.util.nio.GridNioSession;
import org.apache.ignite.internal.util.nio.GridNioSessionMetaKey;
import org.apache.ignite.internal.util.nio.ssl.BlockingSslHandler;
import org.apache.ignite.internal.util.nio.ssl.GridNioSslFilter;
import org.apache.ignite.internal.util.tostring.GridToStringExclude;
import org.apache.ignite.internal.util.typedef.C1;
import org.apache.ignite.internal.util.typedef.CX1;
import org.apache.ignite.internal.util.typedef.F;
import org.apache.ignite.internal.util.typedef.P1;
import org.apache.ignite.internal.util.typedef.T2;
import org.apache.ignite.internal.util.typedef.X;
import org.apache.ignite.internal.util.typedef.internal.A;
import org.apache.ignite.internal.util.typedef.internal.LT;
import org.apache.ignite.internal.util.typedef.internal.S;
import org.apache.ignite.internal.util.typedef.internal.U;
import org.apache.ignite.lang.IgniteBiTuple;
import org.apache.ignite.lang.IgniteClosure;
import org.apache.ignite.lang.IgniteInClosure;
import org.apache.ignite.lang.IgniteProductVersion;
import org.apache.ignite.lang.IgniteUuid;
import org.apache.ignite.plugin.security.SecurityCredentials;
import org.apache.ignite.plugin.security.SecurityPermissionSet;
import org.apache.ignite.spi.IgniteNodeValidationResult;
import org.apache.ignite.spi.IgniteSpiContext;
import org.apache.ignite.spi.IgniteSpiException;
import org.apache.ignite.spi.IgniteSpiOperationTimeoutHelper;
import org.apache.ignite.spi.IgniteSpiThread;
import org.apache.ignite.spi.discovery.DiscoverySpiCustomMessage;
import org.apache.ignite.spi.discovery.DiscoverySpiListener;
import org.apache.ignite.spi.discovery.tcp.internal.TcpDiscoveryNode;
import org.apache.ignite.spi.discovery.tcp.internal.TcpDiscoveryNodesRing;
import org.apache.ignite.spi.discovery.tcp.internal.TcpDiscoverySpiState;
import org.apache.ignite.spi.discovery.tcp.messages.TcpDiscoveryAbstractMessage;
import org.apache.ignite.spi.discovery.tcp.messages.TcpDiscoveryAuthFailedMessage;
import org.apache.ignite.spi.discovery.tcp.messages.TcpDiscoveryCheckFailedMessage;
import org.apache.ignite.spi.discovery.tcp.messages.TcpDiscoveryClientAckResponse;
import org.apache.ignite.spi.discovery.tcp.messages.TcpDiscoveryClientHeartbeatMessage;
import org.apache.ignite.spi.discovery.tcp.messages.TcpDiscoveryClientPingRequest;
import org.apache.ignite.spi.discovery.tcp.messages.TcpDiscoveryClientPingResponse;
import org.apache.ignite.spi.discovery.tcp.messages.TcpDiscoveryClientReconnectMessage;
import org.apache.ignite.spi.discovery.tcp.messages.TcpDiscoveryConnectionCheckMessage;
import org.apache.ignite.spi.discovery.tcp.messages.TcpDiscoveryCustomEventMessage;
import org.apache.ignite.spi.discovery.tcp.messages.TcpDiscoveryDiscardMessage;
import org.apache.ignite.spi.discovery.tcp.messages.TcpDiscoveryDuplicateIdMessage;
import org.apache.ignite.spi.discovery.tcp.messages.TcpDiscoveryHandshakeRequest;
import org.apache.ignite.spi.discovery.tcp.messages.TcpDiscoveryHandshakeResponse;
import org.apache.ignite.spi.discovery.tcp.messages.TcpDiscoveryHeartbeatMessage;
import org.apache.ignite.spi.discovery.tcp.messages.TcpDiscoveryJoinRequestMessage;
import org.apache.ignite.spi.discovery.tcp.messages.TcpDiscoveryLoopbackProblemMessage;
import org.apache.ignite.spi.discovery.tcp.messages.TcpDiscoveryNodeAddFinishedMessage;
import org.apache.ignite.spi.discovery.tcp.messages.TcpDiscoveryNodeAddedMessage;
import org.apache.ignite.spi.discovery.tcp.messages.TcpDiscoveryNodeFailedMessage;
import org.apache.ignite.spi.discovery.tcp.messages.TcpDiscoveryNodeLeftMessage;
import org.apache.ignite.spi.discovery.tcp.messages.TcpDiscoveryPingRequest;
import org.apache.ignite.spi.discovery.tcp.messages.TcpDiscoveryPingResponse;
import org.apache.ignite.spi.discovery.tcp.messages.TcpDiscoveryRedirectToClient;
import org.apache.ignite.spi.discovery.tcp.messages.TcpDiscoveryStatusCheckMessage;
import org.apache.ignite.thread.IgniteThread;
import org.jetbrains.annotations.Nullable;
import org.jsr166.ConcurrentHashMap8;

import static org.apache.ignite.IgniteSystemProperties.IGNITE_BINARY_MARSHALLER_USE_STRING_SERIALIZATION_VER_2;
import static org.apache.ignite.IgniteSystemProperties.IGNITE_DISCOVERY_HISTORY_SIZE;
import static org.apache.ignite.IgniteSystemProperties.IGNITE_OPTIMIZED_MARSHALLER_USE_DEFAULT_SUID;
import static org.apache.ignite.IgniteSystemProperties.IGNITE_SERVICES_COMPATIBILITY_MODE;
import static org.apache.ignite.IgniteSystemProperties.getInteger;
import static org.apache.ignite.events.EventType.EVT_NODE_FAILED;
import static org.apache.ignite.events.EventType.EVT_NODE_JOINED;
import static org.apache.ignite.events.EventType.EVT_NODE_LEFT;
import static org.apache.ignite.events.EventType.EVT_NODE_METRICS_UPDATED;
import static org.apache.ignite.events.EventType.EVT_NODE_SEGMENTED;
import static org.apache.ignite.internal.IgniteNodeAttributes.ATTR_LATE_AFFINITY_ASSIGNMENT;
import static org.apache.ignite.internal.IgniteNodeAttributes.ATTR_MARSHALLER;
import static org.apache.ignite.internal.IgniteNodeAttributes.ATTR_MARSHALLER_COMPACT_FOOTER;
import static org.apache.ignite.internal.IgniteNodeAttributes.ATTR_MARSHALLER_USE_BINARY_STRING_SER_VER_2;
import static org.apache.ignite.internal.IgniteNodeAttributes.ATTR_MARSHALLER_USE_DFLT_SUID;
import static org.apache.ignite.internal.IgniteNodeAttributes.ATTR_SERVICES_COMPATIBILITY_MODE;
import static org.apache.ignite.spi.IgnitePortProtocol.TCP;
import static org.apache.ignite.spi.discovery.tcp.internal.TcpDiscoverySpiState.AUTH_FAILED;
import static org.apache.ignite.spi.discovery.tcp.internal.TcpDiscoverySpiState.CHECK_FAILED;
import static org.apache.ignite.spi.discovery.tcp.internal.TcpDiscoverySpiState.CONNECTED;
import static org.apache.ignite.spi.discovery.tcp.internal.TcpDiscoverySpiState.CONNECTING;
import static org.apache.ignite.spi.discovery.tcp.internal.TcpDiscoverySpiState.DISCONNECTED;
import static org.apache.ignite.spi.discovery.tcp.internal.TcpDiscoverySpiState.DISCONNECTING;
import static org.apache.ignite.spi.discovery.tcp.internal.TcpDiscoverySpiState.DUPLICATE_ID;
import static org.apache.ignite.spi.discovery.tcp.internal.TcpDiscoverySpiState.LEFT;
import static org.apache.ignite.spi.discovery.tcp.internal.TcpDiscoverySpiState.LOOPBACK_PROBLEM;
import static org.apache.ignite.spi.discovery.tcp.internal.TcpDiscoverySpiState.STOPPING;
import static org.apache.ignite.spi.discovery.tcp.messages.TcpDiscoveryStatusCheckMessage.STATUS_OK;
import static org.apache.ignite.spi.discovery.tcp.messages.TcpDiscoveryStatusCheckMessage.STATUS_RECON;

/**
 *
 */
class ServerImpl extends TcpDiscoveryImpl {
    /** */
    private static final int ENSURED_MSG_HIST_SIZE = getInteger(IGNITE_DISCOVERY_HISTORY_SIZE, 1024);

    /** */
    private static final IgniteProductVersion CUSTOM_MSG_ALLOW_JOINING_FOR_VERIFIED_SINCE =
        IgniteProductVersion.fromString("1.5.0");

    /** Node ID in GridNioSession. */
    private static final int NODE_ID_META = GridNioSessionMetaKey.nextUniqueKey();

    /** Not fully read message in GridNioSession. */
    private static final int INCOMPLETE_MESSAGE_META = GridNioSessionMetaKey.nextUniqueKey();

    /** Not fully read message length. */
    private static final int MESSAGE_LEN_META = GridNioSessionMetaKey.nextUniqueKey();

    /** Number of tries to reopen ServerSocketChannel on 'SocketException: Invalid argument'.
     *  <p>This error may happen on simultaneous server nodes startup on the same JVM.</p>
     */
    private static final int REOPEN_SERVER_SOCKET_CHANNEL_TRIES = 3;

    /** */
    private final ThreadPoolExecutor utilityPool = new ThreadPoolExecutor(0, 1, 2000, TimeUnit.MILLISECONDS,
        new LinkedBlockingQueue<Runnable>());

    /** Nodes ring. */
    @GridToStringExclude
    private final TcpDiscoveryNodesRing ring = new TcpDiscoveryNodesRing();

    /** Topology snapshots history. */
    private final SortedMap<Long, Collection<ClusterNode>> topHist = new TreeMap<>();

    /** Socket readers. */
    private final Collection<SocketReader> readers = new LinkedList<>();

    /** TCP server for discovery SPI. */
    private TcpServer tcpSrvr;

    /** Message worker. */
    @SuppressWarnings("FieldAccessedSynchronizedAndUnsynchronized")
    private RingMessageWorker msgWorker;

    /** Client message workers. */
    protected ConcurrentMap<UUID, ClientMessageProcessor> clientMsgWorkers = new ConcurrentHashMap8<>();

    /** IP finder cleaner. */
    @SuppressWarnings("FieldAccessedSynchronizedAndUnsynchronized")
    private IpFinderCleaner ipFinderCleaner;

    /** Statistics printer thread. */
    @SuppressWarnings("FieldAccessedSynchronizedAndUnsynchronized")
    private StatisticsPrinter statsPrinter;

    /** Failed nodes (but still in topology). */
    private final Map<TcpDiscoveryNode, UUID> failedNodes = new HashMap<>();

    /** */
    private final Collection<UUID> failedNodesMsgSent = new HashSet<>();

    /** Leaving nodes (but still in topology). */
    private final Collection<TcpDiscoveryNode> leavingNodes = new HashSet<>();

    /** If non-shared IP finder is used this flag shows whether IP finder contains local address. */
    private boolean ipFinderHasLocAddr;

    /** Addresses that do not respond during join requests send (for resolving concurrent start). */
    private final Collection<SocketAddress> noResAddrs = new GridConcurrentHashSet<>();

    /** Addresses that incoming join requests send were send from (for resolving concurrent start). */
    private final Collection<SocketAddress> fromAddrs = new GridConcurrentHashSet<>();

    /** Response on join request from coordinator (in case of duplicate ID or auth failure). */
    private final GridTuple<TcpDiscoveryAbstractMessage> joinRes = new GridTuple<>();

    /** Mutex. */
    private final Object mux = new Object();

    /** Discovery state. */
    protected TcpDiscoverySpiState spiState = DISCONNECTED;

    /** Map with proceeding ping requests. */
    private final ConcurrentMap<InetSocketAddress, GridPingFutureAdapter<IgniteBiTuple<UUID, Boolean>>> pingMap =
        new ConcurrentHashMap8<>();

    /** Nio server that serves client connections. */
    private GridNioServer clientNioSrv;

    /**
     * @param adapter Adapter.
     */
    ServerImpl(TcpDiscoverySpi adapter) {
        super(adapter);
    }

    /** {@inheritDoc} */
    @Override public String getSpiState() {
        synchronized (mux) {
            return spiState.name();
        }
    }

    /** {@inheritDoc} */
    @Override public int getMessageWorkerQueueSize() {
        return msgWorker.queueSize();
    }

    /** {@inheritDoc} */
    @Nullable @Override public UUID getCoordinator() {
        TcpDiscoveryNode crd = resolveCoordinator();

        return crd != null ? crd.id() : null;
    }

    /** {@inheritDoc} */
    @Nullable @Override public ClusterNode getNode(UUID nodeId) {
        assert nodeId != null;

        UUID locNodeId0 = getLocalNodeId();

        if (locNodeId0 != null && locNodeId0.equals(nodeId))
            // Return local node directly.
            return locNode;

        TcpDiscoveryNode node = ring.node(nodeId);

        if (node != null && !node.visible())
            return null;

        return node;
    }

    /** {@inheritDoc} */
    @Override public Collection<ClusterNode> getRemoteNodes() {
        return upcast(ring.visibleRemoteNodes());
    }

    /** {@inheritDoc} */
    @Override public void spiStart(String gridName) throws IgniteSpiException {
        synchronized (mux) {
            spiState = DISCONNECTED;
        }

        if (debugMode) {
            if (!log.isInfoEnabled())
                throw new IgniteSpiException("Info log level should be enabled for TCP discovery to work " +
                    "in debug mode.");

            debugLog = new ConcurrentLinkedDeque<>();

            U.quietAndWarn(log, "TCP discovery SPI is configured in debug mode.");
        }

        // Clear addresses collections.
        fromAddrs.clear();
        noResAddrs.clear();

        msgWorker = new RingMessageWorker();
        msgWorker.start();

        tcpSrvr = new TcpServer();

        clientNioSrv = createClientNIOServer();
        clientNioSrv.start();

        spi.initLocalNode(tcpSrvr.port, true);

        locNode = spi.locNode;

        // Start TCP server thread after local node is initialized.
        tcpSrvr.start();

        ring.localNode(locNode);

        if (spi.ipFinder.isShared())
            registerLocalNodeAddress();
        else {
            if (F.isEmpty(spi.ipFinder.getRegisteredAddresses()))
                throw new IgniteSpiException("Non-shared IP finder must have IP addresses specified in " +
                    "TcpDiscoveryIpFinder.getRegisteredAddresses() configuration property " +
                    "(specify list of IP addresses in configuration).");

            ipFinderHasLocAddr = spi.ipFinderHasLocalAddress();
        }

        if (spi.getStatisticsPrintFrequency() > 0 && log.isInfoEnabled()) {
            statsPrinter = new StatisticsPrinter();
            statsPrinter.start();
        }

        spi.stats.onJoinStarted();

        joinTopology();

        spi.stats.onJoinFinished();

        if (spi.ipFinder.isShared()) {
            ipFinderCleaner = new IpFinderCleaner();
            ipFinderCleaner.start();
        }

        spi.printStartInfo();
    }

    /**
     * @return New NIO server.
     */
    private GridNioServer createClientNIOServer() {
        final GridNioServer srv;

        final ArrayList<GridNioFilter> filters = new ArrayList<>();

        filters.add(new ClientNIOFilter("marshallerFilter"));

        if (spi.isSslEnabled()) {
            if (spi.sslCtx != null) {
                GridNioSslFilter sslFilter = new GridNioSslFilter(
                    spi.sslCtx,
                    true,
                    ByteOrder.nativeOrder(),
                    log
                );

//                sslFilter.needClientAuth(true);
//                sslFilter.wantClientAuth(true);

                filters.add(sslFilter);
            }
        }

        try {
            final long writeTimeout = spi.failureDetectionTimeoutEnabled() ? spi.failureDetectionTimeout() :
                spi.getSocketTimeout();

            String gridName = "client";

            if (Thread.currentThread() instanceof IgniteThread)
                gridName = ((IgniteThread) Thread.currentThread()).getGridName();

            srv = GridNioServer.builder().address(U.getLocalHost())
                .port(-1)
                .listener(new ClientNIOListener<>(log, writeTimeout))
                .filters(filters.toArray(new GridNioFilter[filters.size()]))
                .logger(log)
                .selectorCount(Runtime.getRuntime().availableProcessors())
                .sendQueueLimit(1024)
                .byteOrder(ByteOrder.nativeOrder())
                .tcpNoDelay(true)
                .directBuffer(true)
                .directMode(false)
                .socketReceiveBufferSize(0)
                .socketSendBufferSize(0)
                .idleTimeout(Long.MAX_VALUE)
                .gridName("nio-" + gridName)
                .daemon(false)
                .writeTimeout(writeTimeout)
                .build();
        }
        catch (Exception e) {
            throw new IgniteSpiException("Unable create NIO server.", e);
        }

        return srv;
    }

    /** {@inheritDoc} */
    @Override public void onContextInitialized0(IgniteSpiContext spiCtx) throws IgniteSpiException {
        spiCtx.registerPort(tcpSrvr.port, TCP);
    }

    /** {@inheritDoc} */
    @Override public void spiStop() throws IgniteSpiException {
        spiStop0(false);
    }

    /**
     * Stops SPI finally or stops SPI for restart.
     *
     * @param disconnect {@code True} if SPI is being disconnected.
     * @throws IgniteSpiException If failed.
     */
    private void spiStop0(boolean disconnect) throws IgniteSpiException {
        if (log.isDebugEnabled()) {
            if (disconnect)
                log.debug("Disconnecting SPI.");
            else
                log.debug("Preparing to start local node stop procedure.");
        }

        if (disconnect) {
            synchronized (mux) {
                spiState = DISCONNECTING;
            }
        }

        if (msgWorker != null && msgWorker.isAlive() && !disconnect) {
            // Send node left message only if it is final stop.
            msgWorker.addMessage(new TcpDiscoveryNodeLeftMessage(locNode.id()));

            synchronized (mux) {
                long timeout = spi.netTimeout;

                long threshold = U.currentTimeMillis() + timeout;

                while (spiState != LEFT && timeout > 0) {
                    try {
                        mux.wait(timeout);

                        timeout = threshold - U.currentTimeMillis();
                    }
                    catch (InterruptedException ignored) {
                        Thread.currentThread().interrupt();

                        break;
                    }
                }

                if (spiState == LEFT) {
                    if (log.isDebugEnabled())
                        log.debug("Verification for local node leave has been received from coordinator" +
                            " (continuing stop procedure).");
                }
                else if (log.isInfoEnabled()) {
                    log.info("No verification for local node leave has been received from coordinator" +
                        " (will stop node anyway).");
                }
            }
        }

        U.interrupt(tcpSrvr);
        U.join(tcpSrvr, log);

        Collection<SocketReader> tmp;

        synchronized (mux) {
            tmp = U.arrayList(readers);
        }

        U.interrupt(tmp);
        U.joinThreads(tmp, log);

        U.interrupt(ipFinderCleaner);
        U.join(ipFinderCleaner, log);

        U.interrupt(msgWorker);
        U.join(msgWorker, log);

        for (ClientMessageProcessor clientWorker : clientMsgWorkers.values())
            stopClientProcessor(clientWorker);

        clientNioSrv.stop();

        clientMsgWorkers.clear();

        IgniteUtils.shutdownNow(ServerImpl.class, utilityPool, log);

        U.interrupt(statsPrinter);
        U.join(statsPrinter, log);

        Collection<TcpDiscoveryNode> rmts = null;

        if (!disconnect)
            spi.printStopInfo();
        else {
            spi.getSpiContext().deregisterPorts();

            rmts = ring.visibleRemoteNodes();
        }

        long topVer = ring.topologyVersion();

        ring.clear();

        if (rmts != null && !rmts.isEmpty()) {
            // This is restart/disconnection and remote nodes are not empty.
            // We need to fire FAIL event for each.
            DiscoverySpiListener lsnr = spi.lsnr;

            if (lsnr != null) {
                Collection<ClusterNode> processed = new HashSet<>();

                for (TcpDiscoveryNode n : rmts) {
                    assert n.visible();

                    processed.add(n);

                    List<ClusterNode> top = U.arrayList(rmts, F.notIn(processed));

                    topVer++;

                    Map<Long, Collection<ClusterNode>> hist = updateTopologyHistory(topVer,
                        Collections.unmodifiableList(top));

                    lsnr.onDiscovery(EVT_NODE_FAILED, topVer, n, top, hist, null);
                }
            }
        }

        printStatistics();

        spi.stats.clear();

        synchronized (mux) {
            // Clear stored data.
            leavingNodes.clear();
            failedNodes.clear();

            spiState = DISCONNECTED;
        }
    }

    /**
     * @param proc Client message processor.
     * @throws IgniteSpiException
     */
    private void stopClientProcessor(final ClientMessageProcessor proc) throws IgniteSpiException {
        if (proc == null)
            return;

        try {
            if (proc instanceof ClientMessageWorker) {
                final ClientMessageWorker wrk = (ClientMessageWorker) proc;

                U.interrupt(wrk);
                U.join(wrk);
            } else if (proc instanceof ClientNioMessageWorker) {
                final ClientNioMessageWorker nioWrk = (ClientNioMessageWorker) proc;

                nioWrk.stop();
            }
        }
        catch (IgniteCheckedException e) {
            throw new IgniteSpiException(e.getMessage(), e);
        }
    }

    /** {@inheritDoc} */
    @Override public boolean pingNode(UUID nodeId) {
        assert nodeId != null;

        if (log.isDebugEnabled())
            log.debug("Pinging node: " + nodeId + "]");

        if (nodeId == getLocalNodeId())
            return true;

        TcpDiscoveryNode node = ring.node(nodeId);

        if (node == null)
            return false;

        if (!nodeAlive(nodeId))
            return false;

        boolean res = pingNode(node);

        if (!res && !node.isClient() && nodeAlive(nodeId)) {
            LT.warn(log, null, "Failed to ping node (status check will be initiated): " + nodeId);

            msgWorker.addMessage(new TcpDiscoveryStatusCheckMessage(locNode, node.id()));
        }

        return res;
    }

    /**
     * Pings the remote node to see if it's alive.
     *
     * @param node Node.
     * @return {@code True} if ping succeeds.
     */
    private boolean pingNode(TcpDiscoveryNode node) {
        assert node != null;

        if (node.id().equals(getLocalNodeId()))
            return true;

        UUID clientNodeId = null;

        if (node.isClient()) {
            clientNodeId = node.id();

            node = ring.node(node.clientRouterNodeId());

            if (node == null || !nodeAlive(node.id()))
                return false;
        }

        for (InetSocketAddress addr : spi.getNodeAddresses(node, U.sameMacs(locNode, node))) {
            try {
                // ID returned by the node should be the same as ID of the parameter for ping to succeed.
                IgniteBiTuple<UUID, Boolean> t = pingNode(addr, node.id(), clientNodeId);

                if (t == null)
                    // Remote node left topology.
                    return false;

                boolean res = node.id().equals(t.get1()) && (clientNodeId == null || t.get2());

                if (res)
                    node.lastSuccessfulAddress(addr);

                return res;
            }
            catch (IgniteCheckedException e) {
                if (log.isDebugEnabled())
                    log.debug("Failed to ping node [node=" + node + ", err=" + e.getMessage() + ']');

                onException("Failed to ping node [node=" + node + ", err=" + e.getMessage() + ']', e);
                // continue;
            }
        }

        return false;
    }

    /**
     * Pings the node by its address to see if it's alive.
     *
     * @param addr Address of the node.
     * @param nodeId Node ID to ping. In case when client node ID is not null this node ID is an ID of the router node.
     * @param clientNodeId Client node ID.
     * @return ID of the remote node and "client exists" flag if node alive or {@code null} if the remote node has
     *         left a topology during the ping process.
     * @throws IgniteCheckedException If an error occurs.
     */
    private @Nullable IgniteBiTuple<UUID, Boolean> pingNode(InetSocketAddress addr, @Nullable UUID nodeId,
        @Nullable UUID clientNodeId) throws IgniteCheckedException {
        assert addr != null;

        UUID locNodeId = getLocalNodeId();

        IgniteSpiOperationTimeoutHelper timeoutHelper = new IgniteSpiOperationTimeoutHelper(spi);

        if (F.contains(spi.locNodeAddrs, addr)) {
            if (clientNodeId == null)
                return F.t(getLocalNodeId(), false);

            ClientMessageProcessor clientWorker = clientMsgWorkers.get(clientNodeId);

            if (clientWorker == null)
                return F.t(getLocalNodeId(), false);

            boolean clientPingRes;

            try {
                clientPingRes = clientWorker.ping(timeoutHelper);
            }
            catch (InterruptedException e) {
                Thread.currentThread().interrupt();

                throw new IgniteInterruptedCheckedException(e);
            }

            return F.t(getLocalNodeId(), clientPingRes);
        }

        GridPingFutureAdapter<IgniteBiTuple<UUID, Boolean>> fut = new GridPingFutureAdapter<>();

        GridPingFutureAdapter<IgniteBiTuple<UUID, Boolean>> oldFut = pingMap.putIfAbsent(addr, fut);

        if (oldFut != null)
            return oldFut.get();
        else {
            Collection<Throwable> errs = null;

            try {
                Socket sock = null;

                int reconCnt = 0;

                boolean openedSock = false;

                while (true) {
                    try {
                        if (addr.isUnresolved())
                            addr = new InetSocketAddress(InetAddress.getByName(addr.getHostName()), addr.getPort());

                        long tstamp = U.currentTimeMillis();

                        sock = spi.createSocket();

                        fut.sock = sock;

                        sock = spi.openSocket(sock, addr, timeoutHelper);

                        openedSock = true;

                        spi.writeToSocket(sock, new TcpDiscoveryPingRequest(locNodeId, clientNodeId),
                            timeoutHelper.nextTimeoutChunk(spi.getSocketTimeout()));

                        TcpDiscoveryPingResponse res = spi.readMessage(sock, null, timeoutHelper.nextTimeoutChunk(
                            spi.getAckTimeout()));

                        if (locNodeId.equals(res.creatorNodeId())) {
                            if (log.isDebugEnabled())
                                log.debug("Ping response from local node: " + res);

                            break;
                        }

                        spi.stats.onClientSocketInitialized(U.currentTimeMillis() - tstamp);

                        IgniteBiTuple<UUID, Boolean> t = F.t(res.creatorNodeId(), res.clientExists());

                        fut.onDone(t);

                        return t;
                    }
                    catch (IOException | IgniteCheckedException e) {
                        if (nodeId != null && !nodeAlive(nodeId)) {
                            if (log.isDebugEnabled())
                                log.debug("Failed to ping the node (has left or leaving topology): [nodeId=" + nodeId +
                                    ']');

                            fut.onDone((IgniteBiTuple<UUID, Boolean>)null);

                            return null;
                        }

                        if (errs == null)
                            errs = new ArrayList<>();

                        errs.add(e);

                        reconCnt++;

                        if (!openedSock && reconCnt == 2)
                            break;

                        if (timeoutHelper.checkFailureTimeoutReached(e))
                            break;
                        else if (!spi.failureDetectionTimeoutEnabled() && reconCnt == spi.getReconnectCount())
                            break;
                    }
                    finally {
                        U.closeQuiet(sock);
                    }
                }
            }
            catch (Throwable t) {
                fut.onDone(t);

                if (t instanceof Error)
                    throw t;

                throw U.cast(t);
            }
            finally {
                if (!fut.isDone())
                    fut.onDone(U.exceptionWithSuppressed("Failed to ping node by address: " + addr, errs));

                boolean b = pingMap.remove(addr, fut);

                assert b;
            }

            return fut.get();
        }
    }

    /**
     * Interrupts all existed 'ping' request for the given node.
     *
     * @param node Node that may be pinged.
     */
    private void interruptPing(TcpDiscoveryNode node) {
        for (InetSocketAddress addr : spi.getNodeAddresses(node)) {
            GridPingFutureAdapter fut = pingMap.get(addr);

            if (fut != null && fut.sock != null)
                // Reference to the socket is not set to null. No need to assign it to a local variable.
                U.closeQuiet(fut.sock);
        }
    }

    /** {@inheritDoc} */
    @Override public void disconnect() throws IgniteSpiException {
        spiStop0(true);
    }

    /** {@inheritDoc} */
    @Override public void sendCustomEvent(DiscoverySpiCustomMessage evt) {
        try {
            msgWorker.addMessage(new TcpDiscoveryCustomEventMessage(getLocalNodeId(), evt,
                spi.marshaller().marshal(evt)));
        }
        catch (IgniteCheckedException e) {
            throw new IgniteSpiException("Failed to marshal custom event: " + evt, e);
        }
    }

    /** {@inheritDoc} */
    @Override public void failNode(UUID nodeId, @Nullable String warning) {
        TcpDiscoveryNode node = ring.node(nodeId);

        if (node != null) {
            TcpDiscoveryNodeFailedMessage msg = new TcpDiscoveryNodeFailedMessage(getLocalNodeId(),
                node.id(),
                node.internalOrder());

            msg.warning(warning);

            msgWorker.addMessage(msg);
        }
    }

    /** {@inheritDoc} */
    @Override protected void onMessageExchanged() {
        if (spi.failureDetectionTimeoutEnabled() && locNode != null)
            locNode.lastExchangeTime(U.currentTimeMillis());
    }

    /**
     * Checks whether a node is alive or not.
     *
     * @param nodeId Node ID.
     * @return {@code True} if node is in the ring and is not being removed from.
     */
    private boolean nodeAlive(UUID nodeId) {
        // Is node alive or about to be removed from the ring?
        TcpDiscoveryNode node = ring.node(nodeId);

        boolean nodeAlive = node != null && node.visible();

        if (nodeAlive) {
            synchronized (mux) {
                nodeAlive = !F.transform(failedNodes.keySet(), F.node2id()).contains(nodeId) &&
                    !F.transform(leavingNodes, F.node2id()).contains(nodeId);
            }
        }

        return nodeAlive;
    }

    /**
     * Tries to join this node to topology.
     *
     * @throws IgniteSpiException If any error occurs.
     */
    private void joinTopology() throws IgniteSpiException {
        synchronized (mux) {
            assert spiState == CONNECTING || spiState == DISCONNECTED;

            spiState = CONNECTING;
        }

        SecurityCredentials locCred = (SecurityCredentials)locNode.getAttributes()
            .get(IgniteNodeAttributes.ATTR_SECURITY_CREDENTIALS);

        // Marshal credentials for backward compatibility and security.
        marshalCredentials(locNode);

        while (true) {
            if (!sendJoinRequestMessage()) {
                if (log.isDebugEnabled())
                    log.debug("Join request message has not been sent (local node is the first in the topology).");

                if (spi.nodeAuth != null) {
                    // Authenticate local node.
                    try {
                        SecurityContext subj = spi.nodeAuth.authenticateNode(locNode, locCred);

                        if (subj == null)
                            throw new IgniteSpiException("Authentication failed for local node: " + locNode.id());

                        Map<String, Object> attrs = new HashMap<>(locNode.attributes());

                        attrs.put(IgniteNodeAttributes.ATTR_SECURITY_SUBJECT, spi.marshaller().marshal(subj));
                        attrs.remove(IgniteNodeAttributes.ATTR_SECURITY_CREDENTIALS);

                        locNode.setAttributes(attrs);
                    }
                    catch (IgniteException | IgniteCheckedException e) {
                        throw new IgniteSpiException("Failed to authenticate local node (will shutdown local node).", e);
                    }
                }

                locNode.order(1);
                locNode.internalOrder(1);

                spi.gridStartTime = U.currentTimeMillis();

                locNode.visible(true);

                ring.clear();

                ring.topologyVersion(1);

                synchronized (mux) {
                    topHist.clear();

                    spiState = CONNECTED;

                    mux.notifyAll();
                }

                notifyDiscovery(EVT_NODE_JOINED, 1, locNode);

                break;
            }

            if (log.isDebugEnabled())
                log.debug("Join request message has been sent (waiting for coordinator response).");

            synchronized (mux) {
                long timeout = spi.netTimeout;

                long threshold = U.currentTimeMillis() + timeout;

                while (spiState == CONNECTING && timeout > 0) {
                    try {
                        mux.wait(timeout);

                        timeout = threshold - U.currentTimeMillis();
                    }
                    catch (InterruptedException ignored) {
                        Thread.currentThread().interrupt();

                        throw new IgniteSpiException("Thread has been interrupted.");
                    }
                }

                if (spiState == CONNECTED)
                    break;
                else if (spiState == DUPLICATE_ID)
                    throw spi.duplicateIdError((TcpDiscoveryDuplicateIdMessage)joinRes.get());
                else if (spiState == AUTH_FAILED)
                    throw spi.authenticationFailedError((TcpDiscoveryAuthFailedMessage)joinRes.get());
                else if (spiState == CHECK_FAILED)
                    throw spi.checkFailedError((TcpDiscoveryCheckFailedMessage)joinRes.get());
                else if (spiState == LOOPBACK_PROBLEM) {
                    TcpDiscoveryLoopbackProblemMessage msg = (TcpDiscoveryLoopbackProblemMessage)joinRes.get();

                    boolean locHostLoopback = spi.locHost.isLoopbackAddress();

                    String firstNode = locHostLoopback ? "local" : "remote";

                    String secondNode = locHostLoopback ? "remote" : "local";

                    throw new IgniteSpiException("Failed to add node to topology because " + firstNode +
                        " node is configured to use loopback address, but " + secondNode + " node is not " +
                        "(consider changing 'localAddress' configuration parameter) " +
                        "[locNodeAddrs=" + U.addressesAsString(locNode) + ", rmtNodeAddrs=" +
                        U.addressesAsString(msg.addresses(), msg.hostNames()) + ']');
                }
                else
                    LT.warn(log, null, "Node has not been connected to topology and will repeat join process. " +
                        "Check remote nodes logs for possible error messages. " +
                        "Note that large topology may require significant time to start. " +
                        "Increase 'TcpDiscoverySpi.networkTimeout' configuration property " +
                        "if getting this message on the starting nodes [networkTimeout=" + spi.netTimeout + ']');
            }
        }

        assert locNode.order() != 0;
        assert locNode.internalOrder() != 0;

        if (log.isDebugEnabled())
            log.debug("Discovery SPI has been connected to topology with order: " + locNode.internalOrder());
    }

    /**
     * Tries to send join request message to a random node presenting in topology.
     * Address is provided by {@link org.apache.ignite.spi.discovery.tcp.ipfinder.TcpDiscoveryIpFinder} and message is
     * sent to first node connection succeeded to.
     *
     * @return {@code true} if send succeeded.
     * @throws IgniteSpiException If any error occurs.
     */
    @SuppressWarnings({"BusyWait"})
    private boolean sendJoinRequestMessage() throws IgniteSpiException {
        TcpDiscoveryAbstractMessage joinReq = new TcpDiscoveryJoinRequestMessage(locNode,
            spi.collectExchangeData(getLocalNodeId()));

        // Time when it has been detected, that addresses from IP finder do not respond.
        long noResStart = 0;

        while (true) {
            Collection<InetSocketAddress> addrs = spi.resolvedAddresses();

            if (F.isEmpty(addrs))
                return false;

            boolean retry = false;
            Collection<Exception> errs = new ArrayList<>();

            for (InetSocketAddress addr : addrs) {
                try {
                    Integer res = sendMessageDirectly(joinReq, addr);

                    assert res != null;

                    noResAddrs.remove(addr);

                    // Address is responsive, reset period start.
                    noResStart = 0;

                    switch (res) {
                        case RES_WAIT:
                            // Concurrent startup, try sending join request again or wait if no success.
                            retry = true;

                            break;
                        case RES_OK:
                            if (log.isDebugEnabled())
                                log.debug("Join request message has been sent to address [addr=" + addr +
                                    ", req=" + joinReq + ']');

                            // Join request sending succeeded, wait for response from topology.
                            return true;

                        default:
                            // Concurrent startup, try next node.
                            if (res == RES_CONTINUE_JOIN) {
                                if (!fromAddrs.contains(addr))
                                    retry = true;
                            }
                            else {
                                if (log.isDebugEnabled())
                                    log.debug("Unexpected response to join request: " + res);

                                retry = true;
                            }

                            break;
                    }
                }
                catch (IgniteSpiException e) {
                    errs.add(e);

                    if (log.isDebugEnabled()) {
                        IOException ioe = X.cause(e, IOException.class);

                        log.debug("Failed to send join request message [addr=" + addr +
                            ", msg=" + (ioe != null ? ioe.getMessage() : e.getMessage()) + ']');

                        onException("Failed to send join request message [addr=" + addr +
                            ", msg=" + (ioe != null ? ioe.getMessage() : e.getMessage()) + ']', ioe);
                    }

                    noResAddrs.add(addr);
                }
            }

            if (retry) {
                if (log.isDebugEnabled())
                    log.debug("Concurrent discovery SPI start has been detected (local node should wait).");

                try {
                    U.sleep(2000);
                }
                catch (IgniteInterruptedCheckedException e) {
                    throw new IgniteSpiException("Thread has been interrupted.", e);
                }
            }
            else if (!spi.ipFinder.isShared() && !ipFinderHasLocAddr) {
                IgniteCheckedException e = null;

                if (!errs.isEmpty()) {
                    e = new IgniteCheckedException("Multiple connection attempts failed.");

                    for (Exception err : errs)
                        e.addSuppressed(err);
                }

                if (e != null && X.hasCause(e, ConnectException.class)) {
                    LT.warn(log, null, "Failed to connect to any address from IP finder " +
                        "(make sure IP finder addresses are correct and firewalls are disabled on all host machines): " +
                        toOrderedList(addrs), true);
                }

                if (spi.joinTimeout > 0) {
                    if (noResStart == 0)
                        noResStart = U.currentTimeMillis();
                    else if (U.currentTimeMillis() - noResStart > spi.joinTimeout)
                        throw new IgniteSpiException(
                            "Failed to connect to any address from IP finder within join timeout " +
                                "(make sure IP finder addresses are correct, and operating system firewalls are disabled " +
                                "on all host machines, or consider increasing 'joinTimeout' configuration property): " +
                                addrs, e);
                }

                try {
                    U.sleep(2000);
                }
                catch (IgniteInterruptedCheckedException ex) {
                    throw new IgniteSpiException("Thread has been interrupted.", ex);
                }
            }
            else
                break;
        }

        return false;
    }

    /**
     * Establishes connection to an address, sends message and returns the response (if any).
     *
     * @param msg Message to send.
     * @param addr Address to send message to.
     * @return Response read from the recipient or {@code null} if no response is supposed.
     * @throws IgniteSpiException If an error occurs.
     */
    @Nullable private Integer sendMessageDirectly(TcpDiscoveryAbstractMessage msg, InetSocketAddress addr)
        throws IgniteSpiException {
        assert msg != null;
        assert addr != null;

        Collection<Throwable> errs = null;

        long ackTimeout0 = spi.getAckTimeout();

        int connectAttempts = 1;

        boolean joinReqSent;

        UUID locNodeId = getLocalNodeId();

        IgniteSpiOperationTimeoutHelper timeoutHelper = new IgniteSpiOperationTimeoutHelper(spi);

        int reconCnt = 0;

        while (true){
            // Need to set to false on each new iteration,
            // since remote node may leave in the middle of the first iteration.
            joinReqSent = false;

            boolean openSock = false;

            Socket sock = null;

            try {
                long tstamp = U.currentTimeMillis();

                sock = spi.openSocket(addr, timeoutHelper);

                openSock = true;

                TcpDiscoveryHandshakeRequest req = new TcpDiscoveryHandshakeRequest(locNodeId);

                // Handshake.
                spi.writeToSocket(sock, req, timeoutHelper.nextTimeoutChunk(spi.getSocketTimeout()));

                TcpDiscoveryHandshakeResponse res = spi.readMessage(sock, null, timeoutHelper.nextTimeoutChunk(
                    ackTimeout0));

                if (msg instanceof TcpDiscoveryJoinRequestMessage) {
                    boolean ignore = false;

                    synchronized (failedNodes) {
                        for (TcpDiscoveryNode failedNode : failedNodes.keySet()) {
                            if (failedNode.id().equals(res.creatorNodeId())) {
                                if (log.isDebugEnabled())
                                    log.debug("Ignore response from node from failed list: " + res);

                                ignore = true;

                                break;
                            }
                        }
                    }

                    if (ignore)
                        break;
                }

                if (locNodeId.equals(res.creatorNodeId())) {
                    if (log.isDebugEnabled())
                        log.debug("Handshake response from local node: " + res);

                    break;
                }

                spi.stats.onClientSocketInitialized(U.currentTimeMillis() - tstamp);

                // Send message.
                tstamp = U.currentTimeMillis();

                spi.writeToSocket(sock, msg, timeoutHelper.nextTimeoutChunk(spi.getSocketTimeout()));

                long tstamp0 = U.currentTimeMillis();

                if (debugMode)
                    debugLog(msg, "Message has been sent directly to address [msg=" + msg + ", addr=" + addr +
                        ", rmtNodeId=" + res.creatorNodeId() + ']');

                if (log.isDebugEnabled())
                    log.debug("Message has been sent directly to address [msg=" + msg + ", addr=" + addr +
                        ", rmtNodeId=" + res.creatorNodeId() + ']');

                // Connection has been established, but
                // join request may not be unmarshalled on remote host.
                // E.g. due to class not found issue.
                joinReqSent = msg instanceof TcpDiscoveryJoinRequestMessage;

                int receipt = spi.readReceipt(sock, timeoutHelper.nextTimeoutChunk(ackTimeout0));

                spi.stats.onMessageSent(msg, tstamp0 - tstamp, U.currentTimeMillis() - tstamp0);

                return receipt;
            }
            catch (ClassCastException e) {
                // This issue is rarely reproducible on AmazonEC2, but never
                // on dedicated machines.
                if (log.isDebugEnabled())
                    U.error(log, "Class cast exception on direct send: " + addr, e);

                onException("Class cast exception on direct send: " + addr, e);

                if (errs == null)
                    errs = new ArrayList<>();

                errs.add(e);
            }
            catch (IOException | IgniteCheckedException e) {
                if (log.isDebugEnabled())
                    log.error("Exception on direct send: " + e.getMessage(), e);

                onException("Exception on direct send: " + e.getMessage(), e);

                if (errs == null)
                    errs = new ArrayList<>();

                errs.add(e);

                if (timeoutHelper.checkFailureTimeoutReached(e))
                    break;

                if (!spi.failureDetectionTimeoutEnabled() && ++reconCnt == spi.getReconnectCount())
                    break;

                if (!openSock) {
                    // Reconnect for the second time, if connection is not established.
                    if (connectAttempts < 2) {
                        connectAttempts++;

                        continue;
                    }

                    break; // Don't retry if we can not establish connection.
                }

                if (!spi.failureDetectionTimeoutEnabled() && (e instanceof SocketTimeoutException ||
                    X.hasCause(e, SocketTimeoutException.class))) {
                    ackTimeout0 *= 2;

                    if (!checkAckTimeout(ackTimeout0))
                        break;
                }
            }
            finally {
                U.closeQuiet(sock);
            }
        }

        if (joinReqSent) {
            if (log.isDebugEnabled())
                log.debug("Join request has been sent, but receipt has not been read (returning RES_WAIT).");

            // Topology will not include this node,
            // however, warning on timed out join will be output.
            return RES_OK;
        }

        throw new IgniteSpiException(
            "Failed to send message to address [addr=" + addr + ", msg=" + msg + ']',
            U.exceptionWithSuppressed("Failed to send message to address " +
                "[addr=" + addr + ", msg=" + msg + ']', errs));
    }

    /**
     * Marshalls credentials with discovery SPI marshaller (will replace attribute value).
     *
     * @param node Node to marshall credentials for.
     * @throws IgniteSpiException If marshalling failed.
     */
    private void marshalCredentials(TcpDiscoveryNode node) throws IgniteSpiException {
        try {
            // Use security-unsafe getter.
            Map<String, Object> attrs = new HashMap<>(node.getAttributes());

            attrs.put(IgniteNodeAttributes.ATTR_SECURITY_CREDENTIALS,
                spi.marshaller().marshal(attrs.get(IgniteNodeAttributes.ATTR_SECURITY_CREDENTIALS)));

            node.setAttributes(attrs);
        }
        catch (IgniteCheckedException e) {
            throw new IgniteSpiException("Failed to marshal node security credentials: " + node.id(), e);
        }
    }

    /**
     * Unmarshalls credentials with discovery SPI marshaller (will not replace attribute value).
     *
     * @param node Node to unmarshall credentials for.
     * @return Security credentials.
     * @throws IgniteSpiException If unmarshal fails.
     */
    private SecurityCredentials unmarshalCredentials(TcpDiscoveryNode node) throws IgniteSpiException {
        try {
            byte[] credBytes = (byte[])node.getAttributes().get(IgniteNodeAttributes.ATTR_SECURITY_CREDENTIALS);

            if (credBytes == null)
                return null;

            return spi.marshaller().unmarshal(credBytes, null);
        }
        catch (IgniteCheckedException e) {
            throw new IgniteSpiException("Failed to unmarshal node security credentials: " + node.id(), e);
        }
    }

    /**
     * Notify external listener on discovery event.
     *
     * @param type Discovery event type. See {@link org.apache.ignite.events.DiscoveryEvent} for more details.
     * @param topVer Topology version.
     * @param node Remote node this event is connected with.
     */
    private void notifyDiscovery(int type, long topVer, TcpDiscoveryNode node) {
        assert type > 0;
        assert node != null;

        DiscoverySpiListener lsnr = spi.lsnr;

        TcpDiscoverySpiState spiState = spiStateCopy();

        if (lsnr != null && node.visible() && (spiState == CONNECTED || spiState == DISCONNECTING)) {
            if (log.isDebugEnabled())
                log.debug("Discovery notification [node=" + node + ", spiState=" + spiState +
                    ", type=" + U.gridEventName(type) + ", topVer=" + topVer + ']');

            Collection<ClusterNode> top = upcast(ring.visibleNodes());

            Map<Long, Collection<ClusterNode>> hist = updateTopologyHistory(topVer, top);

            lsnr.onDiscovery(type, topVer, node, top, hist, null);
        }
        else {
            if (log.isDebugEnabled())
                log.debug("Skipped discovery notification [node=" + node + ", spiState=" + spiState +
                    ", type=" + U.gridEventName(type) + ", topVer=" + topVer + ']');
        }
    }

    /**
     * Upcasts collection type.
     *
     * @param c Initial collection.
     * @return Resulting collection.
     */
    private static <T extends R, R> Collection<R> upcast(Collection<T> c) {
        A.notNull(c, "c");

        return (Collection<R>)c;
    }

    /**
     * Update topology history with new topology snapshots.
     *
     * @param topVer Topology version.
     * @param top Topology snapshot.
     * @return Copy of updated topology history.
     */
    @Nullable private Map<Long, Collection<ClusterNode>> updateTopologyHistory(long topVer, Collection<ClusterNode> top) {
        synchronized (mux) {
            if (topHist.containsKey(topVer))
                return null;

            topHist.put(topVer, top);

            while (topHist.size() > spi.topHistSize)
                topHist.remove(topHist.firstKey());

            if (log.isDebugEnabled())
                log.debug("Added topology snapshot to history, topVer=" + topVer + ", historySize=" + topHist.size());

            return new TreeMap<>(topHist);
        }
    }

    /**
     * Checks whether local node is coordinator. Nodes that are leaving or failed
     * (but are still in topology) are removed from search.
     *
     * @return {@code true} if local node is coordinator.
     */
    private boolean isLocalNodeCoordinator() {
        synchronized (mux) {
            boolean crd = spiState == CONNECTED && locNode.equals(resolveCoordinator());

            if (crd)
                spi.stats.onBecomingCoordinator();

            return crd;
        }
    }

    /**
     * @return Spi state copy.
     */
    private TcpDiscoverySpiState spiStateCopy() {
        TcpDiscoverySpiState state;

        synchronized (mux) {
            state = spiState;
        }

        return state;
    }

    /**
     * Resolves coordinator. Nodes that are leaving or failed (but are still in
     * topology) are removed from search.
     *
     * @return Coordinator node or {@code null} if there are no coordinator
     * (i.e. local node is the last one and is currently stopping).
     */
    @Nullable private TcpDiscoveryNode resolveCoordinator() {
        return resolveCoordinator(null);
    }

    /**
     * Resolves coordinator. Nodes that are leaving or failed (but are still in
     * topology) are removed from search as well as provided filter.
     *
     * @param filter Nodes to exclude when resolving coordinator (optional).
     * @return Coordinator node or {@code null} if there are no coordinator
     * (i.e. local node is the last one and is currently stopping).
     */
    @Nullable private TcpDiscoveryNode resolveCoordinator(
        @Nullable Collection<TcpDiscoveryNode> filter) {
        synchronized (mux) {
            Collection<TcpDiscoveryNode> excluded = F.concat(false, failedNodes.keySet(), leavingNodes);

            if (!F.isEmpty(filter))
                excluded = F.concat(false, excluded, filter);

            return ring.coordinator(excluded);
        }
    }

    /**
     * Prints SPI statistics.
     */
    private void printStatistics() {
        if (log.isInfoEnabled() && spi.statsPrintFreq > 0) {
            int failedNodesSize;
            int leavingNodesSize;

            synchronized (mux) {
                failedNodesSize = failedNodes.size();
                leavingNodesSize = leavingNodes.size();
            }

            Runtime runtime = Runtime.getRuntime();

            TcpDiscoveryNode coord = resolveCoordinator();

            log.info("Discovery SPI statistics [statistics=" + spi.stats + ", spiState=" + spiStateCopy() +
                ", coord=" + coord +
                ", topSize=" + ring.allNodes().size() +
                ", leavingNodesSize=" + leavingNodesSize + ", failedNodesSize=" + failedNodesSize +
                ", msgWorker.queue.size=" + (msgWorker != null ? msgWorker.queueSize() : "N/A") +
                ", clients=" + ring.clientNodes().size() +
                ", clientWorkers=" + clientMsgWorkers.size() +
                ", lastUpdate=" + (locNode != null ? U.format(locNode.lastUpdateTime()) : "N/A") +
                ", heapFree=" + runtime.freeMemory() / (1024 * 1024) +
                "M, heapTotal=" + runtime.maxMemory() / (1024 * 1024) + "M]");
        }
    }

    /**
     * @param msg Message to prepare.
     * @param destNodeId Destination node ID.
     * @param msgs Messages to include.
     * @param discardMsgId Discarded message ID.
     */
    private void prepareNodeAddedMessage(
        TcpDiscoveryAbstractMessage msg,
        UUID destNodeId,
        @Nullable Collection<TcpDiscoveryAbstractMessage> msgs,
        @Nullable IgniteUuid discardMsgId,
        @Nullable IgniteUuid discardCustomMsgId
        ) {
        assert destNodeId != null;

        if (msg instanceof TcpDiscoveryNodeAddedMessage) {
            TcpDiscoveryNodeAddedMessage nodeAddedMsg = (TcpDiscoveryNodeAddedMessage)msg;

            TcpDiscoveryNode node = nodeAddedMsg.node();

            if (node.id().equals(destNodeId)) {
                Collection<TcpDiscoveryNode> allNodes = ring.allNodes();
                Collection<TcpDiscoveryNode> topToSnd = new ArrayList<>(allNodes.size());

                for (TcpDiscoveryNode n0 : allNodes) {
                    assert n0.internalOrder() != 0 : n0;

                    // Skip next node and nodes added after next
                    // in case this message is resent due to failures/leaves.
                    // There will be separate messages for nodes with greater
                    // internal order.
                    if (n0.internalOrder() < nodeAddedMsg.node().internalOrder())
                        topToSnd.add(n0);
                }

                nodeAddedMsg.topology(topToSnd);
                nodeAddedMsg.messages(msgs, discardMsgId, discardCustomMsgId);

                Map<Long, Collection<ClusterNode>> hist;

                synchronized (mux) {
                    hist = new TreeMap<>(topHist);
                }

                nodeAddedMsg.topologyHistory(hist);
            }
        }
    }

    /**
     * @param msg Message to clear.
     */
    private void clearNodeAddedMessage(TcpDiscoveryAbstractMessage msg) {
        if (msg instanceof TcpDiscoveryNodeAddedMessage) {
            // Nullify topology before registration.
            TcpDiscoveryNodeAddedMessage nodeAddedMsg = (TcpDiscoveryNodeAddedMessage)msg;

            nodeAddedMsg.topology(null);
            nodeAddedMsg.topologyHistory(null);
            nodeAddedMsg.messages(null, null, null);
        }
    }

    /** {@inheritDoc} */
    @Override void simulateNodeFailure() {
        U.warn(log, "Simulating node failure: " + getLocalNodeId());

        U.interrupt(tcpSrvr);
        U.join(tcpSrvr, log);

        U.interrupt(ipFinderCleaner);
        U.join(ipFinderCleaner, log);

        Collection<SocketReader> tmp;

        synchronized (mux) {
            tmp = U.arrayList(readers);
        }

        U.interrupt(tmp);
        U.joinThreads(tmp, log);

        U.interrupt(msgWorker);
        U.join(msgWorker, log);

        for (ClientMessageProcessor msgWorker : clientMsgWorkers.values())
            stopClientProcessor(msgWorker);

        clientNioSrv.stop();

        U.interrupt(statsPrinter);
        U.join(statsPrinter, log);
    }

    /** {@inheritDoc} */
    @Override public void brakeConnection() {
        throw new UnsupportedOperationException();
    }

    /** {@inheritDoc} */
    @Override protected IgniteSpiThread workerThread() {
        return msgWorker;
    }

    /**
     * <strong>FOR TEST ONLY!!!</strong>
     * <p>
     * Simulates situation when next node is still alive but is bypassed
     * since it has been excluded from the ring, possibly, due to short time
     * network problems.
     * <p>
     * This method is intended for test purposes only.
     */
    void forceNextNodeFailure() {
        U.warn(log, "Next node will be forcibly failed (if any).");

        TcpDiscoveryNode next;

        synchronized (mux) {
            next = ring.nextNode(failedNodes.keySet());
        }

        if (next != null)
            msgWorker.addMessage(new TcpDiscoveryNodeFailedMessage(getLocalNodeId(), next.id(),
                next.internalOrder()));
    }

    /**
     * <strong>FOR TEST ONLY!!!</strong>
     * <p>
     * This method is intended for test purposes only.
     *
     * @return Nodes ring.
     */
    TcpDiscoveryNodesRing ring() {
        return ring;
    }

    /** {@inheritDoc} */
    @Override public void dumpDebugInfo(IgniteLogger log) {
        if (!debugMode) {
            U.quietAndWarn(log, "Failed to dump debug info (discovery SPI was not configured " +
                "in debug mode, consider setting 'debugMode' configuration property to 'true').");

            return;
        }

        assert log.isInfoEnabled();

        synchronized (mux) {
            StringBuilder b = new StringBuilder(U.nl());

            b.append(">>>").append(U.nl());
            b.append(">>>").append("Dumping discovery SPI debug info.").append(U.nl());
            b.append(">>>").append(U.nl());

            b.append("Local node ID: ").append(getLocalNodeId()).append(U.nl()).append(U.nl());
            b.append("Local node: ").append(locNode).append(U.nl()).append(U.nl());
            b.append("SPI state: ").append(spiState).append(U.nl()).append(U.nl());

            b.append("Internal threads: ").append(U.nl());

            b.append("    Message worker: ").append(threadStatus(msgWorker)).append(U.nl());

            b.append("    IP finder cleaner: ").append(threadStatus(ipFinderCleaner)).append(U.nl());
            b.append("    Stats printer: ").append(threadStatus(statsPrinter)).append(U.nl());

            b.append(U.nl());

            b.append("Socket readers: ").append(U.nl());

            for (SocketReader rdr : readers)
                b.append("    ").append(rdr).append(U.nl());

            b.append(U.nl());

            b.append("In-memory log messages: ").append(U.nl());

            for (String msg : debugLog)
                b.append("    ").append(msg).append(U.nl());

            b.append(U.nl());

            b.append("Leaving nodes: ").append(U.nl());

            for (TcpDiscoveryNode node : leavingNodes)
                b.append("    ").append(node.id()).append(U.nl());

            b.append(U.nl());

            b.append("Failed nodes: ").append(U.nl());

            for (TcpDiscoveryNode node : failedNodes.keySet())
                b.append("    ").append(node.id()).append(U.nl());

            b.append(U.nl());

            b.append("Stats: ").append(spi.stats).append(U.nl());

            U.quietAndInfo(log, b.toString());
        }
    }

    /**
     * @param msg Message.
     * @return {@code True} if recordable in debug mode.
     */
    private boolean recordable(TcpDiscoveryAbstractMessage msg) {
        return !(msg instanceof TcpDiscoveryHeartbeatMessage) &&
            !(msg instanceof TcpDiscoveryStatusCheckMessage) &&
            !(msg instanceof TcpDiscoveryDiscardMessage) &&
            !(msg instanceof TcpDiscoveryConnectionCheckMessage);
    }

    /**
     * Checks if two given {@link SecurityPermissionSet} objects contain the same permissions.
     * Each permission belongs to one of three groups : cache, task or system.
     *
     * @param locPerms The first set of permissions.
     * @param rmtPerms The second set of permissions.
     * @return {@code True} if given parameters contain the same permissions, {@code False} otherwise.
     */
    private boolean permissionsEqual(SecurityPermissionSet locPerms, SecurityPermissionSet rmtPerms) {
        boolean dfltAllowMatch = locPerms.defaultAllowAll() == rmtPerms.defaultAllowAll();

        boolean bothHaveSamePerms = F.eqNotOrdered(rmtPerms.systemPermissions(), locPerms.systemPermissions()) &&
            F.eqNotOrdered(rmtPerms.cachePermissions(), locPerms.cachePermissions()) &&
            F.eqNotOrdered(rmtPerms.taskPermissions(), locPerms.taskPermissions());

        return dfltAllowMatch && bothHaveSamePerms;
    }

    /**
     * @param msg Message.
     * @param nodeId Node ID.
     */
    private static void removeMetrics(TcpDiscoveryHeartbeatMessage msg, UUID nodeId) {
        msg.removeMetrics(nodeId);
        msg.removeCacheMetrics(nodeId);
    }

    /** {@inheritDoc} */
    @Override public String toString() {
        return S.toString(ServerImpl.class, this);
    }

    /**
     * Thread that cleans IP finder and keeps it in the correct state, unregistering
     * addresses of the nodes that has left the topology.
     * <p>
     * This thread should run only on coordinator node and will clean IP finder
     * if and only if {@link org.apache.ignite.spi.discovery.tcp.ipfinder.TcpDiscoveryIpFinder#isShared()} is {@code true}.
     */
    private class IpFinderCleaner extends IgniteSpiThread {
        /**
         * Constructor.
         */
        private IpFinderCleaner() {
            super(spi.ignite().name(), "tcp-disco-ip-finder-cleaner", log);

            setPriority(spi.threadPri);
        }

        /** {@inheritDoc} */
        @SuppressWarnings("BusyWait")
        @Override protected void body() throws InterruptedException {
            if (log.isDebugEnabled())
                log.debug("IP finder cleaner has been started.");

            while (!isInterrupted()) {
                Thread.sleep(spi.ipFinderCleanFreq);

                if (!isLocalNodeCoordinator())
                    continue;

                if (spiStateCopy() != CONNECTED) {
                    if (log.isDebugEnabled())
                        log.debug("Stopping IP finder cleaner (SPI is not connected to topology).");

                    return;
                }

                if (spi.ipFinder.isShared())
                    cleanIpFinder();
            }
        }

        /**
         * Cleans IP finder.
         */
        private void cleanIpFinder() {
            assert spi.ipFinder.isShared();

            try {
                // Addresses that belongs to nodes in topology.
                Collection<InetSocketAddress> currAddrs = F.flatCollections(
                    F.viewReadOnly(
                        ring.allNodes(),
                        new C1<TcpDiscoveryNode, Collection<InetSocketAddress>>() {
                            @Override public Collection<InetSocketAddress> apply(TcpDiscoveryNode node) {
                                return !node.isClient() ? spi.getNodeAddresses(node) :
                                    Collections.<InetSocketAddress>emptyList();
                            }
                        }
                    )
                );

                // Addresses registered in IP finder.
                Collection<InetSocketAddress> regAddrs = spi.registeredAddresses();

                P1<InetSocketAddress> p = new P1<InetSocketAddress>() {
                    private final Map<InetSocketAddress, Boolean> pingResMap = new HashMap<>();

                    @Override public boolean apply(InetSocketAddress addr) {
                        Boolean res = pingResMap.get(addr);

                        if (res == null) {
                            try {
                                res = pingNode(addr, null, null) != null;
                            }
                            catch (IgniteCheckedException e) {
                                if (log.isDebugEnabled())
                                    log.debug("Failed to ping node [addr=" + addr + ", err=" + e.getMessage() + ']');

                                res = false;
                            }
                            finally {
                                pingResMap.put(addr, res);
                            }
                        }

                        return !res;
                    }
                };

                ArrayList<InetSocketAddress> rmvAddrs = null;

                for (InetSocketAddress addr : regAddrs) {
                    boolean rmv = !F.contains(currAddrs, addr) && p.apply(addr);

                    if (rmv) {
                        if (rmvAddrs == null)
                            rmvAddrs = new ArrayList<>();

                        rmvAddrs.add(addr);
                    }
                }

                // Unregister dead-nodes addresses.
                if (rmvAddrs != null) {
                    spi.ipFinder.unregisterAddresses(rmvAddrs);

                    if (log.isDebugEnabled())
                        log.debug("Unregistered addresses from IP finder: " + rmvAddrs);
                }

                // Addresses that were removed by mistake (e.g. on segmentation).
                Collection<InetSocketAddress> missingAddrs = F.view(
                    currAddrs,
                    F.notContains(regAddrs)
                );

                // Re-register missing addresses.
                if (!missingAddrs.isEmpty()) {
                    spi.ipFinder.registerAddresses(missingAddrs);

                    if (log.isDebugEnabled())
                        log.debug("Registered missing addresses in IP finder: " + missingAddrs);
                }
            }
            catch (IgniteSpiException e) {
                LT.error(log, e, "Failed to clean IP finder up.");
            }
        }
    }

    /**
     * Adds failed nodes specified in the received message to the local failed nodes list.
     *
     * @param msg Message.
     */
    private void processMessageFailedNodes(TcpDiscoveryAbstractMessage msg) {
        if (msg.failedNodes() != null) {
            for (UUID nodeId : msg.failedNodes()) {
                TcpDiscoveryNode failedNode = ring.node(nodeId);

                if (failedNode != null) {
                    if (!failedNode.isLocal()) {
                        boolean added = false;

                        synchronized (mux) {
                            if (!failedNodes.containsKey(failedNode)) {
                                failedNodes.put(failedNode, msg.senderNodeId() != null ? msg.senderNodeId() : getLocalNodeId());

                                added = true;
                            }
                        }

                        if (added && log.isDebugEnabled())
                            log.debug("Added node to failed nodes list [node=" + failedNode + ", msg=" + msg + ']');
                    }
                }
            }
        }
    }

    /**
     * Discovery messages history used for client reconnect.
     */
    private class EnsuredMessageHistory {
        /** Pending messages. */
        private final GridBoundedLinkedHashSet<TcpDiscoveryAbstractMessage>
            msgs = new GridBoundedLinkedHashSet<>(ENSURED_MSG_HIST_SIZE);

        /**
         * @param msg Adds message.
         */
        void add(TcpDiscoveryAbstractMessage msg) {
            assert spi.ensured(msg) && msg.verified() : msg;

            if (msg instanceof TcpDiscoveryNodeAddedMessage) {
                TcpDiscoveryNodeAddedMessage addedMsg = (TcpDiscoveryNodeAddedMessage)msg;

                TcpDiscoveryNode node = addedMsg.node();

                if (node.isClient() && !msgs.contains(msg)) {
                    Collection<TcpDiscoveryNode> allNodes = ring.allNodes();

                    Collection<TcpDiscoveryNode> top = new ArrayList<>(allNodes.size());

                    for (TcpDiscoveryNode n0 : allNodes) {
                        assert n0.internalOrder() > 0 : n0;

                        if (n0.internalOrder() < node.internalOrder())
                            top.add(n0);
                    }

                    addedMsg.clientTopology(top);
                }
            }

            msgs.add(msg);
        }

        /**
         * Gets messages starting from provided ID (exclusive). If such
         * message is not found, {@code null} is returned (this indicates
         * a failure condition when it was already removed from queue).
         *
         * @param lastMsgId Last message ID received on client. {@code Null} if client did not finish connect procedure.
         * @param node Client node.
         * @return Collection of messages.
         */
        @Nullable Collection<TcpDiscoveryAbstractMessage> messages(@Nullable IgniteUuid lastMsgId,
            TcpDiscoveryNode node)
        {
            assert node != null && node.isClient() : node;

            if (lastMsgId == null) {
                // Client connection failed before it received TcpDiscoveryNodeAddedMessage.
                List<TcpDiscoveryAbstractMessage> res = null;

                for (TcpDiscoveryAbstractMessage msg : msgs) {
                    if (msg instanceof TcpDiscoveryNodeAddedMessage) {
                        if (node.id().equals(((TcpDiscoveryNodeAddedMessage)msg).node().id()))
                            res = new ArrayList<>(msgs.size());
                    }

                    if (res != null)
                        res.add(prepare(msg, node.id()));
                }

                if (log.isDebugEnabled()) {
                    if (res == null)
                        log.debug("Failed to find node added message [node=" + node + ']');
                    else
                        log.debug("Found add added message [node=" + node + ", hist=" + res + ']');
                }

                return res;
            }
            else {
                if (msgs.isEmpty())
                    return Collections.emptyList();

                Collection<TcpDiscoveryAbstractMessage> cp = new ArrayList<>(msgs.size());

                boolean skip = true;

                for (TcpDiscoveryAbstractMessage msg : msgs) {
                    if (skip) {
                        if (msg.id().equals(lastMsgId))
                            skip = false;
                    }
                    else
                        cp.add(prepare(msg, node.id()));
                }

                cp = !skip ? cp : null;

                if (log.isDebugEnabled()) {
                    if (cp == null)
                        log.debug("Failed to find messages history [node=" + node + ", lastMsgId=" + lastMsgId + ']');
                    else
                        log.debug("Found messages history [node=" + node + ", hist=" + cp + ']');
                }

                return cp;
            }
        }

        /**
         * @param msg Message.
         * @param destNodeId Client node ID.
         * @return Prepared message.
         */
        private TcpDiscoveryAbstractMessage prepare(TcpDiscoveryAbstractMessage msg, UUID destNodeId) {
            if (msg instanceof TcpDiscoveryNodeAddedMessage) {
                TcpDiscoveryNodeAddedMessage addedMsg = (TcpDiscoveryNodeAddedMessage)msg;

                if (addedMsg.node().id().equals(destNodeId)) {
                    assert addedMsg.clientTopology() != null : addedMsg;

                    TcpDiscoveryNodeAddedMessage msg0 = new TcpDiscoveryNodeAddedMessage(addedMsg);

                    prepareNodeAddedMessage(msg0, destNodeId, null, null, null);

                    msg0.topology(addedMsg.clientTopology());

                    return msg0;
                }
            }

            return msg;
        }
    }

    /**
     * Pending messages container.
     */
    private static class PendingMessages implements Iterable<TcpDiscoveryAbstractMessage> {
        /** */
        private static final int MAX = 1024;

        /** Pending messages. */
        private final Queue<TcpDiscoveryAbstractMessage> msgs = new ArrayDeque<>(MAX * 2);

        /** Processed custom message IDs. */
        private Set<IgniteUuid> procCustomMsgs = new GridBoundedLinkedHashSet<>(MAX * 2);

        /** Discarded message ID. */
        private IgniteUuid discardId;

        /** Discarded message ID. */
        private IgniteUuid customDiscardId;

        /**
         * Adds pending message and shrinks queue if it exceeds limit
         * (messages that were not discarded yet are never removed).
         *
         * @param msg Message to add.
         */
        void add(TcpDiscoveryAbstractMessage msg) {
            msgs.add(msg);

            while (msgs.size() > MAX) {
                TcpDiscoveryAbstractMessage polled = msgs.poll();

                assert polled != null;

                if (polled.id().equals(discardId))
                    break;
            }
        }

        /**
         * Resets pending messages.
         *
         * @param msgs Message.
         * @param discardId Discarded message ID.
         */
        void reset(
            @Nullable Collection<TcpDiscoveryAbstractMessage> msgs,
            @Nullable IgniteUuid discardId,
            @Nullable IgniteUuid customDiscardId
        ) {
            this.msgs.clear();

            if (msgs != null)
                this.msgs.addAll(msgs);

            this.discardId = discardId;
            this.customDiscardId = customDiscardId;
        }

        /**
         * Discards message with provided ID and all before it.
         *
         * @param id Discarded message ID.
         */
        void discard(IgniteUuid id, boolean custom) {
            if (custom)
                customDiscardId = id;
            else
                discardId = id;
        }

        /**
         * Gets iterator for non-discarded messages.
         *
         * @return Non-discarded messages iterator.
         */
        public Iterator<TcpDiscoveryAbstractMessage> iterator() {
            return new SkipIterator();
        }

        /**
         *
         */
        private class SkipIterator implements Iterator<TcpDiscoveryAbstractMessage> {
            /** Skip non-custom messages flag. */
            private boolean skipMsg = discardId != null;

            /** Skip custom messages flag. */
            private boolean skipCustomMsg = customDiscardId != null;

            /** Internal iterator. */
            private Iterator<TcpDiscoveryAbstractMessage> msgIt = msgs.iterator();

            /** Next message. */
            private TcpDiscoveryAbstractMessage next;

            {
                advance();
            }

            /** {@inheritDoc} */
            @Override public boolean hasNext() {
                return next != null;
            }

            /** {@inheritDoc} */
            @Override public TcpDiscoveryAbstractMessage next() {
                if (next == null)
                    throw new NoSuchElementException();

                TcpDiscoveryAbstractMessage next0 = next;

                advance();

                return next0;
            }

            /** {@inheritDoc} */
            @Override public void remove() {
                throw new UnsupportedOperationException();
            }

            /**
             * Advances iterator to the next available item.
             */
            private void advance() {
                next = null;

                while (msgIt.hasNext()) {
                    TcpDiscoveryAbstractMessage msg0 = msgIt.next();

                    if (msg0 instanceof TcpDiscoveryCustomEventMessage) {
                        if (skipCustomMsg) {
                            assert customDiscardId != null;

                            if (F.eq(customDiscardId, msg0.id()))
                                skipCustomMsg = false;

                            continue;
                        }
                    }
                    else {
                        if (skipMsg) {
                            assert discardId != null;

                            if (F.eq(discardId, msg0.id()))
                                skipMsg = false;

                            continue;
                        }
                    }

                    next = msg0;

                    break;
                }
            }
        }
    }

    /**
     * Message worker thread for messages processing.
     */
    private class RingMessageWorker extends MessageWorkerAdapter<TcpDiscoveryAbstractMessage> {
        /** Next node. */
        @SuppressWarnings({"FieldAccessedSynchronizedAndUnsynchronized"})
        private TcpDiscoveryNode next;

        /** Pending messages. */
        private final PendingMessages pendingMsgs = new PendingMessages();

        /** Messages history used for client reconnect. */
        private final EnsuredMessageHistory msgHist = new EnsuredMessageHistory();

        /** Last message that updated topology. */
        private TcpDiscoveryAbstractMessage lastMsg;

        /** Force pending messages send. */
        private boolean forceSndPending;

        /** Socket. */
        private Socket sock;

        /** Output stream. */
        private OutputStream out;

        /** Last time status message has been sent. */
        private long lastTimeStatusMsgSent;

        /** Incoming heartbeats check frequency. */
        private long hbCheckFreq = (long)spi.maxMissedHbs * spi.hbFreq + 50;

        /** Last time heartbeat message has been sent. */
        private long lastTimeHbMsgSent;

        /** Time when the last status message has been sent. */
        private long lastTimeConnCheckMsgSent;

        /** Flag that keeps info on whether the threshold is reached or not. */
        private boolean failureThresholdReached;

        /** Connection check frequency. */
        private long connCheckFreq;

        /** Connection check threshold. */
        private long connCheckThreshold;

        /** Pending custom messages that should not be sent between NodeAdded and NodeAddFinished messages. */
        private Queue<TcpDiscoveryCustomEventMessage> pendingCustomMsgs = new ArrayDeque<>();

        /** Collection to track joining nodes. */
        private Set<UUID> joiningNodes = new HashSet<>();

        /**
         */
        protected RingMessageWorker() {
            super("tcp-disco-msg-worker", 10);

            initConnectionCheckFrequency();
        }

        /**
         * Adds message to queue.
         *
         * @param msg Message to add.
         */
        void addMessage(TcpDiscoveryAbstractMessage msg) {
            if ((msg instanceof TcpDiscoveryStatusCheckMessage ||
                msg instanceof TcpDiscoveryJoinRequestMessage ||
                msg instanceof TcpDiscoveryCustomEventMessage ||
                msg instanceof TcpDiscoveryClientReconnectMessage) &&
                queue.contains(msg)) {
                if (log.isDebugEnabled())
                    log.debug("Ignoring duplicate message: " + msg);

                return;
            }

            if (msg.highPriority())
                queue.addFirst(msg);
            else
                queue.add(msg);

            if (log.isDebugEnabled())
                log.debug("Message has been added to queue: " + msg);
        }

        /** {@inheritDoc} */
        @Override protected void body() throws InterruptedException {
            try {
                super.body();
            }
            catch (Throwable e) {
                if (!spi.isNodeStopping0() && spiStateCopy() != DISCONNECTING) {
                        final Ignite ignite = spi.ignite();

                    if (ignite != null) {
                        U.error(log, "TcpDiscoverSpi's message worker thread failed abnormally. " +
                            "Stopping the node in order to prevent cluster wide instability.", e);

                        new Thread(new Runnable() {
                            @Override public void run() {
                                try {
                                    IgnitionEx.stop(ignite.name(), true, true);

                                    U.log(log, "Stopped the node successfully in response to TcpDiscoverySpi's " +
                                        "message worker thread abnormal termination.");
                                }
                                catch (Throwable e) {
                                    U.error(log, "Failed to stop the node in response to TcpDiscoverySpi's " +
                                        "message worker thread abnormal termination.", e);
                                }
                            }
                        }, "node-stop-thread").start();
                    }
                }

                // Must be processed by IgniteSpiThread as well.
                throw e;
            }
        }

        /**
         * Initializes connection check frequency. Used only when failure detection timeout is enabled.
         */
        private void initConnectionCheckFrequency() {
            if (spi.failureDetectionTimeoutEnabled())
                connCheckThreshold = spi.failureDetectionTimeout();
            else
                connCheckThreshold = Math.min(spi.getSocketTimeout(), spi.getHeartbeatFrequency());

            for (int i = 3; i > 0; i--) {
                connCheckFreq = connCheckThreshold / i;

                if (connCheckFreq > 10)
                    break;
            }

            assert connCheckFreq > 0;

            if (log.isDebugEnabled())
                log.debug("Connection check frequency is calculated: " + connCheckFreq);
        }

        /**
         * @param msg Message to process.
         */
        @Override protected void processMessage(TcpDiscoveryAbstractMessage msg) {
            if (log.isDebugEnabled())
                log.debug("Processing message [cls=" + msg.getClass().getSimpleName() + ", id=" + msg.id() + ']');

            if (debugMode)
                debugLog(msg, "Processing message [cls=" + msg.getClass().getSimpleName() + ", id=" + msg.id() + ']');

            if (locNode.internalOrder() == 0) {
                boolean process = false;

                if (msg instanceof TcpDiscoveryNodeAddedMessage)
                    process = ((TcpDiscoveryNodeAddedMessage)msg).node().equals(locNode);

                if (!process) {
                    if (log.isDebugEnabled()) {
                        log.debug("Ignore message, local node order is not initialized [msg=" + msg +
                            ", locNode=" + locNode + ']');
                    }

                    return;
                }
            }

            spi.stats.onMessageProcessingStarted(msg);

            processMessageFailedNodes(msg);

            if (msg instanceof TcpDiscoveryJoinRequestMessage)
                processJoinRequestMessage((TcpDiscoveryJoinRequestMessage)msg);

            else if (msg instanceof TcpDiscoveryClientReconnectMessage)
                processClientReconnectMessage((TcpDiscoveryClientReconnectMessage)msg);

            else if (msg instanceof TcpDiscoveryNodeAddedMessage)
                processNodeAddedMessage((TcpDiscoveryNodeAddedMessage)msg);

            else if (msg instanceof TcpDiscoveryNodeAddFinishedMessage)
                processNodeAddFinishedMessage((TcpDiscoveryNodeAddFinishedMessage)msg);

            else if (msg instanceof TcpDiscoveryNodeLeftMessage)
                processNodeLeftMessage((TcpDiscoveryNodeLeftMessage)msg);

            else if (msg instanceof TcpDiscoveryNodeFailedMessage)
                processNodeFailedMessage((TcpDiscoveryNodeFailedMessage)msg);

            else if (msg instanceof TcpDiscoveryHeartbeatMessage)
                processHeartbeatMessage((TcpDiscoveryHeartbeatMessage)msg);

            else if (msg instanceof TcpDiscoveryStatusCheckMessage)
                processStatusCheckMessage((TcpDiscoveryStatusCheckMessage)msg);

            else if (msg instanceof TcpDiscoveryDiscardMessage)
                processDiscardMessage((TcpDiscoveryDiscardMessage)msg);

            else if (msg instanceof TcpDiscoveryCustomEventMessage)
                processCustomMessage((TcpDiscoveryCustomEventMessage)msg);

            else if (msg instanceof TcpDiscoveryClientPingRequest)
                processClientPingRequest((TcpDiscoveryClientPingRequest)msg);

            else
                assert false : "Unknown message type: " + msg.getClass().getSimpleName();

            if (spi.ensured(msg) && redirectToClients(msg))
                msgHist.add(msg);

            if (msg.senderNodeId() != null && !msg.senderNodeId().equals(getLocalNodeId())) {
                // Received a message from remote node.
                onMessageExchanged();

                // Reset the failure flag.
                failureThresholdReached = false;
            }

            spi.stats.onMessageProcessingFinished(msg);
        }

        /** {@inheritDoc} */
        @Override protected void noMessageLoop() {
            if (locNode == null)
                return;

            checkConnection();

            sendHeartbeatMessage();

            checkHeartbeatsReceiving();

            checkPendingCustomMessages();

            checkFailedNodesList();
        }

        /**
         * @param msg Message.
         */
        private void sendMessageToClients(TcpDiscoveryAbstractMessage msg) {
            if (redirectToClients(msg)) {
                byte[] msgBytes = null;

                for (ClientMessageProcessor clientMsgWorker : clientMsgWorkers.values()) {
                    if (msgBytes == null) {
                        try {
                            msgBytes = spi.marshaller().marshal(msg);
                        }
                        catch (IgniteCheckedException e) {
                            U.error(log, "Failed to marshal message: " + msg, e);

                            break;
                        }
                    }

                    TcpDiscoveryAbstractMessage msg0 = msg;
                    byte[] msgBytes0 = msgBytes;

                    if (msg instanceof TcpDiscoveryNodeAddedMessage) {
                        TcpDiscoveryNodeAddedMessage nodeAddedMsg = (TcpDiscoveryNodeAddedMessage)msg;

                        TcpDiscoveryNode node = nodeAddedMsg.node();

                        if (clientMsgWorker.clientNodeId().equals(node.id())) {
                            try {
                                msg0 = spi.marshaller().unmarshal(msgBytes,
                                    U.resolveClassLoader(spi.ignite().configuration()));

                                prepareNodeAddedMessage(msg0, clientMsgWorker.clientNodeId(), null, null, null);

                                msgBytes0 = null;
                            }
                            catch (IgniteCheckedException e) {
                                U.error(log, "Failed to create message copy: " + msg, e);
                            }
                        }
                    }

                    clientMsgWorker.addMessage(msg0, msgBytes0);
                }
            }
        }

        /**
         * Sends message across the ring.
         *
         * @param msg Message to send
         */
        @SuppressWarnings({"BreakStatementWithLabel", "LabeledStatement", "ContinueStatementWithLabel"})
        private void sendMessageAcrossRing(TcpDiscoveryAbstractMessage msg) {
            assert msg != null;

            assert ring.hasRemoteNodes();

            for (IgniteInClosure<TcpDiscoveryAbstractMessage> msgLsnr : spi.sndMsgLsnrs)
                msgLsnr.apply(msg);

            sendMessageToClients(msg);

            Collection<TcpDiscoveryNode> failedNodes;

            TcpDiscoverySpiState state;

            synchronized (mux) {
                failedNodes = U.arrayList(ServerImpl.this.failedNodes.keySet());

                state = spiState;
            }

            Collection<Throwable> errs = null;

            boolean sent = false;

            boolean newNextNode = false;

            UUID locNodeId = getLocalNodeId();

            while (true) {
                TcpDiscoveryNode newNext = ring.nextNode(failedNodes);

                if (newNext == null) {
                    if (log.isDebugEnabled())
                        log.debug("No next node in topology.");

                    if (debugMode)
                        debugLog(msg, "No next node in topology.");

                    if (ring.hasRemoteNodes() && !(msg instanceof TcpDiscoveryConnectionCheckMessage) &&
                        !(msg instanceof TcpDiscoveryStatusCheckMessage && msg.creatorNodeId().equals(locNodeId))) {
                        msg.senderNodeId(locNodeId);

                        addMessage(msg);
                    }

                    break;
                }

                if (!newNext.equals(next)) {
                    if (log.isDebugEnabled())
                        log.debug("New next node [newNext=" + newNext + ", formerNext=" + next +
                            ", ring=" + ring + ", failedNodes=" + failedNodes + ']');

                    if (debugMode)
                        debugLog(msg, "New next node [newNext=" + newNext + ", formerNext=" + next +
                            ", ring=" + ring + ", failedNodes=" + failedNodes + ']');

                    U.closeQuiet(sock);

                    sock = null;

                    next = newNext;

                    newNextNode = true;
                }
                else if (log.isDebugEnabled())
                    log.debug("Next node remains the same [nextId=" + next.id() +
                        ", nextOrder=" + next.internalOrder() + ']');

                // Flag that shows whether next node exists and accepts incoming connections.
                boolean nextNodeExists = sock != null;

                final boolean sameHost = U.sameMacs(locNode, next);

                List<InetSocketAddress> locNodeAddrs = U.arrayList(locNode.socketAddresses());

                addr: for (InetSocketAddress addr : spi.getNodeAddresses(next, sameHost)) {
                    long ackTimeout0 = spi.getAckTimeout();

                    if (locNodeAddrs.contains(addr)){
                        if (log.isDebugEnabled())
                            log.debug("Skip to send message to the local node (probably remote node has the same " +
                                "loopback address that local node): " + addr);

                        continue;
                    }

                    int reconCnt = 0;

                    IgniteSpiOperationTimeoutHelper timeoutHelper = null;

                    while (true) {
                        if (sock == null) {
                            if (timeoutHelper == null)
                                timeoutHelper = new IgniteSpiOperationTimeoutHelper(spi);

                            nextNodeExists = false;

                            boolean success = false;

                            boolean openSock = false;

                            // Restore ring.
                            try {
                                long tstamp = U.currentTimeMillis();

                                sock = spi.openSocket(addr, timeoutHelper);

                                out = new BufferedOutputStream(sock.getOutputStream(), sock.getSendBufferSize());

                                openSock = true;

                                // Handshake.
                                spi.writeToSocket(sock, out, new TcpDiscoveryHandshakeRequest(locNodeId),
                                    timeoutHelper.nextTimeoutChunk(spi.getSocketTimeout()));

                                TcpDiscoveryHandshakeResponse res = spi.readMessage(sock, null,
                                    timeoutHelper.nextTimeoutChunk(ackTimeout0));

                                if (locNodeId.equals(res.creatorNodeId())) {
                                    if (log.isDebugEnabled())
                                        log.debug("Handshake response from local node: " + res);

                                    U.closeQuiet(sock);

                                    sock = null;

                                    break;
                                }

                                spi.stats.onClientSocketInitialized(U.currentTimeMillis() - tstamp);

                                UUID nextId = res.creatorNodeId();

                                long nextOrder = res.order();

                                if (!next.id().equals(nextId)) {
                                    // Node with different ID has bounded to the same port.
                                    if (log.isDebugEnabled())
                                        log.debug("Failed to restore ring because next node ID received is not as " +
                                            "expected [expectedId=" + next.id() + ", rcvdId=" + nextId + ']');

                                    if (debugMode)
                                        debugLog(msg, "Failed to restore ring because next node ID received is not " +
                                            "as expected [expectedId=" + next.id() + ", rcvdId=" + nextId + ']');

                                    break;
                                }
                                else {
                                    // ID is as expected. Check node order.
                                    if (nextOrder != next.internalOrder()) {
                                        // Is next currently being added?
                                        boolean nextNew = (msg instanceof TcpDiscoveryNodeAddedMessage &&
                                            ((TcpDiscoveryNodeAddedMessage)msg).node().id().equals(nextId));

                                        if (!nextNew)
                                            nextNew = hasPendingAddMessage(nextId);

                                        if (!nextNew) {
                                            if (log.isDebugEnabled())
                                                log.debug("Failed to restore ring because next node order received " +
                                                    "is not as expected [expected=" + next.internalOrder() +
                                                    ", rcvd=" + nextOrder + ", id=" + next.id() + ']');

                                            if (debugMode)
                                                debugLog(msg, "Failed to restore ring because next node order " +
                                                    "received is not as expected [expected=" + next.internalOrder() +
                                                    ", rcvd=" + nextOrder + ", id=" + next.id() + ']');

                                            break;
                                        }
                                    }

                                    if (log.isDebugEnabled())
                                        log.debug("Initialized connection with next node: " + next.id());

                                    if (debugMode)
                                        debugLog(msg, "Initialized connection with next node: " + next.id());

                                    errs = null;

                                    success = true;

                                    next.lastSuccessfulAddress(addr);
                                }
                            }
                            catch (IOException | IgniteCheckedException e) {
                                if (errs == null)
                                    errs = new ArrayList<>();

                                errs.add(e);

                                if (log.isDebugEnabled())
                                    U.error(log, "Failed to connect to next node [msg=" + msg
                                        + ", err=" + e.getMessage() + ']', e);

                                onException("Failed to connect to next node [msg=" + msg + ", err=" + e + ']', e);

                                if (!openSock)
                                    break; // Don't retry if we can not establish connection.

                                if (!spi.failureDetectionTimeoutEnabled() && ++reconCnt == spi.getReconnectCount())
                                    break;

                                if (timeoutHelper.checkFailureTimeoutReached(e))
                                    break;
                                else if (!spi.failureDetectionTimeoutEnabled() && (e instanceof
                                    SocketTimeoutException || X.hasCause(e, SocketTimeoutException.class))) {
                                    ackTimeout0 *= 2;

                                    if (!checkAckTimeout(ackTimeout0))
                                        break;
                                }

                                continue;
                            }
                            finally {
                                if (!success) {
                                    if (log.isDebugEnabled())
                                        log.debug("Closing socket to next: " + next);

                                    U.closeQuiet(sock);

                                    sock = null;
                                }
                                else {
                                    // Next node exists and accepts incoming messages.
                                    nextNodeExists = true;
                                    // Resetting timeout control object to let the code below to use a new one
                                    // for the next bunch of operations.
                                    timeoutHelper = null;
                                }
                            }
                        }

                        try {
                            boolean failure;

                            synchronized (mux) {
                                failure = ServerImpl.this.failedNodes.size() < failedNodes.size();
                            }

                            assert !forceSndPending || msg instanceof TcpDiscoveryNodeLeftMessage;

                            if (failure || forceSndPending) {
                                if (log.isDebugEnabled())
                                    log.debug("Pending messages will be sent [failure=" + failure +
                                        ", newNextNode=" + newNextNode +
                                        ", forceSndPending=" + forceSndPending + ']');

                                if (debugMode)
                                    debugLog(msg, "Pending messages will be sent [failure=" + failure +
                                        ", newNextNode=" + newNextNode +
                                        ", forceSndPending=" + forceSndPending + ']');

                                for (TcpDiscoveryAbstractMessage pendingMsg : pendingMsgs) {
                                    long tstamp = U.currentTimeMillis();

                                    prepareNodeAddedMessage(pendingMsg, next.id(), pendingMsgs.msgs,
                                        pendingMsgs.discardId, pendingMsgs.customDiscardId);

                                    if (timeoutHelper == null)
                                        timeoutHelper = new IgniteSpiOperationTimeoutHelper(spi);

                                    try {
                                        spi.writeToSocket(sock, out, pendingMsg, timeoutHelper.nextTimeoutChunk(
                                            spi.getSocketTimeout()));
                                    }
                                    finally {
                                        clearNodeAddedMessage(pendingMsg);
                                    }

                                    long tstamp0 = U.currentTimeMillis();

                                    int res = spi.readReceipt(sock, timeoutHelper.nextTimeoutChunk(ackTimeout0));

                                    spi.stats.onMessageSent(pendingMsg, tstamp0 - tstamp, U.currentTimeMillis() - tstamp0);

                                    if (log.isDebugEnabled())
                                        log.debug("Pending message has been sent to next node [msgId=" + msg.id() +
                                            ", pendingMsgId=" + pendingMsg.id() + ", next=" + next.id() +
                                            ", res=" + res + ']');

                                    if (debugMode)
                                        debugLog(msg, "Pending message has been sent to next node [msgId=" + msg.id() +
                                            ", pendingMsgId=" + pendingMsg.id() + ", next=" + next.id() +
                                            ", res=" + res + ']');

                                    // Resetting timeout control object to create a new one for the next bunch of
                                    // operations.
                                    timeoutHelper = null;
                                }
                            }

                            if (msg instanceof TcpDiscoveryConnectionCheckMessage) {
                                if (!next.version().greaterThanEqual(TcpDiscoverySpi.FAILURE_DETECTION_MAJOR_VER,
                                    TcpDiscoverySpi.FAILURE_DETECTION_MINOR_VER,
                                    TcpDiscoverySpi.FAILURE_DETECTION_MAINT_VER))
                                    // Preserve backward compatibility with nodes of older versions.
                                    msg = new TcpDiscoveryStatusCheckMessage(locNode, null);
                            }
                            else
                                prepareNodeAddedMessage(msg, next.id(), pendingMsgs.msgs, pendingMsgs.discardId,
                                    pendingMsgs.customDiscardId);

                            try {
                                long tstamp = U.currentTimeMillis();

                                if (timeoutHelper == null)
                                    timeoutHelper = new IgniteSpiOperationTimeoutHelper(spi);

                                if (!failedNodes.isEmpty()) {
                                    for (TcpDiscoveryNode failedNode : failedNodes) {
                                        assert !failedNode.equals(next) : failedNode;

                                        msg.addFailedNode(failedNode.id());
                                    }
                                }

                                spi.writeToSocket(sock, out, msg, timeoutHelper.nextTimeoutChunk(spi.getSocketTimeout()));

                                long tstamp0 = U.currentTimeMillis();

                                int res = spi.readReceipt(sock, timeoutHelper.nextTimeoutChunk(ackTimeout0));

                                spi.stats.onMessageSent(msg, tstamp0 - tstamp, U.currentTimeMillis() - tstamp0);

                                onMessageExchanged();

                                if (log.isDebugEnabled()) {
                                    log.debug("Message has been sent to next node [msg=" + msg +
                                        ", next=" + next.id() +
                                        ", res=" + res + ']');
                                }

                                if (debugMode) {
                                    debugLog(msg, "Message has been sent to next node [msg=" + msg +
                                        ", next=" + next.id() +
                                        ", res=" + res + ']');
                                }
                            }
                            finally {
                                clearNodeAddedMessage(msg);
                            }

                            registerPendingMessage(msg);

                            sent = true;

                            break addr;
                        }
                        catch (IOException | IgniteCheckedException e) {
                            if (errs == null)
                                errs = new ArrayList<>();

                            errs.add(e);

                            if (log.isDebugEnabled())
                                U.error(log, "Failed to send message to next node [next=" + next.id() + ", msg=" + msg +
                                    ", err=" + e + ']', e);

                            onException("Failed to send message to next node [next=" + next.id() + ", msg=" + msg + ']',
                                e);

                            if (timeoutHelper.checkFailureTimeoutReached(e))
                                break;

                            if (!spi.failureDetectionTimeoutEnabled()) {
                                if (++reconCnt == spi.getReconnectCount())
                                    break;
                                else if (e instanceof SocketTimeoutException ||
                                    X.hasCause(e, SocketTimeoutException.class)) {
                                    ackTimeout0 *= 2;

                                    if (!checkAckTimeout(ackTimeout0))
                                        break;
                                }
                            }
                        }
                        finally {
                            forceSndPending = false;

                            if (!sent) {
                                if (log.isDebugEnabled())
                                    log.debug("Closing socket to next (not sent): " + next);

                                U.closeQuiet(sock);

                                sock = null;

                                if (log.isDebugEnabled())
                                    log.debug("Message has not been sent [next=" + next.id() + ", msg=" + msg +
                                        (!spi.failureDetectionTimeoutEnabled() ? ", i=" + reconCnt : "") + ']');
                            }
                        }
                    } // Try to reconnect.
                } // Iterating node's addresses.

                if (!sent) {
                    if (!failedNodes.contains(next)) {
                        failedNodes.add(next);

                        if (state == CONNECTED) {
                            Exception err = errs != null ?
                                U.exceptionWithSuppressed("Failed to send message to next node [msg=" + msg +
                                    ", next=" + U.toShortString(next) + ']', errs) :
                                null;

                            // If node existed on connection initialization we should check
                            // whether it has not gone yet.
                            if (nextNodeExists)
                                U.warn(log, "Failed to send message to next node [msg=" + msg + ", next=" + next +
                                    ", errMsg=" + (err != null ? err.getMessage() : "N/A") + ']');
                            else if (log.isDebugEnabled())
                                log.debug("Failed to send message to next node [msg=" + msg + ", next=" + next +
                                    ", errMsg=" + (err != null ? err.getMessage() : "N/A") + ']');
                        }
                    }

                    next = null;

                    errs = null;
                }
                else
                    break;
            }

            synchronized (mux) {
                failedNodes.removeAll(ServerImpl.this.failedNodes.keySet());
            }

            if (!failedNodes.isEmpty()) {
                if (state == CONNECTED) {
                    if (!sent && log.isDebugEnabled())
                        // Message has not been sent due to some problems.
                        log.debug("Message has not been sent: " + msg);

                    if (log.isDebugEnabled())
                        log.debug("Detected failed nodes: " + failedNodes);
                }

                synchronized (mux) {
                    for (TcpDiscoveryNode failedNode : failedNodes) {
                        if (!ServerImpl.this.failedNodes.containsKey(failedNode))
                            ServerImpl.this.failedNodes.put(failedNode, locNodeId);
                    }

                    for (TcpDiscoveryNode failedNode : failedNodes)
                        failedNodesMsgSent.add(failedNode.id());
                }

                for (TcpDiscoveryNode n : failedNodes)
                    msgWorker.addMessage(new TcpDiscoveryNodeFailedMessage(locNodeId, n.id(), n.internalOrder()));

                if (!sent) {
                    assert next == null : next;

                    if (log.isDebugEnabled())
                        log.debug("Pending messages will be resent to local node");

                    if (debugMode)
                        debugLog(msg, "Pending messages will be resent to local node");

                    for (TcpDiscoveryAbstractMessage pendingMsg : pendingMsgs) {
                        prepareNodeAddedMessage(pendingMsg, locNodeId, pendingMsgs.msgs, pendingMsgs.discardId,
                            pendingMsgs.customDiscardId);

                        pendingMsg.senderNodeId(locNodeId);

                        msgWorker.addMessage(pendingMsg);

                        if (log.isDebugEnabled())
                            log.debug("Pending message has been sent to local node [msg=" + msg.id() +
                                ", pendingMsgId=" + pendingMsg + ']');

                        if (debugMode) {
                            debugLog(msg, "Pending message has been sent to local node [msg=" + msg.id() +
                                ", pendingMsgId=" + pendingMsg + ']');
                        }
                    }
                }

                LT.warn(log, null, "Local node has detected failed nodes and started cluster-wide procedure. " +
                        "To speed up failure detection please see 'Failure Detection' section under javadoc" +
                        " for 'TcpDiscoverySpi'");
            }
        }

        /**
         * @param msg Message.
         * @return Whether to redirect message to client nodes.
         */
        private boolean redirectToClients(TcpDiscoveryAbstractMessage msg) {
            return msg.verified() && U.getAnnotation(msg.getClass(), TcpDiscoveryRedirectToClient.class) != null;
        }

        /**
         * Registers pending message.
         *
         * @param msg Message to register.
         */
        private void registerPendingMessage(TcpDiscoveryAbstractMessage msg) {
            assert msg != null;

            if (spi.ensured(msg)) {
                pendingMsgs.add(msg);

                spi.stats.onPendingMessageRegistered();

                if (log.isDebugEnabled())
                    log.debug("Pending message has been registered: " + msg.id());
            }
        }

        /**
         * Checks whether pending messages queue contains unprocessed {@link TcpDiscoveryNodeAddedMessage} for
         * the node with {@code nodeId}.
         *
         * @param nodeId Node ID.
         * @return {@code true} if contains, {@code false} otherwise.
         */
        private boolean hasPendingAddMessage(UUID nodeId) {
            if (pendingMsgs.msgs.isEmpty())
                return false;

            for (TcpDiscoveryAbstractMessage pendingMsg : pendingMsgs.msgs) {
                if (pendingMsg instanceof TcpDiscoveryNodeAddedMessage) {
                    TcpDiscoveryNodeAddedMessage addMsg = (TcpDiscoveryNodeAddedMessage)pendingMsg;

                    if (addMsg.node().id().equals(nodeId) && addMsg.id().compareTo(pendingMsgs.discardId) > 0)
                        return true;
                }
            }

            return false;
        }

        /**
         * Processes join request message.
         *
         * @param msg Join request message.
         */
        private void processJoinRequestMessage(final TcpDiscoveryJoinRequestMessage msg) {
            assert msg != null;

            final TcpDiscoveryNode node = msg.node();

            final UUID locNodeId = getLocalNodeId();

            if (!msg.client()) {
                boolean rmtHostLoopback = node.socketAddresses().size() == 1 &&
                    node.socketAddresses().iterator().next().getAddress().isLoopbackAddress();

                // This check is performed by the node joining node is connected to, but not by coordinator
                // because loopback problem message is sent directly to the joining node which may be unavailable
                // if coordinator resides on another host.
                if (spi.locHost.isLoopbackAddress() != rmtHostLoopback) {
                    String firstNode = rmtHostLoopback ? "remote" : "local";

                    String secondNode = rmtHostLoopback ? "local" : "remote";

                    String errMsg = "Failed to add node to topology because " + firstNode +
                        " node is configured to use loopback address, but " + secondNode + " node is not " +
                        "(consider changing 'localAddress' configuration parameter) " +
                        "[locNodeAddrs=" + U.addressesAsString(locNode) +
                        ", rmtNodeAddrs=" + U.addressesAsString(node) + ']';

                    LT.warn(log, null, errMsg);

                    // Always output in debug.
                    if (log.isDebugEnabled())
                        log.debug(errMsg);

                    try {
                        trySendMessageDirectly(node, new TcpDiscoveryLoopbackProblemMessage(
                            locNodeId, locNode.addresses(), locNode.hostNames()));
                    }
                    catch (IgniteSpiException e) {
                        if (log.isDebugEnabled())
                            log.debug("Failed to send loopback problem message to node " +
                                "[node=" + node + ", err=" + e.getMessage() + ']');

                        onException("Failed to send loopback problem message to node " +
                            "[node=" + node + ", err=" + e.getMessage() + ']', e);
                    }

                    // Ignore join request.
                    return;
                }
            }

            if (isLocalNodeCoordinator()) {
                TcpDiscoveryNode existingNode = ring.node(node.id());

                if (existingNode != null) {
                    if (!node.socketAddresses().equals(existingNode.socketAddresses())) {
                        if (!pingNode(existingNode)) {
                            addMessage(new TcpDiscoveryNodeFailedMessage(locNodeId,
                                existingNode.id(), existingNode.internalOrder()));

                            // Ignore this join request since existing node is about to fail
                            // and new node can continue.
                            return;
                        }

                        try {
                            trySendMessageDirectly(node, new TcpDiscoveryDuplicateIdMessage(locNodeId,
                                existingNode));
                        }
                        catch (IgniteSpiException e) {
                            if (log.isDebugEnabled())
                                log.debug("Failed to send duplicate ID message to node " +
                                    "[node=" + node + ", existingNode=" + existingNode +
                                    ", err=" + e.getMessage() + ']');

                            onException("Failed to send duplicate ID message to node " +
                                "[node=" + node + ", existingNode=" + existingNode + ']', e);
                        }

                        // Output warning.
                        LT.warn(log, null, "Ignoring join request from node (duplicate ID) [node=" + node +
                            ", existingNode=" + existingNode + ']');

                        // Ignore join request.
                        return;
                    }

                    if (msg.client()) {
                        TcpDiscoveryClientReconnectMessage reconMsg = new TcpDiscoveryClientReconnectMessage(node.id(),
                            node.clientRouterNodeId(),
                            null);

                        reconMsg.verify(getLocalNodeId());

                        Collection<TcpDiscoveryAbstractMessage> msgs = msgHist.messages(null, node);

                        if (msgs != null) {
                            reconMsg.pendingMessages(msgs);

                            reconMsg.success(true);
                        }

                        if (log.isDebugEnabled())
                            log.debug("Send reconnect message to already joined client " +
                                "[clientNode=" + existingNode + ", msg=" + reconMsg + ']');

                        if (getLocalNodeId().equals(node.clientRouterNodeId())) {
                            ClientMessageProcessor wrk = clientMsgWorkers.get(node.id());

                            if (wrk != null)
                                wrk.addMessage(reconMsg);
                            else if (log.isDebugEnabled())
                                log.debug("Failed to find client message worker " +
                                    "[clientNode=" + existingNode + ", msg=" + reconMsg + ']');
                        }
                        else {
                            if (sendMessageToRemotes(reconMsg))
                                sendMessageAcrossRing(reconMsg);
                        }
                    }
                    else if (log.isDebugEnabled())
                        log.debug("Ignoring join request message since node is already in topology: " + msg);

                    return;
                }

                if (spi.nodeAuth != null) {
                    // Authenticate node first.
                    try {
                        SecurityCredentials cred = unmarshalCredentials(node);

                        SecurityContext subj = spi.nodeAuth.authenticateNode(node, cred);

                        if (subj == null) {
                            // Node has not pass authentication.
                            LT.warn(log, null,
                                "Authentication failed [nodeId=" + node.id() +
                                    ", addrs=" + U.addressesAsString(node) + ']',
                                "Authentication failed [nodeId=" + U.id8(node.id()) + ", addrs=" +
                                    U.addressesAsString(node) + ']');

                            // Always output in debug.
                            if (log.isDebugEnabled())
                                log.debug("Authentication failed [nodeId=" + node.id() + ", addrs=" +
                                    U.addressesAsString(node));

                            try {
                                trySendMessageDirectly(node, new TcpDiscoveryAuthFailedMessage(locNodeId,
                                    spi.locHost));
                            }
                            catch (IgniteSpiException e) {
                                if (log.isDebugEnabled())
                                    log.debug("Failed to send unauthenticated message to node " +
                                        "[node=" + node + ", err=" + e.getMessage() + ']');

                                onException("Failed to send unauthenticated message to node " +
                                    "[node=" + node + ", err=" + e.getMessage() + ']', e);
                            }

                            // Ignore join request.
                            return;
                        }
                        else {
                            if (!(subj instanceof Serializable)) {
                                // Node has not pass authentication.
                                LT.warn(log, null,
                                    "Authentication subject is not Serializable [nodeId=" + node.id() +
                                        ", addrs=" + U.addressesAsString(node) + ']',
                                    "Authentication subject is not Serializable [nodeId=" + U.id8(node.id()) +
                                        ", addrs=" +
                                        U.addressesAsString(node) + ']');

                                // Always output in debug.
                                if (log.isDebugEnabled())
                                    log.debug("Authentication subject is not serializable [nodeId=" + node.id() +
                                        ", addrs=" + U.addressesAsString(node));

                                try {
                                    trySendMessageDirectly(node, new TcpDiscoveryAuthFailedMessage(locNodeId,
                                        spi.locHost));
                                }
                                catch (IgniteSpiException e) {
                                    if (log.isDebugEnabled())
                                        log.debug("Failed to send unauthenticated message to node " +
                                            "[node=" + node + ", err=" + e.getMessage() + ']');
                                }

                                // Ignore join request.
                                return;
                            }

                            // Stick in authentication subject to node (use security-safe attributes for copy).
                            Map<String, Object> attrs = new HashMap<>(node.getAttributes());

                            attrs.put(IgniteNodeAttributes.ATTR_SECURITY_SUBJECT, spi.marshaller().marshal(subj));

                            node.setAttributes(attrs);
                        }
                    }
                    catch (IgniteException | IgniteCheckedException e) {
                        LT.error(log, e, "Authentication failed [nodeId=" + node.id() + ", addrs=" +
                            U.addressesAsString(node) + ']');

                        if (log.isDebugEnabled())
                            log.debug("Failed to authenticate node (will ignore join request) [node=" + node +
                                ", err=" + e + ']');

                        onException("Failed to authenticate node (will ignore join request) [node=" + node +
                            ", err=" + e + ']', e);

                        // Ignore join request.
                        return;
                    }
                }

                final IgniteNodeValidationResult err = spi.getSpiContext().validateNode(node);

                if (err != null) {
                    if (log.isDebugEnabled())
                        log.debug("Node validation failed [res=" + err + ", node=" + node + ']');

                    utilityPool.submit(
                        new Runnable() {
                            @Override public void run() {
                                boolean ping = node.id().equals(err.nodeId()) ? pingNode(node) : pingNode(err.nodeId());

                                if (!ping) {
                                    if (log.isDebugEnabled())
                                        log.debug("Conflicting node has already left, need to wait for event. " +
                                            "Will ignore join request for now since it will be recent [req=" + msg +
                                            ", err=" + err.message() + ']');

                                    // Ignore join request.
                                    return;
                                }

                                LT.warn(log, null, err.message());

                                // Always output in debug.
                                if (log.isDebugEnabled())
                                    log.debug(err.message());

                                try {
                                    trySendMessageDirectly(node,
                                        new TcpDiscoveryCheckFailedMessage(locNodeId, err.sendMessage()));
                                }
                                catch (IgniteSpiException e) {
                                    if (log.isDebugEnabled())
                                        log.debug("Failed to send hash ID resolver validation failed message to node " +
                                            "[node=" + node + ", err=" + e.getMessage() + ']');

                                    onException("Failed to send hash ID resolver validation failed message to node " +
                                        "[node=" + node + ", err=" + e.getMessage() + ']', e);
                                }
                            }
                        }
                    );

                    // Ignore join request.
                    return;
                }

                final String locMarsh = locNode.attribute(ATTR_MARSHALLER);
                final String rmtMarsh = node.attribute(ATTR_MARSHALLER);

                if (!F.eq(locMarsh, rmtMarsh)) {
                    utilityPool.submit(
                        new Runnable() {
                            @Override public void run() {
                                String errMsg = "Local node's marshaller differs from remote node's marshaller " +
                                    "(to make sure all nodes in topology have identical marshaller, " +
                                    "configure marshaller explicitly in configuration) " +
                                    "[locMarshaller=" + locMarsh + ", rmtMarshaller=" + rmtMarsh +
                                    ", locNodeAddrs=" + U.addressesAsString(locNode) +
                                    ", rmtNodeAddrs=" + U.addressesAsString(node) +
                                    ", locNodeId=" + locNode.id() + ", rmtNodeId=" + msg.creatorNodeId() + ']';

                                LT.warn(log, null, errMsg);

                                // Always output in debug.
                                if (log.isDebugEnabled())
                                    log.debug(errMsg);

                                try {
                                    String sndMsg = "Local node's marshaller differs from remote node's marshaller " +
                                        "(to make sure all nodes in topology have identical marshaller, " +
                                        "configure marshaller explicitly in configuration) " +
                                        "[locMarshaller=" + rmtMarsh + ", rmtMarshaller=" + locMarsh +
                                        ", locNodeAddrs=" + U.addressesAsString(node) + ", locPort=" + node.discoveryPort() +
                                        ", rmtNodeAddr=" + U.addressesAsString(locNode) + ", locNodeId=" + node.id() +
                                        ", rmtNodeId=" + locNode.id() + ']';

                                    trySendMessageDirectly(node,
                                        new TcpDiscoveryCheckFailedMessage(locNodeId, sndMsg));
                                }
                                catch (IgniteSpiException e) {
                                    if (log.isDebugEnabled())
                                        log.debug("Failed to send marshaller check failed message to node " +
                                            "[node=" + node + ", err=" + e.getMessage() + ']');

                                    onException("Failed to send marshaller check failed message to node " +
                                        "[node=" + node + ", err=" + e.getMessage() + ']', e);
                                }
                            }
                        }
                    );

                    // Ignore join request.
                    return;
                }

                // If node have no value for this attribute then we treat it as true.
                final Boolean locMarshUseDfltSuid = locNode.attribute(ATTR_MARSHALLER_USE_DFLT_SUID);
                boolean locMarshUseDfltSuidBool = locMarshUseDfltSuid == null ? true : locMarshUseDfltSuid;

                final Boolean rmtMarshUseDfltSuid = node.attribute(ATTR_MARSHALLER_USE_DFLT_SUID);
                boolean rmtMarshUseDfltSuidBool = rmtMarshUseDfltSuid == null ? true : rmtMarshUseDfltSuid;

                Boolean locLateAssign = locNode.attribute(ATTR_LATE_AFFINITY_ASSIGNMENT);
                // Can be null only in tests.
                boolean locLateAssignBool = locLateAssign != null ? locLateAssign : false;

                if (locMarshUseDfltSuidBool != rmtMarshUseDfltSuidBool) {
                    utilityPool.submit(
                        new Runnable() {
                            @Override public void run() {
                                String errMsg = "Local node's " + IGNITE_OPTIMIZED_MARSHALLER_USE_DEFAULT_SUID +
                                    " property value differs from remote node's value " +
                                    "(to make sure all nodes in topology have identical marshaller settings, " +
                                    "configure system property explicitly) " +
                                    "[locMarshUseDfltSuid=" + locMarshUseDfltSuid +
                                    ", rmtMarshUseDfltSuid=" + rmtMarshUseDfltSuid +
                                    ", locNodeAddrs=" + U.addressesAsString(locNode) +
                                    ", rmtNodeAddrs=" + U.addressesAsString(node) +
                                    ", locNodeId=" + locNode.id() + ", rmtNodeId=" + msg.creatorNodeId() + ']';

                                String sndMsg = "Local node's " + IGNITE_OPTIMIZED_MARSHALLER_USE_DEFAULT_SUID +
                                    " property value differs from remote node's value " +
                                    "(to make sure all nodes in topology have identical marshaller settings, " +
                                    "configure system property explicitly) " +
                                    "[locMarshUseDfltSuid=" + rmtMarshUseDfltSuid +
                                    ", rmtMarshUseDfltSuid=" + locMarshUseDfltSuid +
                                    ", locNodeAddrs=" + U.addressesAsString(node) + ", locPort=" + node.discoveryPort() +
                                    ", rmtNodeAddr=" + U.addressesAsString(locNode) + ", locNodeId=" + node.id() +
                                    ", rmtNodeId=" + locNode.id() + ']';

                                nodeCheckError(
                                    node,
                                    errMsg,
                                    sndMsg);
                            }
                        });

                    // Ignore join request.
                    return;
                }

                // Validate compact footer flags.
                Boolean locMarshCompactFooter = locNode.attribute(ATTR_MARSHALLER_COMPACT_FOOTER);
                final boolean locMarshCompactFooterBool = locMarshCompactFooter != null ? locMarshCompactFooter : false;

                Boolean rmtMarshCompactFooter = node.attribute(ATTR_MARSHALLER_COMPACT_FOOTER);
                final boolean rmtMarshCompactFooterBool = rmtMarshCompactFooter != null ? rmtMarshCompactFooter : false;

                if (locMarshCompactFooterBool != rmtMarshCompactFooterBool) {
                    utilityPool.submit(
                        new Runnable() {
                            @Override public void run() {
                                String errMsg = "Local node's binary marshaller \"compactFooter\" property differs from " +
                                    "the same property on remote node (make sure all nodes in topology have the same value " +
                                    "of \"compactFooter\" property) [locMarshallerCompactFooter=" + locMarshCompactFooterBool +
                                    ", rmtMarshallerCompactFooter=" + rmtMarshCompactFooterBool +
                                    ", locNodeAddrs=" + U.addressesAsString(locNode) +
                                    ", rmtNodeAddrs=" + U.addressesAsString(node) +
                                    ", locNodeId=" + locNode.id() + ", rmtNodeId=" + msg.creatorNodeId() + ']';

                                String sndMsg = "Local node's binary marshaller \"compactFooter\" property differs from " +
                                    "the same property on remote node (make sure all nodes in topology have the same value " +
                                    "of \"compactFooter\" property) [locMarshallerCompactFooter=" + rmtMarshCompactFooterBool +
                                    ", rmtMarshallerCompactFooter=" + locMarshCompactFooterBool +
                                    ", locNodeAddrs=" + U.addressesAsString(node) + ", locPort=" + node.discoveryPort() +
                                    ", rmtNodeAddr=" + U.addressesAsString(locNode) + ", locNodeId=" + node.id() +
                                    ", rmtNodeId=" + locNode.id() + ']';

                                nodeCheckError(
                                    node,
                                    errMsg,
                                    sndMsg);
                            }
                        });

                    // Ignore join request.
                    return;
                }

                // Validate String serialization mechanism used by the BinaryMarshaller.
                final Boolean locMarshStrSerialVer2 = locNode.attribute(ATTR_MARSHALLER_USE_BINARY_STRING_SER_VER_2);
                final boolean locMarshStrSerialVer2Bool = locMarshStrSerialVer2 != null ? locMarshStrSerialVer2 : false;

                final Boolean rmtMarshStrSerialVer2 = node.attribute(ATTR_MARSHALLER_USE_BINARY_STRING_SER_VER_2);
                final boolean rmtMarshStrSerialVer2Bool = rmtMarshStrSerialVer2 != null ? rmtMarshStrSerialVer2 : false;

                if (locMarshStrSerialVer2Bool != rmtMarshStrSerialVer2Bool) {
                    utilityPool.submit(
                        new Runnable() {
                            @Override public void run() {
                                String errMsg = "Local node's " + IGNITE_BINARY_MARSHALLER_USE_STRING_SERIALIZATION_VER_2 +
                                    " property value differs from remote node's value " +
                                    "(to make sure all nodes in topology have identical marshaller settings, " +
                                    "configure system property explicitly) " +
                                    "[locMarshStrSerialVer2=" + locMarshStrSerialVer2 +
                                    ", rmtMarshStrSerialVer2=" + rmtMarshStrSerialVer2 +
                                    ", locNodeAddrs=" + U.addressesAsString(locNode) +
                                    ", rmtNodeAddrs=" + U.addressesAsString(node) +
                                    ", locNodeId=" + locNode.id() + ", rmtNodeId=" + msg.creatorNodeId() + ']';

                                String sndMsg = "Local node's " + IGNITE_BINARY_MARSHALLER_USE_STRING_SERIALIZATION_VER_2 +
                                    " property value differs from remote node's value " +
                                    "(to make sure all nodes in topology have identical marshaller settings, " +
                                    "configure system property explicitly) " +
                                    "[locMarshStrSerialVer2=" + rmtMarshStrSerialVer2 +
                                    ", rmtMarshStrSerialVer2=" + locMarshStrSerialVer2 +
                                    ", locNodeAddrs=" + U.addressesAsString(node) + ", locPort=" + node.discoveryPort() +
                                    ", rmtNodeAddr=" + U.addressesAsString(locNode) + ", locNodeId=" + node.id() +
                                    ", rmtNodeId=" + locNode.id() + ']';

                                nodeCheckError(
                                    node,
                                    errMsg,
                                    sndMsg);
                            }
                        });

                    // Ignore join request.
                    return;
                }

                boolean rmtLateAssignBool;

                if (node.version().compareToIgnoreTimestamp(CacheAffinitySharedManager.LATE_AFF_ASSIGN_SINCE) >= 0) {
                    Boolean rmtLateAssign = node.attribute(ATTR_LATE_AFFINITY_ASSIGNMENT);
                    // Can be null only in tests.
                    rmtLateAssignBool = rmtLateAssign != null ? rmtLateAssign : false;
                }
                else
                    rmtLateAssignBool = false;

                if (locLateAssignBool != rmtLateAssignBool) {
                    String errMsg = "Local node's cache affinity assignment mode differs from " +
                        "the same property on remote node (make sure all nodes in topology have the same " +
                        "cache affinity assignment mode) [locLateAssign=" + locLateAssignBool +
                        ", rmtLateAssign=" + rmtLateAssignBool +
                        ", locNodeAddrs=" + U.addressesAsString(locNode) +
                        ", rmtNodeAddrs=" + U.addressesAsString(node) +
                        ", locNodeId=" + locNode.id() + ", rmtNodeId=" + msg.creatorNodeId() + ']';

                    String sndMsg = "Local node's cache affinity assignment mode differs from " +
                        "the same property on remote node (make sure all nodes in topology have the same " +
                        "cache affinity assignment mode) [locLateAssign=" + rmtLateAssignBool +
                        ", rmtLateAssign=" + locLateAssign +
                        ", locNodeAddrs=" + U.addressesAsString(node) + ", locPort=" + node.discoveryPort() +
                        ", rmtNodeAddr=" + U.addressesAsString(locNode) + ", locNodeId=" + node.id() +
                        ", rmtNodeId=" + locNode.id() + ']';

                    nodeCheckError(node, errMsg, sndMsg);

                    // Ignore join request.
                    return;
                }

                final Boolean locSrvcCompatibilityEnabled = locNode.attribute(ATTR_SERVICES_COMPATIBILITY_MODE);

                if (node.version().compareToIgnoreTimestamp(GridServiceProcessor.LAZY_SERVICES_CFG_SINCE) >= 0) {
                    final Boolean rmtSrvcCompatibilityEnabled = node.attribute(ATTR_SERVICES_COMPATIBILITY_MODE);

                    if (!F.eq(locSrvcCompatibilityEnabled, rmtSrvcCompatibilityEnabled)) {
                        utilityPool.submit(
                            new Runnable() {
                                @Override public void run() {
                                    String errMsg = "Local node's " + IGNITE_SERVICES_COMPATIBILITY_MODE +
                                        " property value differs from remote node's value " +
                                        "(to make sure all nodes in topology have identical IgniteServices compatibility mode, " +
                                        "configure system property explicitly) " +
                                        "[locSrvcCompatibilityEnabled=" + locSrvcCompatibilityEnabled +
                                        ", rmtSrvcCompatibilityEnabled=" + rmtSrvcCompatibilityEnabled +
                                        ", locNodeAddrs=" + U.addressesAsString(locNode) +
                                        ", rmtNodeAddrs=" + U.addressesAsString(node) +
                                        ", locNodeId=" + locNode.id() + ", rmtNodeId=" + msg.creatorNodeId() + ']';

                                    String sndMsg = "Local node's " + IGNITE_SERVICES_COMPATIBILITY_MODE +
                                        " property value differs from remote node's value " +
                                        "(to make sure all nodes in topology have identical IgniteServices compatibility mode, " +
                                        "configure system property explicitly) " +
                                        "[locSrvcCompatibilityEnabled=" + rmtSrvcCompatibilityEnabled +
                                        ", rmtSrvcCompatibilityEnabled=" + locSrvcCompatibilityEnabled +
                                        ", locNodeAddrs=" + U.addressesAsString(node) + ", locPort=" + node.discoveryPort() +
                                        ", rmtNodeAddr=" + U.addressesAsString(locNode) + ", locNodeId=" + node.id() +
                                        ", rmtNodeId=" + locNode.id() + ']';

                                    nodeCheckError(
                                        node,
                                        errMsg,
                                        sndMsg);
                                }
                            });

                        // Ignore join request.
                        return;
                    }
                }
                else if (Boolean.FALSE.equals(locSrvcCompatibilityEnabled)) {
                    utilityPool.submit(
                        new Runnable() {
                            @Override public void run() {
                                String errMsg = "Remote node doesn't support lazy services configuration and " +
                                    "cannot be joined to local node because local node's "
                                    + IGNITE_SERVICES_COMPATIBILITY_MODE + " property value explicitly set to 'false'" +
                                    "[locNodeAddrs=" + U.addressesAsString(locNode) +
                                    ", rmtNodeAddrs=" + U.addressesAsString(node) +
                                    ", locNodeId=" + locNode.id() + ", rmtNodeId=" + node.id() + ']';

                                String sndMsg = "Local node doesn't support lazy services configuration and " +
                                    "cannot be joined to local node because remote node's "
                                    + IGNITE_SERVICES_COMPATIBILITY_MODE + " property value explicitly set to 'false'" +
                                    "[locNodeAddrs=" + U.addressesAsString(node) +
                                    ", rmtNodeAddrs=" + U.addressesAsString(locNode) +
                                    ", locNodeId=" + node.id() + ", rmtNodeId=" + locNode.id() + ']';

                                nodeCheckError(
                                    node,
                                    errMsg,
                                    sndMsg);
                            }
                        });

                    // Ignore join request.
                    return;
                }

                // Handle join.
                node.internalOrder(ring.nextNodeOrder());

                if (log.isDebugEnabled())
                    log.debug("Internal order has been assigned to node: " + node);

                TcpDiscoveryNodeAddedMessage nodeAddedMsg = new TcpDiscoveryNodeAddedMessage(locNodeId,
                    node, msg.discoveryData(), spi.gridStartTime);

                nodeAddedMsg.client(msg.client());

                processNodeAddedMessage(nodeAddedMsg);

                if (nodeAddedMsg.verified())
                    msgHist.add(nodeAddedMsg);
            }
            else if (sendMessageToRemotes(msg))
                sendMessageAcrossRing(msg);
        }

        /**
         * @param node Joining node.
         * @param errMsg Message to log.
         * @param sndMsg Message to send.
         */
        private void nodeCheckError(TcpDiscoveryNode node, String errMsg, String sndMsg) {
            LT.warn(log, null, errMsg);

            // Always output in debug.
            if (log.isDebugEnabled())
                log.debug(errMsg);

            try {
                trySendMessageDirectly(node, new TcpDiscoveryCheckFailedMessage(locNode.id(), sndMsg));
            }
            catch (IgniteSpiException e) {
                if (log.isDebugEnabled())
                    log.debug("Failed to send marshaller check failed message to node " +
                        "[node=" + node + ", err=" + e.getMessage() + ']');

                onException("Failed to send marshaller check failed message to node " +
                    "[node=" + node + ", err=" + e.getMessage() + ']', e);
            }
        }

        /**
         * Tries to send a message to all node's available addresses.
         *
         * @param node Node to send message to.
         * @param msg Message.
         * @throws IgniteSpiException Last failure if all attempts failed.
         */
        private void trySendMessageDirectly(TcpDiscoveryNode node, TcpDiscoveryAbstractMessage msg)
            throws IgniteSpiException {
            if (node.isClient()) {
                TcpDiscoveryNode routerNode = ring.node(node.clientRouterNodeId());

                if (routerNode == null)
                    throw new IgniteSpiException("Router node for client does not exist: " + node);

                if (routerNode.isClient())
                    throw new IgniteSpiException("Router node is a client node: " + node);

                if (routerNode.id().equals(getLocalNodeId())) {
                    ClientMessageProcessor worker = clientMsgWorkers.get(node.id());

                    if (worker == null)
                        throw new IgniteSpiException("Client node already disconnected: " + node);

                    msg.verify(getLocalNodeId()); // Client worker require verified messages.

                    worker.addMessage(msg);

                    return;
                }

                trySendMessageDirectly(routerNode, msg);

                return;
            }

            IgniteSpiException ex = null;

            for (InetSocketAddress addr : spi.getNodeAddresses(node, U.sameMacs(locNode, node))) {
                try {
                    sendMessageDirectly(msg, addr);

                    node.lastSuccessfulAddress(addr);

                    ex = null;

                    break;
                }
                catch (IgniteSpiException e) {
                    ex = e;
                }
            }

            if (ex != null)
                throw ex;
        }

        /**
         * Processes client reconnect message.
         *
         * @param msg Client reconnect message.
         */
        private void processClientReconnectMessage(TcpDiscoveryClientReconnectMessage msg) {
            UUID nodeId = msg.creatorNodeId();

            UUID locNodeId = getLocalNodeId();

            boolean isLocNodeRouter = locNodeId.equals(msg.routerNodeId());

            if (!msg.verified()) {
                TcpDiscoveryNode node = ring.node(nodeId);

                assert node == null || node.isClient();

                if (node != null) {
                    node.clientRouterNodeId(msg.routerNodeId());
                    node.aliveCheck(spi.maxMissedClientHbs);
                }

                if (isLocalNodeCoordinator()) {
                    msg.verify(locNodeId);

                    if (node != null) {
                        Collection<TcpDiscoveryAbstractMessage> pending = msgHist.messages(msg.lastMessageId(), node);

                        if (pending != null) {
                            msg.pendingMessages(pending);
                            msg.success(true);

                            if (log.isDebugEnabled())
                                log.debug("Accept client reconnect, restored pending messages " +
                                    "[locNodeId=" + locNodeId + ", clientNodeId=" + nodeId + ']');
                        }
                        else {
                            if (log.isDebugEnabled())
                                log.debug("Failing reconnecting client node because failed to restore pending " +
                                    "messages [locNodeId=" + locNodeId + ", clientNodeId=" + nodeId + ']');

                            TcpDiscoveryNodeFailedMessage nodeFailedMsg = new TcpDiscoveryNodeFailedMessage(locNodeId,
                                node.id(), node.internalOrder());

                            processNodeFailedMessage(nodeFailedMsg);

                            if (nodeFailedMsg.verified())
                                msgHist.add(nodeFailedMsg);
                        }
                    }
                    else if (log.isDebugEnabled())
                        log.debug("Reconnecting client node is already failed [nodeId=" + nodeId + ']');

                    if (isLocNodeRouter) {
                        ClientMessageProcessor wrk = clientMsgWorkers.get(nodeId);

                        if (wrk != null)
                            wrk.addMessage(msg);
                        else if (log.isDebugEnabled())
                            log.debug("Failed to reconnect client node (disconnected during the process) [locNodeId=" +
                                locNodeId + ", clientNodeId=" + nodeId + ']');
                    }
                    else {
                        if (sendMessageToRemotes(msg))
                            sendMessageAcrossRing(msg);
                    }
                }
                else {
                    if (sendMessageToRemotes(msg))
                        sendMessageAcrossRing(msg);
                }
            }
            else {
                if (isLocalNodeCoordinator())
                    addMessage(new TcpDiscoveryDiscardMessage(locNodeId, msg.id(), false));

                if (isLocNodeRouter) {
                    ClientMessageProcessor wrk = clientMsgWorkers.get(nodeId);

                    if (wrk != null)
                        wrk.addMessage(msg);
                    else if (log.isDebugEnabled())
                        log.debug("Failed to reconnect client node (disconnected during the process) [locNodeId=" +
                            locNodeId + ", clientNodeId=" + nodeId + ']');
                }
                else {
                    if (ring.hasRemoteNodes() && !isLocalNodeCoordinator())
                        sendMessageAcrossRing(msg);
                }
            }
        }

        /**
         * Processes node added message.
         *
         * @param msg Node added message.
         * @deprecated Due to current protocol node add process cannot be dropped in the middle of the ring,
         *      if new node auth fails due to config inconsistency. So, we need to finish add
         *      and only then initiate failure.
         */
        @Deprecated
        private void processNodeAddedMessage(TcpDiscoveryNodeAddedMessage msg) {
            assert msg != null;

            TcpDiscoveryNode node = msg.node();

            assert node != null;

            if (node.internalOrder() < locNode.internalOrder()) {
                if (log.isDebugEnabled())
                    log.debug("Discarding node added message since local node's order is greater " +
                        "[node=" + node + ", locNode=" + locNode + ", msg=" + msg + ']');

                return;
            }

            UUID locNodeId = getLocalNodeId();

            if (isLocalNodeCoordinator()) {
                if (msg.verified()) {
                    spi.stats.onRingMessageReceived(msg);

                    TcpDiscoveryNodeAddFinishedMessage addFinishMsg = new TcpDiscoveryNodeAddFinishedMessage(locNodeId,
                        node.id());

                    if (node.isClient()) {
                        addFinishMsg.clientDiscoData(msg.oldNodesDiscoveryData());

                        addFinishMsg.clientNodeAttributes(node.attributes());
                    }

                    processNodeAddFinishedMessage(addFinishMsg);

                    if (addFinishMsg.verified())
                        msgHist.add(addFinishMsg);

                    addMessage(new TcpDiscoveryDiscardMessage(locNodeId, msg.id(), false));

                    return;
                }

                msg.verify(locNodeId);
            }
            else if (!locNodeId.equals(node.id()) && ring.node(node.id()) != null) {
                // Local node already has node from message in local topology.
                // Just pass it to coordinator via the ring.
                if (sendMessageToRemotes(msg))
                    sendMessageAcrossRing(msg);

                if (log.isDebugEnabled()) {
                    log.debug("Local node already has node being added. Passing TcpDiscoveryNodeAddedMessage to " +
                        "coordinator for final processing [ring=" + ring + ", node=" + node + ", locNode="
                        + locNode + ", msg=" + msg + ']');
                }

                if (debugMode) {
                    debugLog(msg, "Local node already has node being added. Passing TcpDiscoveryNodeAddedMessage to " +
                        "coordinator for final processing [ring=" + ring + ", node=" + node + ", locNode="
                        + locNode + ", msg=" + msg + ']');
                }

                return;
            }

            if (msg.verified() && !locNodeId.equals(node.id())) {
                if (node.internalOrder() <= ring.maxInternalOrder()) {
                    if (log.isDebugEnabled())
                        log.debug("Discarding node added message since new node's order is less than " +
                            "max order in ring [ring=" + ring + ", node=" + node + ", locNode=" + locNode +
                            ", msg=" + msg + ']');

                    if (debugMode)
                        debugLog(msg, "Discarding node added message since new node's order is less than " +
                            "max order in ring [ring=" + ring + ", node=" + node + ", locNode=" + locNode +
                            ", msg=" + msg + ']');

                    return;
                }

                joiningNodes.add(node.id());

                if (!isLocalNodeCoordinator() && spi.nodeAuth != null && spi.nodeAuth.isGlobalNodeAuthentication()) {
                    boolean authFailed = true;

                    try {
                        SecurityCredentials cred = unmarshalCredentials(node);

                        if (cred == null) {
                            if (log.isDebugEnabled())
                                log.debug(
                                    "Skipping global authentication for node (security credentials not found, " +
                                        "probably, due to coordinator has older version) " +
                                        "[nodeId=" + node.id() +
                                        ", addrs=" + U.addressesAsString(node) +
                                        ", coord=" + ring.coordinator() + ']');

                            authFailed = false;
                        }
                        else {
                            SecurityContext subj = spi.nodeAuth.authenticateNode(node, cred);

                            SecurityContext coordSubj = spi.marshaller().unmarshal(
                                node.<byte[]>attribute(IgniteNodeAttributes.ATTR_SECURITY_SUBJECT),
                                U.resolveClassLoader(spi.ignite().configuration()));

                            if (!permissionsEqual(coordSubj.subject().permissions(), subj.subject().permissions())) {
                                // Node has not pass authentication.
                                LT.warn(log, null,
                                    "Authentication failed [nodeId=" + node.id() +
                                        ", addrs=" + U.addressesAsString(node) + ']',
                                    "Authentication failed [nodeId=" + U.id8(node.id()) + ", addrs=" +
                                        U.addressesAsString(node) + ']');

                                // Always output in debug.
                                if (log.isDebugEnabled())
                                    log.debug("Authentication failed [nodeId=" + node.id() + ", addrs=" +
                                        U.addressesAsString(node));
                            }
                            else
                                // Node will not be kicked out.
                                authFailed = false;
                        }
                    }
                    catch (IgniteException | IgniteCheckedException e) {
                        U.error(log, "Failed to verify node permissions consistency (will drop the node): " + node, e);
                    }
                    finally {
                        if (authFailed) {
                            try {
                                trySendMessageDirectly(node, new TcpDiscoveryAuthFailedMessage(locNodeId,
                                    spi.locHost));
                            }
                            catch (IgniteSpiException e) {
                                if (log.isDebugEnabled())
                                    log.debug("Failed to send unauthenticated message to node " +
                                        "[node=" + node + ", err=" + e.getMessage() + ']');

                                onException("Failed to send unauthenticated message to node " +
                                    "[node=" + node + ", err=" + e.getMessage() + ']', e);
                            }

                            addMessage(new TcpDiscoveryNodeFailedMessage(locNodeId, node.id(),
                                node.internalOrder()));
                        }
                    }
                }

                if (msg.client())
                    node.aliveCheck(spi.maxMissedClientHbs);

                boolean topChanged = ring.add(node);

                if (topChanged) {
                    assert !node.visible() : "Added visible node [node=" + node + ", locNode=" + locNode + ']';

                    Map<Integer, byte[]> data = msg.newNodeDiscoveryData();

                    if (data != null)
                        spi.onExchange(node.id(), node.id(), data,
                            U.resolveClassLoader(spi.ignite().configuration()));

                    msg.addDiscoveryData(locNodeId, spi.collectExchangeData(node.id()));

                    processMessageFailedNodes(msg);
                }

                if (log.isDebugEnabled())
                    log.debug("Added node to local ring [added=" + topChanged + ", node=" + node +
                        ", ring=" + ring + ']');
            }

            if (msg.verified() && locNodeId.equals(node.id())) {
                // Discovery data.
                Map<UUID, Map<Integer, byte[]>> dataMap;

                synchronized (mux) {
                    if (spiState == CONNECTING && locNode.internalOrder() != node.internalOrder()) {
                        // Initialize topology.
                        Collection<TcpDiscoveryNode> top = msg.topology();

                        if (top != null && !top.isEmpty()) {
                            spi.gridStartTime = msg.gridStartTime();

                            for (TcpDiscoveryNode n : top) {
                                assert n.internalOrder() < node.internalOrder() :
                                    "Invalid node [topNode=" + n + ", added=" + node + ']';

                                // Make all preceding nodes and local node visible.
                                n.visible(true);
                            }

                            joiningNodes.clear();

                            locNode.setAttributes(node.attributes());

                            locNode.visible(true);

                            // Restore topology with all nodes visible.
                            ring.restoreTopology(top, node.internalOrder());

                            if (log.isDebugEnabled())
                                log.debug("Restored topology from node added message: " + ring);

                            dataMap = msg.oldNodesDiscoveryData();

                            topHist.clear();
                            topHist.putAll(msg.topologyHistory());

                            pendingMsgs.reset(msg.messages(), msg.discardedMessageId(),
                                msg.discardedCustomMessageId());

                            // Clear data to minimize message size.
                            msg.messages(null, null, null);
                            msg.topology(null);
                            msg.topologyHistory(null);
                            msg.clearDiscoveryData();
                        }
                        else {
                            if (log.isDebugEnabled())
                                log.debug("Discarding node added message with empty topology: " + msg);

                            return;
                        }
                    }
                    else  {
                        if (log.isDebugEnabled())
                            log.debug("Discarding node added message (this message has already been processed) " +
                                "[spiState=" + spiState +
                                ", msg=" + msg +
                                ", locNode=" + locNode + ']');

                        return;
                    }
                }

                // Notify outside of synchronized block.
                if (dataMap != null) {
                    for (Map.Entry<UUID, Map<Integer, byte[]>> entry : dataMap.entrySet())
                        spi.onExchange(node.id(), entry.getKey(), entry.getValue(),
                            U.resolveClassLoader(spi.ignite().configuration()));
                }

                processMessageFailedNodes(msg);
            }

            if (sendMessageToRemotes(msg))
                sendMessageAcrossRing(msg);
        }

        /**
         * Processes node add finished message.
         *
         * @param msg Node add finished message.
         */
        private void processNodeAddFinishedMessage(TcpDiscoveryNodeAddFinishedMessage msg) {
            assert msg != null;

            UUID nodeId = msg.nodeId();

            assert nodeId != null;

            TcpDiscoveryNode node = ring.node(nodeId);

            if (node == null) {
                if (log.isDebugEnabled())
                    log.debug("Discarding node add finished message since node is not found " +
                        "[msg=" + msg + ']');

                return;
            }

            if (log.isDebugEnabled())
                log.debug("Node to finish add: " + node);

            boolean locNodeCoord = isLocalNodeCoordinator();

            UUID locNodeId = getLocalNodeId();

            if (locNodeCoord) {
                if (msg.verified()) {
                    spi.stats.onRingMessageReceived(msg);

                    addMessage(new TcpDiscoveryDiscardMessage(locNodeId, msg.id(), false));

                    return;
                }

                if (node.visible() && node.order() != 0) {
                    if (log.isDebugEnabled())
                        log.debug("Discarding node add finished message since node has already been added " +
                            "[node=" + node + ", msg=" + msg + ']');

                    return;
                }
                else
                    msg.topologyVersion(ring.incrementTopologyVersion());

                msg.verify(locNodeId);
            }

            long topVer = msg.topologyVersion();

            boolean fireEvt = false;

            if (msg.verified()) {
                assert topVer > 0 : "Invalid topology version: " + msg;

                if (node.order() == 0)
                    node.order(topVer);

                if (!node.visible()) {
                    node.visible(true);

                    fireEvt = true;
                }
            }

            joiningNodes.remove(nodeId);

            TcpDiscoverySpiState state = spiStateCopy();

            if (msg.verified() && !locNodeId.equals(nodeId) && state != CONNECTING && fireEvt) {
                spi.stats.onNodeJoined();

                // Make sure that node with greater order will never get EVT_NODE_JOINED
                // on node with less order.
                assert node.internalOrder() > locNode.internalOrder() : "Invalid order [node=" + node +
                    ", locNode=" + locNode + ", msg=" + msg + ", ring=" + ring + ']';

                if (spi.locNodeVer.equals(node.version()))
                    node.version(spi.locNodeVer);

                if (!locNodeCoord) {
                    boolean b = ring.topologyVersion(topVer);

                    assert b : "Topology version has not been updated: [ring=" + ring + ", msg=" + msg +
                        ", lastMsg=" + lastMsg + ", spiState=" + state + ']';

                    if (log.isDebugEnabled())
                        log.debug("Topology version has been updated: [ring=" + ring + ", msg=" + msg + ']');

                    lastMsg = msg;
                }

                if (state == CONNECTED)
                    notifyDiscovery(EVT_NODE_JOINED, topVer, node);

                try {
                    if (spi.ipFinder.isShared() && locNodeCoord && !node.isClient())
                        spi.ipFinder.registerAddresses(node.socketAddresses());
                }
                catch (IgniteSpiException e) {
                    if (log.isDebugEnabled())
                        log.debug("Failed to register new node address [node=" + node +
                            ", err=" + e.getMessage() + ']');

                    onException("Failed to register new node address [node=" + node +
                        ", err=" + e.getMessage() + ']', e);
                }
            }

            if (msg.verified() && locNodeId.equals(nodeId) && state == CONNECTING) {
                assert node != null;

                assert topVer > 0 : "Invalid topology version: " + msg;

                ring.topologyVersion(topVer);

                node.order(topVer);

                synchronized (mux) {
                    spiState = CONNECTED;

                    mux.notifyAll();
                }

                // Discovery manager must create local joined event before spiStart completes.
                notifyDiscovery(EVT_NODE_JOINED, topVer, locNode);
            }

            if (sendMessageToRemotes(msg))
                sendMessageAcrossRing(msg);

            checkPendingCustomMessages();
        }

        /**
         * Processes node left message.
         *
         * @param msg Node left message.
         */
        private void processNodeLeftMessage(TcpDiscoveryNodeLeftMessage msg) {
            assert msg != null;

            UUID locNodeId = getLocalNodeId();

            UUID leavingNodeId = msg.creatorNodeId();

            if (locNodeId.equals(leavingNodeId)) {
                if (msg.senderNodeId() == null) {
                    synchronized (mux) {
                        if (log.isDebugEnabled())
                            log.debug("Starting local node stop procedure.");

                        spiState = STOPPING;

                        mux.notifyAll();
                    }
                }

                if (msg.verified() || !ring.hasRemoteNodes() || msg.senderNodeId() != null) {
                    if (spi.ipFinder.isShared() && !ring.hasRemoteNodes()) {
                        try {
                            spi.ipFinder.unregisterAddresses(
                                U.resolveAddresses(spi.getAddressResolver(), locNode.socketAddresses()));
                        }
                        catch (IgniteSpiException e) {
                            U.error(log, "Failed to unregister local node address from IP finder.", e);
                        }
                    }

                    synchronized (mux) {
                        if (spiState == STOPPING) {
                            spiState = LEFT;

                            mux.notifyAll();
                        }
                    }

                    return;
                }

                sendMessageAcrossRing(msg);

                return;
            }

            if (ring.node(msg.senderNodeId()) == null) {
                if (log.isDebugEnabled())
                    log.debug("Discarding node left message since sender node is not in topology: " + msg);

                return;
            }

            TcpDiscoveryNode leavingNode = ring.node(leavingNodeId);

            if (leavingNode != null) {
                synchronized (mux) {
                    leavingNodes.add(leavingNode);
                }
            }
            else {
                if (log.isDebugEnabled())
                    log.debug("Discarding node left message since node was not found: " + msg);

                return;
            }

            boolean locNodeCoord = isLocalNodeCoordinator();

            if (locNodeCoord) {
                if (msg.verified()) {
                    spi.stats.onRingMessageReceived(msg);

                    addMessage(new TcpDiscoveryDiscardMessage(locNodeId, msg.id(), false));

                    return;
                }

                msg.verify(locNodeId);
            }

            if (msg.verified() && !locNodeId.equals(leavingNodeId)) {
                TcpDiscoveryNode leftNode = ring.removeNode(leavingNodeId);

                interruptPing(leavingNode);

                assert leftNode != null : msg;

                if (log.isDebugEnabled())
                    log.debug("Removed node from topology: " + leftNode);

                long topVer;

                if (locNodeCoord) {
                    topVer = ring.incrementTopologyVersion();

                    msg.topologyVersion(topVer);
                }
                else {
                    topVer = msg.topologyVersion();

                    assert topVer > 0 : "Topology version is empty for message: " + msg;

                    boolean b = ring.topologyVersion(topVer);

                    assert b : "Topology version has not been updated: [ring=" + ring + ", msg=" + msg +
                        ", lastMsg=" + lastMsg + ", spiState=" + spiStateCopy() + ']';

                    if (log.isDebugEnabled())
                        log.debug("Topology version has been updated: [ring=" + ring + ", msg=" + msg + ']');

                    lastMsg = msg;
                }

                if (msg.client()) {
                    ClientMessageProcessor wrk = clientMsgWorkers.remove(leavingNodeId);

                    if (wrk != null)
                        wrk.addMessage(msg);
                }
                else if (leftNode.equals(next) && sock != null) {
                    try {
                        spi.writeToSocket(sock, out, msg, spi.failureDetectionTimeoutEnabled() ?
                            spi.failureDetectionTimeout() : spi.getSocketTimeout());

                        if (log.isDebugEnabled())
                            log.debug("Sent verified node left message to leaving node: " + msg);
                    }
                    catch (IgniteCheckedException | IOException e) {
                        if (log.isDebugEnabled())
                            log.debug("Failed to send verified node left message to leaving node [msg=" + msg +
                                ", err=" + e.getMessage() + ']');

                        onException("Failed to send verified node left message to leaving node [msg=" + msg +
                            ", err=" + e.getMessage() + ']', e);
                    }
                    finally {
                        forceSndPending = true;

                        next = null;

                        U.closeQuiet(sock);
                    }
                }

                joiningNodes.remove(leftNode.id());

                spi.stats.onNodeLeft();

                notifyDiscovery(EVT_NODE_LEFT, topVer, leftNode);

                synchronized (mux) {
                    failedNodes.remove(leftNode);

                    leavingNodes.remove(leftNode);

                    failedNodesMsgSent.remove(leftNode.id());
                }
            }

            if (sendMessageToRemotes(msg)) {
                try {
                    sendMessageAcrossRing(msg);
                }
                finally {
                    forceSndPending = false;
                }
            }
            else {
                forceSndPending = false;

                if (log.isDebugEnabled())
                    log.debug("Unable to send message across the ring (topology has no remote nodes): " + msg);

                U.closeQuiet(sock);
            }

            checkPendingCustomMessages();
        }

        /**
         * @param msg Message to send.
         * @return {@code True} if message should be send across the ring.
         */
        private boolean sendMessageToRemotes(TcpDiscoveryAbstractMessage msg) {
            if (ring.hasRemoteNodes())
                return true;

            sendMessageToClients(msg);

            return false;
        }

        /**
         * Processes node failed message.
         *
         * @param msg Node failed message.
         */
        private void processNodeFailedMessage(TcpDiscoveryNodeFailedMessage msg) {
            assert msg != null;

            UUID sndId = msg.senderNodeId();

            if (sndId != null) {
                TcpDiscoveryNode sndNode = ring.node(sndId);

                if (sndNode == null) {
                    if (log.isDebugEnabled())
                        log.debug("Discarding node failed message sent from unknown node: " + msg);

                    return;
                }
                else {
                    boolean contains;

                    synchronized (mux) {
                        contains = failedNodes.containsKey(sndNode);
                    }

                    if (contains) {
                        if (log.isDebugEnabled())
                            log.debug("Discarding node failed message sent from node which is about to fail: " + msg);

                        return;
                    }
                }
            }

            UUID nodeId = msg.failedNodeId();
            long order = msg.order();

            TcpDiscoveryNode node = ring.node(nodeId);

            if (node != null && node.internalOrder() != order) {
                if (log.isDebugEnabled())
                    log.debug("Ignoring node failed message since node internal order does not match " +
                        "[msg=" + msg + ", node=" + node + ']');

                return;
            }

            if (node != null) {
                assert !node.isLocal() || !msg.verified() : msg;

                synchronized (mux) {
                    if (!failedNodes.containsKey(node))
                        failedNodes.put(node, msg.senderNodeId() != null ? msg.senderNodeId() : getLocalNodeId());
                }
            }
            else {
                if (log.isDebugEnabled())
                    log.debug("Discarding node failed message since node was not found: " + msg);

                return;
            }

            boolean locNodeCoord = isLocalNodeCoordinator();

            UUID locNodeId = getLocalNodeId();

            if (locNodeCoord) {
                if (msg.verified()) {
                    spi.stats.onRingMessageReceived(msg);

                    addMessage(new TcpDiscoveryDiscardMessage(locNodeId, msg.id(), false));

                    return;
                }

                msg.verify(locNodeId);
            }

            if (msg.verified()) {
                node = ring.removeNode(nodeId);

                interruptPing(node);

                assert node != null;

                long topVer;

                if (locNodeCoord) {
                    topVer = ring.incrementTopologyVersion();

                    msg.topologyVersion(topVer);
                }
                else {
                    topVer = msg.topologyVersion();

                    assert topVer > 0 : "Topology version is empty for message: " + msg;

                    boolean b = ring.topologyVersion(topVer);

                    assert b : "Topology version has not been updated: [ring=" + ring + ", msg=" + msg +
                        ", lastMsg=" + lastMsg + ", spiState=" + spiStateCopy() + ']';

                    if (log.isDebugEnabled())
                        log.debug("Topology version has been updated: [ring=" + ring + ", msg=" + msg + ']');

                    lastMsg = msg;
                }

                synchronized (mux) {
                    failedNodes.remove(node);

                    leavingNodes.remove(node);

                    failedNodesMsgSent.remove(node.id());

                    final ClientMessageProcessor worker = clientMsgWorkers.remove(node.id());

                    if (worker != null) {
                        if (worker instanceof ClientMessageWorker) {
                            final ClientMessageWorker wrk = (ClientMessageWorker) worker;

                            wrk.interrupt();
                        }
                        else if (worker instanceof ClientNioMessageWorker)
                            ((ClientNioMessageWorker) worker).nonblockingStop();
                    }
                }

                if (msg.warning() != null && !msg.creatorNodeId().equals(getLocalNodeId())) {
                    ClusterNode creatorNode = ring.node(msg.creatorNodeId());

                    U.warn(log, "Received EVT_NODE_FAILED event with warning [" +
                        "nodeInitiatedEvt=" + (creatorNode != null ? creatorNode : msg.creatorNodeId()) +
                        ", msg=" + msg.warning() + ']');
                }

                joiningNodes.remove(node.id());

                notifyDiscovery(EVT_NODE_FAILED, topVer, node);

                spi.stats.onNodeFailed();
            }

            if (sendMessageToRemotes(msg))
                sendMessageAcrossRing(msg);
            else {
                if (log.isDebugEnabled())
                    log.debug("Unable to send message across the ring (topology has no remote nodes): " + msg);

                U.closeQuiet(sock);
            }

            checkPendingCustomMessages();
        }

        /**
         * Processes status check message.
         *
         * @param msg Status check message.
         */
        private void processStatusCheckMessage(final TcpDiscoveryStatusCheckMessage msg) {
            assert msg != null;

            UUID locNodeId = getLocalNodeId();

            if (msg.failedNodeId() != null) {
                if (locNodeId.equals(msg.failedNodeId())) {
                    if (log.isDebugEnabled())
                        log.debug("Status check message discarded (suspect node is local node).");

                    return;
                }

                if (locNodeId.equals(msg.creatorNodeId()) && msg.senderNodeId() != null) {
                    if (log.isDebugEnabled())
                        log.debug("Status check message discarded (local node is the sender of the status message).");

                    return;
                }

                if (isLocalNodeCoordinator() && ring.node(msg.creatorNodeId()) == null) {
                    if (log.isDebugEnabled())
                        log.debug("Status check message discarded (creator node is not in topology).");

                    return;
                }
            }
            else {
                if (isLocalNodeCoordinator() && !locNodeId.equals(msg.creatorNodeId())) {
                    // Local node is real coordinator, it should respond and discard message.
                    if (ring.node(msg.creatorNodeId()) != null) {
                        // Sender is in topology, send message via ring.
                        msg.status(STATUS_OK);

                        sendMessageAcrossRing(msg);
                    }
                    else {
                        // Sender is not in topology, it should reconnect.
                        msg.status(STATUS_RECON);

                        utilityPool.execute(new Runnable() {
                            @Override public void run() {
                                if (spiState == DISCONNECTED) {
                                    if (log.isDebugEnabled())
                                        log.debug("Ignoring status check request, SPI is already disconnected: " + msg);

                                    return;
                                }

                                TcpDiscoveryStatusCheckMessage msg0 = msg;

                                if (F.contains(msg.failedNodes(), msg.creatorNodeId())) {
                                    msg0 = new TcpDiscoveryStatusCheckMessage(msg);

                                    msg0.failedNodes(null);

                                    for (UUID failedNodeId : msg.failedNodes()) {
                                        if (!failedNodeId.equals(msg.creatorNodeId()))
                                            msg0.addFailedNode(failedNodeId);
                                    }
                                }

                                try {
                                    trySendMessageDirectly(msg0.creatorNode(), msg0);

                                    if (log.isDebugEnabled())
                                        log.debug("Responded to status check message " +
                                            "[recipient=" + msg0.creatorNodeId() + ", status=" + msg0.status() + ']');
                                }
                                catch (IgniteSpiException e) {
                                    if (e.hasCause(SocketException.class)) {
                                        if (log.isDebugEnabled())
                                            log.debug("Failed to respond to status check message (connection " +
                                                "refused) [recipient=" + msg0.creatorNodeId() + ", status=" +
                                                msg0.status() + ']');

                                        onException("Failed to respond to status check message (connection refused) " +
                                            "[recipient=" + msg0.creatorNodeId() + ", status=" + msg0.status() + ']', e);
                                    }
                                    else if (!spi.isNodeStopping0()) {
                                        if (pingNode(msg0.creatorNode()))
                                            // Node exists and accepts incoming connections.
                                            U.error(log, "Failed to respond to status check message [recipient=" +
                                                msg0.creatorNodeId() + ", status=" + msg0.status() + ']', e);
                                        else if (log.isDebugEnabled()) {
                                            log.debug("Failed to respond to status check message (did the node stop?)" +
                                                "[recipient=" + msg0.creatorNodeId() +
                                                ", status=" + msg0.status() + ']');
                                        }
                                    }
                                }
                            }
                        });
                    }

                    return;
                }

                if (locNodeId.equals(msg.creatorNodeId()) && msg.senderNodeId() == null &&
                    U.currentTimeMillis() - locNode.lastUpdateTime() < spi.hbFreq) {
                    if (log.isDebugEnabled())
                        log.debug("Status check message discarded (local node receives updates).");

                    return;
                }

                if (locNodeId.equals(msg.creatorNodeId()) && msg.senderNodeId() == null &&
                    spiStateCopy() != CONNECTED) {
                    if (log.isDebugEnabled())
                        log.debug("Status check message discarded (local node is not connected to topology).");

                    return;
                }

                if (locNodeId.equals(msg.creatorNodeId()) && msg.senderNodeId() != null) {
                    if (spiStateCopy() != CONNECTED)
                        return;

                    if (msg.status() == STATUS_OK) {
                        if (log.isDebugEnabled())
                            log.debug("Received OK status response from coordinator: " + msg);
                    }
                    else if (msg.status() == STATUS_RECON) {
                        U.warn(log, "Node is out of topology (probably, due to short-time network problems).");

                        notifyDiscovery(EVT_NODE_SEGMENTED, ring.topologyVersion(), locNode);

                        return;
                    }
                    else if (log.isDebugEnabled())
                        log.debug("Status value was not updated in status response: " + msg);

                    // Discard the message.
                    return;
                }
            }

            if (sendMessageToRemotes(msg))
                sendMessageAcrossRing(msg);
        }

        /**
         * Processes regular heartbeat message.
         *
         * @param msg Heartbeat message.
         */
        private void processHeartbeatMessage(TcpDiscoveryHeartbeatMessage msg) {
            assert msg != null;

            assert !msg.client();

            UUID locNodeId = getLocalNodeId();

            if (ring.node(msg.creatorNodeId()) == null) {
                if (log.isDebugEnabled())
                    log.debug("Discarding heartbeat message issued by unknown node [msg=" + msg +
                        ", ring=" + ring + ']');

                return;
            }

            if (isLocalNodeCoordinator() && !locNodeId.equals(msg.creatorNodeId())) {
                if (log.isDebugEnabled())
                    log.debug("Discarding heartbeat message issued by non-coordinator node: " + msg);

                return;
            }

            if (!isLocalNodeCoordinator() && locNodeId.equals(msg.creatorNodeId())) {
                if (log.isDebugEnabled())
                    log.debug("Discarding heartbeat message issued by local node (node is no more coordinator): " +
                        msg);

                return;
            }

            if (locNodeId.equals(msg.creatorNodeId()) && !hasMetrics(msg, locNodeId) && msg.senderNodeId() != null) {
                if (log.isDebugEnabled())
                    log.debug("Discarding heartbeat message that has made two passes: " + msg);

                return;
            }

            long tstamp = U.currentTimeMillis();

            if (spiStateCopy() == CONNECTED) {
                if (msg.hasMetrics()) {
                    for (Map.Entry<UUID, TcpDiscoveryHeartbeatMessage.MetricsSet> e : msg.metrics().entrySet()) {
                        UUID nodeId = e.getKey();

                        TcpDiscoveryHeartbeatMessage.MetricsSet metricsSet = e.getValue();

                        Map<Integer, CacheMetrics> cacheMetrics = msg.hasCacheMetrics() ?
                            msg.cacheMetrics().get(nodeId) : Collections.<Integer, CacheMetrics>emptyMap();

                        updateMetrics(nodeId, metricsSet.metrics(), cacheMetrics, tstamp);

                        for (T2<UUID, ClusterMetrics> t : metricsSet.clientMetrics())
                            updateMetrics(t.get1(), t.get2(), cacheMetrics, tstamp);
                    }
                }
            }

            if (sendMessageToRemotes(msg)) {
                if ((locNodeId.equals(msg.creatorNodeId()) && msg.senderNodeId() == null ||
                    !hasMetrics(msg, locNodeId)) && spiStateCopy() == CONNECTED) {
                    // Message is on its first ring or just created on coordinator.
                    msg.setMetrics(locNodeId, spi.metricsProvider.metrics());
                    msg.setCacheMetrics(locNodeId, spi.metricsProvider.cacheMetrics());

                    for (Map.Entry<UUID, ClientMessageProcessor> e : clientMsgWorkers.entrySet()) {
                        UUID nodeId = e.getKey();
                        ClusterMetrics metrics = e.getValue().metrics();

                        if (metrics != null)
                            msg.setClientMetrics(locNodeId, nodeId, metrics);

                        msg.addClientNodeId(nodeId);
                    }
                }
                else {
                    // Message is on its second ring.
                    removeMetrics(msg, locNodeId);

                    Collection<UUID> clientNodeIds = msg.clientNodeIds();

                    for (TcpDiscoveryNode clientNode : ring.clientNodes()) {
                        if (clientNode.visible()) {
                            if (clientNodeIds.contains(clientNode.id()))
                                clientNode.aliveCheck(spi.maxMissedClientHbs);
                            else {
                                int aliveCheck = clientNode.decrementAliveCheck();

                                if (aliveCheck <= 0 && isLocalNodeCoordinator()) {
                                    boolean failedNode;

                                    synchronized (mux) {
                                        failedNode = failedNodes.containsKey(clientNode);
                                    }

                                    if (!failedNode) {
                                        TcpDiscoveryNodeFailedMessage nodeFailedMsg = new TcpDiscoveryNodeFailedMessage(
                                            locNodeId, clientNode.id(), clientNode.internalOrder());

                                        processNodeFailedMessage(nodeFailedMsg);

                                        if (nodeFailedMsg.verified())
                                            msgHist.add(nodeFailedMsg);
                                    }
                                }
                            }
                        }
                    }
                }

                if (sendMessageToRemotes(msg))
                    sendMessageAcrossRing(msg);
            }
            else {
                locNode.lastUpdateTime(tstamp);

                notifyDiscovery(EVT_NODE_METRICS_UPDATED, ring.topologyVersion(), locNode);
            }
        }

        /**
         * @param nodeId Node ID.
         * @param metrics Metrics.
         * @param cacheMetrics Cache metrics.
         * @param tstamp Timestamp.
         */
        private void updateMetrics(UUID nodeId,
            ClusterMetrics metrics,
            Map<Integer, CacheMetrics> cacheMetrics,
            long tstamp)
        {
            assert nodeId != null;
            assert metrics != null;

            TcpDiscoveryNode node = ring.node(nodeId);

            if (node != null) {
                node.setMetrics(metrics);
                node.setCacheMetrics(cacheMetrics);

                node.lastUpdateTime(tstamp);

                notifyDiscovery(EVT_NODE_METRICS_UPDATED, ring.topologyVersion(), node);
            }
            else if (log.isDebugEnabled())
                log.debug("Received metrics from unknown node: " + nodeId);
        }

        /**
         * @param msg Message.
         */
        private boolean hasMetrics(TcpDiscoveryHeartbeatMessage msg, UUID nodeId) {
            return msg.hasMetrics(nodeId) || msg.hasCacheMetrics(nodeId);
        }

        /**
         * Processes discard message and discards previously registered pending messages.
         *
         * @param msg Discard message.
         */
        @SuppressWarnings("StatementWithEmptyBody")
        private void processDiscardMessage(TcpDiscoveryDiscardMessage msg) {
            assert msg != null;

            IgniteUuid msgId = msg.msgId();

            assert msgId != null;

            if (isLocalNodeCoordinator()) {
                if (!getLocalNodeId().equals(msg.verifierNodeId()))
                    // Message is not verified or verified by former coordinator.
                    msg.verify(getLocalNodeId());
                else
                    // Discard the message.
                    return;
            }

            if (msg.verified())
                pendingMsgs.discard(msgId, msg.customMessageDiscard());

            if (ring.hasRemoteNodes())
                sendMessageAcrossRing(msg);
        }

        /**
         * @param msg Message.
         */
        private void processClientPingRequest(final TcpDiscoveryClientPingRequest msg) {
            utilityPool.execute(new Runnable() {
                @Override public void run() {
                    if (spiState == DISCONNECTED) {
                        if (log.isDebugEnabled())
                            log.debug("Ignoring ping request, SPI is already disconnected: " + msg);

                        return;
                    }

                    final ClientMessageProcessor worker = clientMsgWorkers.get(msg.creatorNodeId());

                    if (worker == null) {
                        if (log.isDebugEnabled())
                            log.debug("Ping request from dead client node, will be skipped: " + msg.creatorNodeId());
                    }
                    else {
                        boolean res;

                        try {
                            res = pingNode(msg.nodeToPing());
                        } catch (IgniteSpiException e) {
                            log.error("Failed to ping node [nodeToPing=" + msg.nodeToPing() + ']', e);

                            res = false;
                        }

                        TcpDiscoveryClientPingResponse pingRes = new TcpDiscoveryClientPingResponse(
                            getLocalNodeId(), msg.nodeToPing(), res);

                        pingRes.verify(getLocalNodeId());

                        worker.addMessage(pingRes);
                    }
                }
            });
        }

        /**
         * @param msg Message.
         */
        private void processCustomMessage(TcpDiscoveryCustomEventMessage msg) {
            if (isLocalNodeCoordinator()) {
                boolean delayMsg;

                assert ring.minimumNodeVersion() != null : ring;

                if (ring.minimumNodeVersion().compareTo(CUSTOM_MSG_ALLOW_JOINING_FOR_VERIFIED_SINCE) >= 0)
                    delayMsg = msg.topologyVersion() == 0L && !joiningNodes.isEmpty();
                else
                    delayMsg = !joiningNodes.isEmpty();

                if (delayMsg) {
                    if (log.isDebugEnabled()) {
                        log.debug("Delay custom message processing, there are joining nodes [msg=" + msg +
                            ", joiningNodes=" + joiningNodes + ']');
                    }

                    pendingCustomMsgs.add(msg);

                    return;
                }

                if (!msg.verified()) {
                    msg.verify(getLocalNodeId());
                    msg.topologyVersion(ring.topologyVersion());

                    if (pendingMsgs.procCustomMsgs.add(msg.id())) {
                        notifyDiscoveryListener(msg);

                        if (sendMessageToRemotes(msg))
                            sendMessageAcrossRing(msg);
                        else
                            processCustomMessage(msg);
                    }

                    msg.message(null, msg.messageBytes());
                }
                else {
                    addMessage(new TcpDiscoveryDiscardMessage(getLocalNodeId(), msg.id(), true));

                    spi.stats.onRingMessageReceived(msg);

                    DiscoverySpiCustomMessage msgObj = null;

                    try {
                        msgObj = msg.message(spi.marshaller(), U.resolveClassLoader(spi.ignite().configuration()));
                    }
                    catch (Throwable e) {
                        U.error(log, "Failed to unmarshal discovery custom message.", e);
                    }

                    if (msgObj != null) {
                        DiscoverySpiCustomMessage nextMsg = msgObj.ackMessage();

                        if (nextMsg != null) {
                            try {
                                TcpDiscoveryCustomEventMessage ackMsg = new TcpDiscoveryCustomEventMessage(
                                    getLocalNodeId(), nextMsg, spi.marshaller().marshal(nextMsg));

                                ackMsg.topologyVersion(msg.topologyVersion());

                                processCustomMessage(ackMsg);

                                if (ackMsg.verified())
                                    msgHist.add(ackMsg);
                            }
                            catch (IgniteCheckedException e) {
                                U.error(log, "Failed to marshal discovery custom message.", e);
                            }
                        }
                    }
                }
            }
            else {
                TcpDiscoverySpiState state0;

                synchronized (mux) {
                    state0 = spiState;
                }

                if (msg.verified() && msg.topologyVersion() != ring.topologyVersion()) {
                    if (log.isDebugEnabled())
                        log.debug("Discarding custom event message [msg=" + msg + ", ring=" + ring + ']');

                    return;
                }

                if (msg.verified() && state0 == CONNECTED && pendingMsgs.procCustomMsgs.add(msg.id())) {
                    assert msg.topologyVersion() == ring.topologyVersion() :
                        "msg: " + msg + ", topVer=" + ring.topologyVersion();

                    notifyDiscoveryListener(msg);
                }

                if (msg.verified())
                    msg.message(null, msg.messageBytes());

                if (sendMessageToRemotes(msg))
                    sendMessageAcrossRing(msg);
            }
        }

        /**
         * Checks failed nodes list and sends {@link TcpDiscoveryNodeFailedMessage} if failed node is still in the
         * ring and node detected failure left ring.
         */
        private void checkFailedNodesList() {
            List<TcpDiscoveryNodeFailedMessage> msgs = null;

            synchronized (mux) {
                if (!failedNodes.isEmpty()) {
                    for (Iterator<Map.Entry<TcpDiscoveryNode, UUID>> it = failedNodes.entrySet().iterator(); it.hasNext(); ) {
                        Map.Entry<TcpDiscoveryNode, UUID> e = it.next();

                        TcpDiscoveryNode node = e.getKey();
                        UUID failSndNode = e.getValue();

                        if (ring.node(node.id()) == null) {
                            it.remove();

                            continue;
                        }

                        if (!nodeAlive(failSndNode) && !failedNodesMsgSent.contains(node.id())) {
                            if (msgs == null)
                                msgs = new ArrayList<>();

                            msgs.add(new TcpDiscoveryNodeFailedMessage(getLocalNodeId(), node.id(), node.internalOrder()));

                            failedNodesMsgSent.add(node.id());
                        }
                    }
                }

                if (!failedNodesMsgSent.isEmpty()) {
                    for (Iterator<UUID> it = failedNodesMsgSent.iterator(); it.hasNext(); ) {
                        UUID nodeId = it.next();

                        if (ring.node(nodeId) == null)
                            it.remove();
                    }
                }
            }

            if (msgs != null) {
                for (TcpDiscoveryNodeFailedMessage msg : msgs) {
                    if (log.isDebugEnabled())
                        log.debug("Add node failed message for node from failed nodes list: " + msg);

                    addMessage(msg);
                }
            }
        }

        /**
         * Checks and flushes custom event messages if no nodes are attempting to join the grid.
         */
        private void checkPendingCustomMessages() {
            if (joiningNodes.isEmpty() && isLocalNodeCoordinator()) {
                TcpDiscoveryCustomEventMessage msg;

                while ((msg = pendingCustomMsgs.poll()) != null) {
                    processCustomMessage(msg);

                    if (msg.verified())
                        msgHist.add(msg);
                }
            }
        }

        /**
         * @param msg Custom message.
         */
        private void notifyDiscoveryListener(TcpDiscoveryCustomEventMessage msg) {
            DiscoverySpiListener lsnr = spi.lsnr;

            TcpDiscoverySpiState spiState = spiStateCopy();

            Map<Long, Collection<ClusterNode>> hist;

            synchronized (mux) {
                hist = new TreeMap<>(topHist);
            }

            Collection<ClusterNode> snapshot = hist.get(msg.topologyVersion());

            if (lsnr != null && (spiState == CONNECTED || spiState == DISCONNECTING)) {
                TcpDiscoveryNode node = ring.node(msg.creatorNodeId());

                if (node != null) {
                    try {
                        DiscoverySpiCustomMessage msgObj = msg.message(spi.marshaller(),
                            U.resolveClassLoader(spi.ignite().configuration()));

                        lsnr.onDiscovery(DiscoveryCustomEvent.EVT_DISCOVERY_CUSTOM_EVT,
                            msg.topologyVersion(),
                            node,
                            snapshot,
                            hist,
                            msgObj);

                        if (msgObj.isMutable())
                            msg.message(msgObj, spi.marshaller().marshal(msgObj));
                    }
                    catch (Throwable e) {
                        U.error(log, "Failed to unmarshal discovery custom message.", e);
                    }
                }
            }
        }

        /**
         * Sends heartbeat message if needed.
         */
        private void sendHeartbeatMessage() {
            if (!isLocalNodeCoordinator())
                return;

            long elapsed = (lastTimeHbMsgSent + spi.hbFreq) - U.currentTimeMillis();

            if (elapsed > 0)
                return;

            TcpDiscoveryHeartbeatMessage msg = new TcpDiscoveryHeartbeatMessage(getConfiguredNodeId());

            msg.verify(getLocalNodeId());

            msgWorker.addMessage(msg);

            lastTimeHbMsgSent = U.currentTimeMillis();
        }

        /**
         * Check the last time a heartbeat message received. If the time is bigger than {@code hbCheckTimeout} than
         * {@link TcpDiscoveryStatusCheckMessage} is sent across the ring.
         */
        private void checkHeartbeatsReceiving() {
            if (lastTimeStatusMsgSent < locNode.lastUpdateTime())
                lastTimeStatusMsgSent = locNode.lastUpdateTime();

            long elapsed = (lastTimeStatusMsgSent + hbCheckFreq) - U.currentTimeMillis();

            if (elapsed > 0)
                return;

            msgWorker.addMessage(new TcpDiscoveryStatusCheckMessage(locNode, null));

            lastTimeStatusMsgSent = U.currentTimeMillis();
        }

        /**
         * Check connection aliveness status.
         */
        private void checkConnection() {
            Boolean hasRemoteSrvNodes = null;

            if (spi.failureDetectionTimeoutEnabled() && !failureThresholdReached &&
                U.currentTimeMillis() - locNode.lastExchangeTime() >= connCheckThreshold &&
                spiStateCopy() == CONNECTED &&
                (hasRemoteSrvNodes = ring.hasRemoteServerNodes())) {

                log.info("Local node seems to be disconnected from topology (failure detection timeout " +
                    "is reached) [failureDetectionTimeout=" + spi.failureDetectionTimeout() +
                    ", connCheckFreq=" + connCheckFreq + ']');

                failureThresholdReached = true;

                // Reset sent time deliberately to force sending connection check message.
                lastTimeConnCheckMsgSent = 0;
            }

            long elapsed = (lastTimeConnCheckMsgSent + connCheckFreq) - U.currentTimeMillis();

            if (elapsed > 0)
                return;

            if (hasRemoteSrvNodes == null)
                hasRemoteSrvNodes = ring.hasRemoteServerNodes();

            if (hasRemoteSrvNodes) {
                sendMessageAcrossRing(new TcpDiscoveryConnectionCheckMessage(locNode));

                lastTimeConnCheckMsgSent = U.currentTimeMillis();
            }
        }
    }

    /**
     * Thread that accepts incoming TCP connections.
     * <p>
     * Tcp server will call provided closure when accepts incoming connection.
     * From that moment server is no more responsible for the socket.
     */
    private class TcpServer extends IgniteSpiThread {
        /** Socket TCP server listens to. */
        private ServerSocketChannel srvCh;

        /** Port to listen. */
        private int port;

        /**
         * Constructor.
         *
         * @throws IgniteSpiException In case of error.
         */
        TcpServer() throws IgniteSpiException {
            super(spi.ignite().name(), "tcp-disco-srvr", log);

            setPriority(spi.threadPri);

            int lastPort = spi.locPortRange == 0 ? spi.locPort : spi.locPort + spi.locPortRange - 1;

            openServerSocketChannel();

            int reopenTries = 0;

            for (port = spi.locPort; port <= lastPort; port++) {
                try {
                    srvCh.bind(new InetSocketAddress(spi.locHost, port));

                    if (log.isInfoEnabled())
                        log.info("Successfully bound to TCP port [port=" + port + ", localHost=" + spi.locHost + ']');

                    return;
                }
                catch (AlreadyBoundException | IOException e) {
                    // On simultaneous nodes startup on the same JVM ServerSocketChannel.bind()
                    // may start throwing 'SocketException: Invalid argument' on each invocation,
                    // even if port is free.
                    if (e instanceof SocketException && reopenTries < REOPEN_SERVER_SOCKET_CHANNEL_TRIES
                        && e.getMessage().contains("Invalid argument")) {
                        if (log.isDebugEnabled())
                            log.debug("Caught SocketException try to reopen channel. " +
                                "[port=" + port + ", localHost=" + spi.locHost + ']');

                        U.close(srvCh, log);

                        openServerSocketChannel();

                        port = spi.locPort;

                        reopenTries++;
                    }
                    else {
                        if (log.isDebugEnabled())
                            log.debug("Failed to bind to local port (will try next port within range) " +
                                "[port=" + port + ", localHost=" + spi.locHost + ']');
                    }

                    onException("Failed to bind to local port. " +
                        "[port=" + port + ", localHost=" + spi.locHost + ']', e);
                }
            }

            // If free port wasn't found.
            throw new IgniteSpiException("Failed to bind TCP server socket (possibly all ports in range " +
                "are in use) [firstPort=" + spi.locPort + ", lastPort=" + lastPort +
                ", addr=" + spi.locHost + ']');
        }

        /**
         * Open and preset {@link ServerSocketChannel}.
         */
        private void openServerSocketChannel() {
            try {
                srvCh = ServerSocketChannel.open();

                srvCh.configureBlocking(true);

                srvCh.setOption(StandardSocketOptions.SO_REUSEADDR, true);
            }
            catch (IOException e) {
                throw new IgniteSpiException("Failed to open socket channel", e);
            }
        }

        /** {@inheritDoc} */
        @Override protected void body() throws InterruptedException {
            try {
                while (!isInterrupted()) {
                    // Create SSL engine prematurely because it could take much time.
                    SSLEngine sslEngine = null;

                    if (spi.isSslEnabled()) {
                        sslEngine = spi.sslCtx.createSSLEngine(srvCh.socket().getInetAddress().getHostName(),
                            srvCh.socket().getLocalPort());

                        sslEngine.setUseClientMode(false);
                        sslEngine.setNeedClientAuth(false);
                        sslEngine.setWantClientAuth(false);
                    }

                    final SocketChannel ch = srvCh.accept();

                    ch.configureBlocking(true);

                    Socket sock = ch.socket();

                    if (spi.isSslEnabled()) {
                        final BlockingSslHandler sslHnd;

                        try {
                            sslHnd = new BlockingSslHandler(sslEngine, ch, true, ByteOrder.nativeOrder(), log);

                            if (!sslHnd.handshake())
                                throw new IgniteSpiException("Failed to perform SSL handshake.");
                        }
                        catch (SSLException | IgniteCheckedException e) {
                            final String sockStr = sock.toString();

                            sock.close();
                            ch.close();

                            log.warning("Failed to perform SSL handshake. [socket=" + sockStr + "]", e);

                            continue;
                        }

                        sock = new NioSSLSocket(sock, sslHnd);
                    }

                    long tstamp = U.currentTimeMillis();

                    if (log.isDebugEnabled())
                        log.debug("Accepted incoming connection from addr: " + sock.getInetAddress());

                    final SocketReader reader = new SocketReader(sock);

                    synchronized (mux) {
                        readers.add(reader);
                    }

                    reader.start();

                    spi.stats.onServerSocketInitialized(U.currentTimeMillis() - tstamp);
                }
            }
            catch (IOException e) {
                if (log.isDebugEnabled())
                    U.error(log, "Failed to accept TCP connection.", e);

                onException("Failed to accept TCP connection.", e);

                if (!isInterrupted()) {
                    if (U.isMacInvalidArgumentError(e))
                        U.error(log, "Failed to accept TCP connection\n\t" + U.MAC_INVALID_ARG_MSG, e);
                    else
                        U.error(log, "Failed to accept TCP connection.", e);
                }
            }
            finally {
                U.closeQuiet(srvCh);
            }
        }

        /** {@inheritDoc} */
        @Override public void interrupt() {
            super.interrupt();

            U.close(srvCh, log);
        }
    }

    /**
     * Encapsulates ping logic for client processors.
     */
    private class ClientMessagePinger {
        /** */
        protected final AtomicReference<GridFutureAdapter<Boolean>> pingFut = new AtomicReference<>();

        /** */
        private final ClientMessageProcessor proc;

        /**
         * @param proc Processor.
         */
        private ClientMessagePinger(final ClientMessageProcessor proc) {
            this.proc = proc;
        }

        /**
         * @param timeoutHelper Time out helper.
         * @return {@code True} if ping sent.
         * @throws InterruptedException
         */
        public boolean ping(final IgniteSpiOperationTimeoutHelper timeoutHelper) throws InterruptedException {
            if (spi.isNodeStopping0())
                return false;

            GridFutureAdapter<Boolean> fut;

            while (true) {
                fut = pingFut.get();

                if (fut != null)
                    break;

                fut = new GridFutureAdapter<>();

                if (pingFut.compareAndSet(null, fut)) {
                    TcpDiscoveryPingRequest pingReq = new TcpDiscoveryPingRequest(getLocalNodeId(), proc.clientNodeId());

                    pingReq.verify(getLocalNodeId());

                    proc.addMessage(pingReq);

                    break;
                }
            }

            try {
                return fut.get(timeoutHelper.nextTimeoutChunk(spi.getAckTimeout()),
                    TimeUnit.MILLISECONDS);
            }
            catch (IgniteInterruptedCheckedException ignored) {
                throw new InterruptedException();
            }
            catch (IgniteFutureTimeoutCheckedException ignored) {
                if (pingFut.compareAndSet(fut, null))
                    fut.onDone(false);

                return false;
            }
            catch (IgniteCheckedException e) {
                throw new IgniteSpiException("Internal error: ping future cannot be done with exception", e);
            }
        }

        /**
         * @param res Ping result.
         */
        public void pingResult(final boolean res) {
            final GridFutureAdapter<Boolean> fut = pingFut.getAndSet(null);

            if (fut != null)
                fut.onDone(res);
        }
    }

    /**
     * NIO worker state.
     */
    private enum WorkerState {
        /** */
        NOT_STARTED,

        /** */
        STARTED,

        /** */
        JOINED,

        /** */
        STOPPED
    }

    /**
     * Non blocking client message processor.
     */
    private class ClientNioMessageWorker implements ClientMessageProcessor {
        /** ID of the node served by this processor. */
        private final UUID clientNodeId;

        /** Socket connected to the client. */
        private final Socket sock;

        /** Current session. */
        private volatile GridNioSession ses;

        /** */
        private volatile ClusterMetrics metrics;

        /** */
        private volatile ClientMessagePinger pinger;

        /** Messages that added before this processor was properly initialized. */
        private volatile Queue<T2<TcpDiscoveryAbstractMessage, byte[]>> msgQueue;

        /** Worker state. */
        private volatile WorkerState state = WorkerState.NOT_STARTED;

        /**
         * @param clientNodeId Client node ID.
         * @param sock Socket.
         */
        public ClientNioMessageWorker(final UUID clientNodeId, final Socket sock) {
            this.clientNodeId = clientNodeId;
            this.sock = sock;

            msgQueue = new LinkedList<>();
        }

        /**
         * Open session and start listen for client messages.
         *
         * @throws IgniteCheckedException
         */
        @SuppressWarnings("unchecked")
        public synchronized void start() throws IgniteCheckedException, SSLException {
            if (state != WorkerState.NOT_STARTED)
                return;

            final Map<Integer, Object> meta = new HashMap<>();

            meta.put(NODE_ID_META, clientNodeId());

            final SocketChannel ch = sock.getChannel();

            if (spi.isSslEnabled()) {
                assert sock instanceof NioSSLSocket;

                // Put the engine to the meta map to allow nio server to use it:
                meta.put(GridNioSessionMetaKey.SSL_ENGINE.ordinal(), ((NioSSLSocket) sock).sslEngine);
            }

            ses = (GridNioSession) clientNioSrv.createSession(ch, meta).get();

            state = WorkerState.STARTED;
        }

        /**
         * Send all messages added before client join.
         */
        public void sendPendingMessages() {
            if (msgQueue == null)
                return;

            synchronized (this) {
                if (msgQueue == null)
                    return;

                // process all pending messages
                while (!msgQueue.isEmpty()) {
                    final T2<TcpDiscoveryAbstractMessage, byte[]> addedMsg = msgQueue.poll();

                    addMessage(addedMsg.get1(), addedMsg.get2());
                }

                msgQueue = null;
            }
        }

        /**
         * Close connection to the client.
         *
         * @throws IgniteCheckedException
         */
        public void stop() throws IgniteCheckedException {
            nonblockingStop().get();
        }

        /**
         * Close connection to the client and exit immediately - do not wait
         * when operation completes.
         *
         * @return Operation future.
         */
        public synchronized IgniteInternalFuture nonblockingStop() {
            if (state == WorkerState.NOT_STARTED)
                state = WorkerState.STOPPED;

            if (state == WorkerState.STOPPED)
                return new GridFinishedFuture<>();

            final IgniteInternalFuture<Object> res = ses.close().chain(new C1<IgniteInternalFuture<Boolean>, Object>() {
                @Override public Object apply(final IgniteInternalFuture<Boolean> fut) {
                    try {
                        return fut.get();
                    }
                    catch (IgniteCheckedException e) {
                        throw new IgniteSpiException(e.getMessage(), e);
                    }
                    finally {
                        U.closeQuiet(sock);
                    }
                }
            });

            state = WorkerState.STOPPED;

            return res;
        }

        /**
         * Set state as joined.
         */
        public void joined() {
            if (state == WorkerState.STARTED) {
                synchronized (this) {
                    if (state == WorkerState.STARTED)
                        state = WorkerState.JOINED;
                }
            }
        }

        /**
         * Add receipt to message queue.
         *
         * @param recpt Receipt.
         * @return Send future.
         */
        public GridNioFuture<?> addReceipt(final int recpt) {
            return spi.sendMessage(ses, null, new byte[]{(byte) recpt});
        }

        /**
         * Add receipt and call closure when it will be sent.
         *
         * @param receipt Receipt.
         * @param clos Closure.
         * @return Future for chaining.
         */
        public IgniteInternalFuture<?> addReceipt(final int receipt,
            final IgniteClosure<? super IgniteInternalFuture<?>, ?> clos) {
            return addReceipt(receipt).chain(clos);
        }

        /** {@inheritDoc} */
        @Override public void addMessage(final TcpDiscoveryAbstractMessage msg) {
            addMessage(msg, null);
        }

        /** {@inheritDoc} */
        @Override public void addMessage(final TcpDiscoveryAbstractMessage msg, @Nullable final byte[] msgBytes) {
            // add message to queue if client is not joined yet
            final WorkerState state0 = this.state;

            if (state0 == WorkerState.STOPPED)
                return;

            if (state0 == WorkerState.NOT_STARTED || state0 == WorkerState.STARTED) {
                synchronized (this) {
                    if (state == WorkerState.NOT_STARTED || state == WorkerState.STARTED) {
                        msgQueue.add(new T2<>(msg, msgBytes));

                        return;
                    }
                }
            }

            sendMessage(msg, msgBytes);
        }

        /**
         * Send message despite of worker state.
         *
         * @param msg Message to send.
         * @param msgBytes Message bytes to send.
         */
        public void sendMessage(final TcpDiscoveryAbstractMessage msg, @Nullable final byte[] msgBytes) {
            spi.sendMessage(ses, msg, msgBytes);
        }

        /** {@inheritDoc} */
        @Override public boolean ping(final IgniteSpiOperationTimeoutHelper timeoutHelper) throws InterruptedException {
            return pinger().ping(timeoutHelper);
        }

        /** {@inheritDoc} */
        @Override public void pingResult(final boolean res) {
            pinger().pingResult(res);
        }

        /** {@inheritDoc} */
        @Override public UUID clientNodeId() {
            return clientNodeId;
        }

        /** {@inheritDoc} */
        @Override public ClusterMetrics metrics() {
            return metrics;
        }

        /** {@inheritDoc} */
        @Override public void metrics(final ClusterMetrics metrics) {
            this.metrics = metrics;
        }

        /**
         * @return Pinger.
         */
        private ClientMessagePinger pinger() {
            if (pinger == null) {
                synchronized (this) {
                    if (pinger == null)
                        pinger = new ClientMessagePinger(this);
                }
            }

            return pinger;
        }

<<<<<<< HEAD
        /**
         * @return Current worker state.
         */
        public WorkerState state() {
            return state;
        }
    }
=======
                while (!isInterrupted()) {
                    try {
                        TcpDiscoveryAbstractMessage msg = spi.marshaller().unmarshal(in,
                            U.resolveClassLoader(spi.ignite().configuration()));
>>>>>>> dd5db466

    /**
     * Listener for client messages.
     */
    private class ClientNIOListener<T> implements GridNioServerListener<T> {
        /** */
        private final IgniteLogger log;

        /** */
        private final long writeTimeout;

        /**
         * @param log Logger.
         * @param writeTimeout Socket write timeout.
         */
        private ClientNIOListener(final IgniteLogger log, final long writeTimeout) {
            this.log = log;
            this.writeTimeout = writeTimeout;
        }

        /** {@inheritDoc} */
        @Override public void onConnected(final GridNioSession ses) {
            // No-op.
        }

        /** {@inheritDoc} */
        @Override public void onDisconnected(final GridNioSession ses, @Nullable final Exception e) {
            final UUID clientNodeId = clientNodeId(ses);

            if (log.isDebugEnabled())
                log.debug("Stopping message worker on disconnect [remoteAddr=" + ses.remoteAddress() +
                    ", remote node ID=" + clientNodeId + ']');

            final ClientMessageProcessor proc = clientMsgWorkers.remove(clientNodeId);

            if (proc instanceof ClientNioMessageWorker)
                ((ClientNioMessageWorker) proc).nonblockingStop();

        }

        /** {@inheritDoc} */
        @Override public void onMessage(final GridNioSession ses, final T msg0) {
            final UUID nodeId = getConfiguredNodeId();

            final TcpDiscoveryAbstractMessage msg = (TcpDiscoveryAbstractMessage) msg0;

            msg.senderNodeId(nodeId);

            if (log.isDebugEnabled())
                log.debug("Message has been received: " + msg);

            spi.stats.onMessageReceived(msg);

            if (debugMode && recordable(msg))
                debugLog(msg, "Message has been received: " + msg);

            final UUID clientNodeId = clientNodeId(ses);

            final ClientNioMessageWorker clientMsgWrk = (ClientNioMessageWorker) clientMsgWorkers.get(clientNodeId);

            if (clientMsgWrk == null) {
                if (log.isDebugEnabled())
                    log.debug("NIO Worker has been closed, drop message. [clientNodeId="
                        + clientNodeId + ", message=" + msg + "]");

                return;
            }

            if (msg instanceof TcpDiscoveryConnectionCheckMessage) {
                clientMsgWrk.addReceipt(RES_OK);

                return;
            }
            else if (msg instanceof TcpDiscoveryJoinRequestMessage) {
                final TcpDiscoveryJoinRequestMessage req = (TcpDiscoveryJoinRequestMessage)msg;

                if (!req.responded()) {
                    final TcpDiscoverySpiState state = spiStateCopy();

                    if (state == CONNECTED) {
                        clientMsgWrk.addReceipt(RES_OK, new CX1<IgniteInternalFuture<?>, Object>() {
                            private static final long serialVersionUID = 0L;

                            @Override public Object applyx(
                                final IgniteInternalFuture<?> fut) throws IgniteCheckedException {
                                req.responded(true);

                                msgWorker.addMessage(req);

                                clientMsgWrk.joined();

                                clientMsgWrk.sendPendingMessages();

                                return null;
                            }
                        });

                        return;
                    }
                    else {
                        spi.stats.onMessageProcessingStarted(req);

                        final Integer res;

                        final SocketAddress rmtAddr = clientMsgWrk.sock.getRemoteSocketAddress();

                        if (state == CONNECTING) {
                            if (noResAddrs.contains(rmtAddr) ||
                                getLocalNodeId().compareTo(req.creatorNodeId()) < 0)
                                // Remote node node has not responded to join request or loses UUID race.
                                res = RES_WAIT;
                            else
                                // Remote node responded to join request and wins UUID race.
                                res = RES_CONTINUE_JOIN;
                        }
                        else
                            // Local node is stopping. Remote node should try next one.
                            res = RES_CONTINUE_JOIN;

                        clientMsgWrk.addReceipt(res, new CX1<IgniteInternalFuture<?>, Object>() {
                            private static final long serialVersionUID = 0L;

                            @Override public Object applyx(
                                final IgniteInternalFuture<?> fut) throws IgniteCheckedException {
                                if (log.isDebugEnabled())
                                    log.debug("Responded to join request message [msg=" + req + ", res=" + res + ']');

                                fromAddrs.addAll(req.node().socketAddresses());

                                spi.stats.onMessageProcessingFinished(req);

                                clientMsgWrk.nonblockingStop();

                                clientMsgWorkers.remove(clientMsgWrk.clientNodeId(), clientMsgWrk);

                                return null;
                            }
                        });

                        return;
                    }

                }
            }
            else if (msg instanceof TcpDiscoveryClientReconnectMessage) {
                final TcpDiscoverySpiState state = spiStateCopy();

                if (state == CONNECTED) {
                    clientMsgWrk.addReceipt(RES_OK, new CX1<IgniteInternalFuture<?>, Object>() {
                        private static final long serialVersionUID = 0L;

                        @Override public Object applyx(
                            final IgniteInternalFuture<?> fut) throws IgniteCheckedException {
                            msgWorker.addMessage(msg);

                            clientMsgWrk.joined();

                            clientMsgWrk.sendPendingMessages();

                            return null;
                        }
                    });
                }
                else {
                    clientMsgWrk.addReceipt(RES_CONTINUE_JOIN, new CX1<IgniteInternalFuture<?>, Object>() {
                        private static final long serialVersionUID = 0L;

                        @Override public Object applyx(
                            final IgniteInternalFuture<?> fut) throws IgniteCheckedException {
                            clientMsgWrk.nonblockingStop();

                            clientMsgWorkers.remove(clientMsgWrk.clientNodeId(), clientMsgWrk);

                            return null;
                        }
                    });
                }
            }
            else if (msg instanceof TcpDiscoveryDuplicateIdMessage) {
                // Send receipt back.
                clientMsgWrk.addReceipt(RES_OK, createStateChangeClosure(msg, DUPLICATE_ID));

                return;
            }
            else if (msg instanceof TcpDiscoveryAuthFailedMessage) {
                // Send receipt back.
                clientMsgWrk.addReceipt(RES_OK, createStateChangeClosure(msg, AUTH_FAILED));

                return;
            }
            else if (msg instanceof TcpDiscoveryCheckFailedMessage) {
                // Send receipt back.
                clientMsgWrk.addReceipt(RES_OK, createStateChangeClosure(msg, CHECK_FAILED));

                return;
            }
            else if (msg instanceof TcpDiscoveryLoopbackProblemMessage) {
                // Send receipt back.
                clientMsgWrk.addReceipt(RES_OK, createStateChangeClosure(msg, LOOPBACK_PROBLEM));

                return;
            }
            else if (msg instanceof TcpDiscoveryPingResponse) {
                assert msg.client() : msg;

                final ClientMessageProcessor clientWorker = clientMsgWorkers.get(msg.creatorNodeId());

                if (clientWorker != null)
                    clientWorker.pingResult(true);

                return;
            }

            TcpDiscoveryClientHeartbeatMessage heartbeatMsg = null;

            if (msg instanceof TcpDiscoveryClientHeartbeatMessage)
                heartbeatMsg = (TcpDiscoveryClientHeartbeatMessage)msg;
            else
                msgWorker.addMessage(msg);

            final UUID locNodeId = getConfiguredNodeId();

            // Send receipt back.
            final TcpDiscoveryClientAckResponse ack = new TcpDiscoveryClientAckResponse(locNodeId, msg.id());

            ack.verify(locNodeId);

            clientMsgWrk.addMessage(ack);

            if (heartbeatMsg != null)
                clientMsgWrk.metrics(heartbeatMsg.metrics());
        }

        /**
         * @param msg Discovery message.
         * @param newState New state.
         * @return Closure that changes state to new one.
         */
        private CX1<IgniteInternalFuture<?>, Object> createStateChangeClosure(final TcpDiscoveryAbstractMessage msg,
            final TcpDiscoverySpiState newState) {
            return new CX1<IgniteInternalFuture<?>, Object>() {
                private static final long serialVersionUID = 0L;

                @Override public Object applyx(
                    final IgniteInternalFuture<?> fut) throws IgniteCheckedException {
                    boolean ignored = false;

                    TcpDiscoverySpiState state = null;

                    synchronized (mux) {
                        if (spiState == CONNECTING) {
                            joinRes.set(msg);

                            spiState = newState;

                            mux.notifyAll();
                        }
                        else {
                            ignored = true;

                            state = spiState;
                        }
                    }

                    if (ignored && log.isDebugEnabled())
                        log.debug("Duplicate ID message has been ignored [msg=" + msg +
                            ", spiState=" + state + ']');

                    return null;
                }
            };
        }

        /** {@inheritDoc} */
        @Override public void onSessionWriteTimeout(final GridNioSession ses) {
            final UUID clientNodeId = clientNodeId(ses);

            if (log.isDebugEnabled())
                log.debug("Stopping message worker on write timeout [remoteAddr=" + ses.remoteAddress() +
                    ", writeTimeout=" + writeTimeout + ", remote node ID=" + clientNodeId + ']');

            final ClientMessageProcessor proc = clientMsgWorkers.remove(clientNodeId);

            stopClientProcessor(proc);
        }

        /** {@inheritDoc} */
        @Override public void onSessionIdleTimeout(final GridNioSession ses) {
            // No-op.
        }

        /**
         * @param ses Session.
         * @return Client node ID.
         */
        private UUID clientNodeId(final GridNioSession ses) {
            return ses.meta(NODE_ID_META);
        }
    }

    /**
     *
     */
    private class ClientNIOFilter extends GridNioFilterAdapter {
        /**
         * @param name Name.
         */
        public ClientNIOFilter(final String name) {
            super(name);
        }

        /** {@inheritDoc} */
        @Override public void onSessionOpened(final GridNioSession ses) throws IgniteCheckedException {
            proceedSessionOpened(ses);
        }

        /** {@inheritDoc} */
        @Override public void onSessionClosed(final GridNioSession ses) throws IgniteCheckedException {
            proceedSessionClosed(ses);
        }

        /** {@inheritDoc} */
        @Override public void onExceptionCaught(final GridNioSession ses,
            final IgniteCheckedException ex) throws IgniteCheckedException {
            proceedExceptionCaught(ses, ex);
        }

        /** {@inheritDoc} */
        @Override public GridNioFuture<?> onSessionWrite(final GridNioSession ses,
            final Object msg) throws IgniteCheckedException {
            final byte[] bytes = msg instanceof byte[] ? (byte[]) msg : spi.marsh.marshal(msg);

            return proceedSessionWrite(ses, ByteBuffer.wrap(bytes));
        }

        /** {@inheritDoc} */
        @Override public void onMessageReceived(final GridNioSession ses,
            final Object msg) throws IgniteCheckedException {
            ByteBuffer msgBuf = ses.meta(INCOMPLETE_MESSAGE_META);

            final ByteBuffer buf = (ByteBuffer) msg;

            if (msgBuf == null) {
                // first packet
                final int msgLen = getMessageLength(buf, ses);

                if (msgLen == -1)
                    return;

                msgBuf = ByteBuffer.allocate(msgLen);
            }

            final int left = buf.remaining();

            buf.get(msgBuf.array(), msgBuf.position(), Math.min(left, msgBuf.remaining()));

            final int read = left - buf.remaining();

            msgBuf.position(msgBuf.position() + read);

            if (!msgBuf.hasRemaining()) {
                // unmarshal and process
                final Object obj = spi.marsh.unmarshal(msgBuf.array(),
                    U.resolveClassLoader(spi.ignite().configuration()));

                ses.removeMeta(INCOMPLETE_MESSAGE_META);

                proceedMessageReceived(ses, obj);
            }
            else
                ses.addMeta(INCOMPLETE_MESSAGE_META, msgBuf);
        }

        /**
         * @param buf Input buffer.
         * @return Message length or -1 if not all bytes of length were read.
         */
        private int getMessageLength(final ByteBuffer buf, final GridNioSession ses) {
            ByteBuffer lenBuf = ses.meta(MESSAGE_LEN_META);

            int len = -1;

            if (lenBuf != null || buf.remaining() < 4) {
                if (lenBuf == null) {
                    lenBuf = ByteBuffer.allocate(4);

                    ses.addMeta(MESSAGE_LEN_META, lenBuf);
                }

                buf.get(lenBuf.array(), lenBuf.position(), Math.min(buf.remaining(), lenBuf.remaining()));

                if (lenBuf.remaining() == 0) {
                    lenBuf.order(ByteOrder.BIG_ENDIAN);

                    len = lenBuf.getInt();

                    ses.removeMeta(MESSAGE_LEN_META);
                }
            }
            else {
                final ByteOrder curOrder = buf.order();

                buf.order(ByteOrder.BIG_ENDIAN);

                len = buf.getInt();

                buf.order(curOrder);
            }

            return len;
        }

        /** {@inheritDoc} */
        @Override public GridNioFuture<Boolean> onSessionClose(final GridNioSession ses) throws IgniteCheckedException {
            return proceedSessionClose(ses);
        }

        /** {@inheritDoc} */
        @Override public void onSessionIdleTimeout(final GridNioSession ses) throws IgniteCheckedException {
            proceedSessionIdleTimeout(ses);
        }

        /** {@inheritDoc} */
        @Override public void onSessionWriteTimeout(final GridNioSession ses) throws IgniteCheckedException {
            proceedSessionWriteTimeout(ses);
        }
    }


    /**
     * Thread that reads messages from the socket created for incoming connections.
     */
    private class SocketReader extends IgniteSpiThread {
        /** Socket to read data from. */
        private final Socket sock;

        /** */
        private volatile UUID nodeId;

        /** Flag indicating that client is processed by NIO server. */
        private volatile boolean nioClient;

        /**
         * Constructor.
         *
         * @param sock Socket to read data from.
         */
        SocketReader(final Socket sock) {
            super(spi.ignite().name(), "tcp-disco-sock-reader", log);

            this.sock = sock;

            setPriority(spi.threadPri);

            spi.stats.onSocketReaderCreated();
        }

        /** {@inheritDoc} */
        @Override protected void body() throws InterruptedException {
            UUID locNodeId = getConfiguredNodeId();

            ClientMessageProcessor clientMsgWrk = null;

            try {
                InputStream in;

                try {
                    // Set socket options.
                    sock.setKeepAlive(true);
                    sock.setTcpNoDelay(true);

                    int timeout = sock.getSoTimeout();

                    sock.setSoTimeout((int)spi.netTimeout);

                    for (IgniteInClosure<Socket> connLsnr : spi.incomeConnLsnrs)
                        connLsnr.apply(sock);

                    int rcvBufSize = sock.getReceiveBufferSize();

                    in = new BufferedInputStream(sock.getInputStream(), rcvBufSize > 0 ? rcvBufSize : 8192);

                    byte[] buf = new byte[4];
                    int read = 0;

                    while (read < buf.length) {
                        int r = in.read(buf, read, buf.length - read);

                        if (r >= 0)
                            read += r;
                        else {
                            if (log.isDebugEnabled())
                                log.debug("Failed to read magic header (too few bytes received) " +
                                    "[rmtAddr=" + sock.getRemoteSocketAddress() +
                                    ", locAddr=" + sock.getLocalSocketAddress() + ']');

                            LT.warn(log, null, "Failed to read magic header (too few bytes received) [rmtAddr=" +
                                sock.getRemoteSocketAddress() + ", locAddr=" + sock.getLocalSocketAddress() + ']');

                            return;
                        }
                    }

                    if (!Arrays.equals(buf, U.IGNITE_HEADER)) {
                        if (log.isDebugEnabled())
                            log.debug("Unknown connection detected (is some other software connecting to " +
                                "this Ignite port?" +
                                (!spi.isSslEnabled() ? " missed SSL configuration?" : "" ) +
                                ") " +
                                "[rmtAddr=" + sock.getRemoteSocketAddress() +
                                ", locAddr=" + sock.getLocalSocketAddress() + ']');

                        LT.warn(log, null, "Unknown connection detected (is some other software connecting to " +
                            "this Ignite port?" +
                            (!spi.isSslEnabled() ? " missing SSL configuration on remote node?" : "" ) +
                            ") [rmtAddr=" + sock.getInetAddress() + ']', true);

                        return;
                    }

                    // Restore timeout.
                    sock.setSoTimeout(timeout);

                    TcpDiscoveryAbstractMessage msg = spi.readMessage(sock, in, spi.netTimeout);

                    // Ping.
                    if (msg instanceof TcpDiscoveryPingRequest) {
                        if (!spi.isNodeStopping0()) {
                            TcpDiscoveryPingRequest req = (TcpDiscoveryPingRequest)msg;

                            TcpDiscoveryPingResponse res = new TcpDiscoveryPingResponse(locNodeId);

                            IgniteSpiOperationTimeoutHelper timeoutHelper =
                                new IgniteSpiOperationTimeoutHelper(spi);

                            if (req.clientNodeId() != null) {
                                ClientMessageProcessor clientWorker = clientMsgWorkers.get(req.clientNodeId());

                                if (clientWorker != null)
                                    res.clientExists(clientWorker.ping(timeoutHelper));
                            }

                            spi.writeToSocket(sock, res, timeoutHelper.nextTimeoutChunk(spi.getSocketTimeout()));
                        }
                        else if (log.isDebugEnabled())
                            log.debug("Ignore ping request, node is stopping.");

                        return;
                    }

                    // Handshake.
                    TcpDiscoveryHandshakeRequest req = (TcpDiscoveryHandshakeRequest)msg;

                    UUID nodeId = req.creatorNodeId();

                    this.nodeId = nodeId;

                    TcpDiscoveryHandshakeResponse res =
                        new TcpDiscoveryHandshakeResponse(locNodeId, locNode.internalOrder());

                    boolean asyncMode = false;

                    if (req.client()) {
                        res.clientAck(true);

                        // If client proposes async mode accept it.
                        if (req.asyncMode()) {
                            res.asyncMode(true);

                            asyncMode = true;
                        }
                    }

                    // It can happen if a remote node is stopped and it has a loopback address in the list of addresses,
                    // the local node sends a handshake request message on the loopback address, so we get here.
                    if (locNodeId.equals(nodeId)) {
                        assert !req.client();

                        if (log.isDebugEnabled())
                            log.debug("Handshake request from local node: " + req);

                        return;
                    }

                    if (req.client()) {
                        ClientMessageProcessor clientProc = asyncMode
                            ? new ClientNioMessageWorker(nodeId, sock)
                            : new ClientMessageWorker(sock, nodeId);

                        while (true) {
                            ClientMessageProcessor old = clientMsgWorkers.putIfAbsent(nodeId, clientProc);

                            if (old == null)
                                break;

                            if (old instanceof ClientMessageWorker) {
                                ClientMessageWorker oldWrk = (ClientMessageWorker) old;

                                if (oldWrk.isInterrupted()) {
                                    clientMsgWorkers.remove(nodeId, old);

                                    continue;
                                }

                                oldWrk.join(500);

                                old = clientMsgWorkers.putIfAbsent(nodeId, clientProc);

                                if (old == null)
                                    break;

                                if (log.isDebugEnabled())
                                    log.debug("Already have client message worker, closing connection " +
                                        "[locNodeId=" + locNodeId +
                                        ", rmtNodeId=" + nodeId +
                                        ", workerSock=" + oldWrk.sock +
                                        ", sock=" + sock + ']');

                                return;
                            }
                            else if (old instanceof ClientNioMessageWorker) {
                                final ClientNioMessageWorker nioOldWrk = (ClientNioMessageWorker) old;

                                if (nioOldWrk.state() == WorkerState.STOPPED)
                                    clientMsgWorkers.remove(nodeId, nioOldWrk);
                                else {
                                    // check if old worker is stopping
                                    for (int i = 0; i < 5; i++) {
                                        U.sleep(100);

                                        if (nioOldWrk.state() == WorkerState.STOPPED)
                                            break;
                                    }

                                    old = clientMsgWorkers.putIfAbsent(nodeId, clientProc);

                                    if (old == null)
                                        break;

                                    if (log.isDebugEnabled())
                                        log.debug("Already have client message worker, closing connection " +
                                            "[locNodeId=" + locNodeId +
                                            ", rmtNodeId=" + nodeId +
                                            ", workerSock=" + nioOldWrk.sock +
                                            ", sock=" + sock + ']');

                                    return;
                                }
                            }
                        }

                        if (log.isDebugEnabled())
                            log.debug("Created client message worker [locNodeId=" + locNodeId +
                                ", rmtNodeId=" + nodeId + ", sock=" + sock + ']');

                        assert clientProc == clientMsgWorkers.get(nodeId);

                        clientMsgWrk = clientProc;

                        nioClient = clientMsgWrk instanceof ClientNioMessageWorker;
                    }

                    if (nioClient) {
                        final ClientNioMessageWorker nioWrk = (ClientNioMessageWorker) clientMsgWrk;

                        nioWrk.start();

                        nioWrk.sendMessage(res, null);

                        return;
                    }

                    spi.writeToSocket(sock, res, spi.failureDetectionTimeoutEnabled() ?
                        spi.failureDetectionTimeout() : spi.getSocketTimeout());

                    if (log.isDebugEnabled())
                        log.debug("Initialized connection with remote node [nodeId=" + nodeId +
                            ", client=" + req.client() + ']');

                    if (debugMode) {
                        debugLog(msg, "Initialized connection with remote node [nodeId=" + nodeId +
                            ", client=" + req.client() + ']');
                    }
                }
                catch (IOException e) {
                    if (log.isDebugEnabled())
                        U.error(log, "Caught exception on handshake [err=" + e +", sock=" + sock + ']', e);

                    if (X.hasCause(e, SSLException.class) && spi.isSslEnabled() && !spi.isNodeStopping0())
                        LT.warn(log, null, "Failed to initialize connection " +
                            "(missing SSL configuration on remote node?) " +
                            "[rmtAddr=" + sock.getInetAddress() + ']', true);
                    else if ((X.hasCause(e, ObjectStreamException.class) || !sock.isClosed())
                        && !spi.isNodeStopping0()) {
                        if (U.isMacInvalidArgumentError(e))
                            LT.error(log, e, "Failed to initialize connection [sock=" + sock + "]\n\t" +
                                U.MAC_INVALID_ARG_MSG);
                        else {
                            U.error(
                                log,
                                "Failed to initialize connection (this can happen due to short time " +
                                    "network problems and can be ignored if does not affect node discovery) " +
                                    "[sock=" + sock + ']',
                                e);
                        }
                    }

                    onException("Caught exception on handshake [err=" + e + ", sock=" + sock + ']', e);

                    return;
                }
                catch (IgniteCheckedException e) {
                    if (log.isDebugEnabled())
                        U.error(log, "Caught exception on handshake [err=" + e +", sock=" + sock + ']', e);

                    onException("Caught exception on handshake [err=" + e +", sock=" + sock + ']', e);

                    if (e.hasCause(SocketTimeoutException.class))
                        LT.warn(log, null, "Socket operation timed out on handshake " +
                            "(consider increasing 'networkTimeout' configuration property) " +
                            "[netTimeout=" + spi.netTimeout + ']');

                    else if (e.hasCause(ClassNotFoundException.class))
                        LT.warn(log, null, "Failed to read message due to ClassNotFoundException " +
                            "(make sure same versions of all classes are available on all nodes) " +
                            "[rmtAddr=" + sock.getRemoteSocketAddress() +
                            ", err=" + X.cause(e, ClassNotFoundException.class).getMessage() + ']');

                        // Always report marshalling problems.
                    else if (e.hasCause(ObjectStreamException.class) ||
                        (!sock.isClosed() && !e.hasCause(IOException.class)))
                        LT.error(log, e, "Failed to initialize connection [sock=" + sock + ']');

                    return;
                }

                long sockTimeout = spi.failureDetectionTimeoutEnabled() ? spi.failureDetectionTimeout() :
                    spi.getSocketTimeout();

                final ClientMessageWorker clientMsgWrk0 = clientMsgWrk == null ? null
                    : (ClientMessageWorker) clientMsgWrk;

                while (!isInterrupted()) {
                    try {
                        TcpDiscoveryAbstractMessage msg = spi.marsh.unmarshal(in,
                            U.resolveClassLoader(spi.ignite().configuration()));

                        msg.senderNodeId(nodeId);

                        if (log.isDebugEnabled())
                            log.debug("Message has been received: " + msg);

                        spi.stats.onMessageReceived(msg);

                        if (debugMode && recordable(msg))
                            debugLog(msg, "Message has been received: " + msg);

                        if (msg instanceof TcpDiscoveryConnectionCheckMessage) {
                            spi.writeToSocket(msg, sock, RES_OK, sockTimeout);

                            continue;
                        }
                        else if (msg instanceof TcpDiscoveryJoinRequestMessage) {
                            TcpDiscoveryJoinRequestMessage req = (TcpDiscoveryJoinRequestMessage)msg;

                            if (!req.responded()) {
                                boolean ok = processJoinRequestMessage(req, clientMsgWrk0);

                                if (clientMsgWrk0 != null && ok)
                                    continue;
                                else
                                    // Direct join request - no need to handle this socket anymore.
                                    break;
                            }
                        }
                        else if (msg instanceof TcpDiscoveryClientReconnectMessage) {
                            if (clientMsgWrk0 != null) {
                                TcpDiscoverySpiState state = spiStateCopy();

                                if (state == CONNECTED) {
                                    spi.writeToSocket(msg, sock, RES_OK, sockTimeout);

                                    if (clientMsgWrk0.getState() == State.NEW)
                                        clientMsgWrk0.start();

                                    msgWorker.addMessage(msg);

                                    continue;
                                }
                                else {
                                    spi.writeToSocket(msg, sock, RES_CONTINUE_JOIN, sockTimeout);

                                    break;
                                }
                            }
                        }
                        else if (msg instanceof TcpDiscoveryDuplicateIdMessage) {
                            // Send receipt back.
                            spi.writeToSocket(msg, sock, RES_OK, sockTimeout);

                            boolean ignored = false;

                            TcpDiscoverySpiState state = null;

                            synchronized (mux) {
                                if (spiState == CONNECTING) {
                                    joinRes.set(msg);

                                    spiState = DUPLICATE_ID;

                                    mux.notifyAll();
                                }
                                else {
                                    ignored = true;

                                    state = spiState;
                                }
                            }

                            if (ignored && log.isDebugEnabled())
                                log.debug("Duplicate ID message has been ignored [msg=" + msg +
                                    ", spiState=" + state + ']');

                            continue;
                        }
                        else if (msg instanceof TcpDiscoveryAuthFailedMessage) {
                            // Send receipt back.
                            spi.writeToSocket(msg, sock, RES_OK, sockTimeout);

                            boolean ignored = false;

                            TcpDiscoverySpiState state = null;

                            synchronized (mux) {
                                if (spiState == CONNECTING) {
                                    joinRes.set(msg);

                                    spiState = AUTH_FAILED;

                                    mux.notifyAll();
                                }
                                else {
                                    ignored = true;

                                    state = spiState;
                                }
                            }

                            if (ignored && log.isDebugEnabled())
                                log.debug("Auth failed message has been ignored [msg=" + msg +
                                    ", spiState=" + state + ']');

                            continue;
                        }
                        else if (msg instanceof TcpDiscoveryCheckFailedMessage) {
                            // Send receipt back.
                            spi.writeToSocket(msg, sock, RES_OK, sockTimeout);

                            boolean ignored = false;

                            TcpDiscoverySpiState state = null;

                            synchronized (mux) {
                                if (spiState == CONNECTING) {
                                    joinRes.set(msg);

                                    spiState = CHECK_FAILED;

                                    mux.notifyAll();
                                }
                                else {
                                    ignored = true;

                                    state = spiState;
                                }
                            }

                            if (ignored && log.isDebugEnabled())
                                log.debug("Check failed message has been ignored [msg=" + msg +
                                    ", spiState=" + state + ']');

                            continue;
                        }
                        else if (msg instanceof TcpDiscoveryLoopbackProblemMessage) {
                            // Send receipt back.
                            spi.writeToSocket(msg, sock, RES_OK, sockTimeout);

                            boolean ignored = false;

                            TcpDiscoverySpiState state = null;

                            synchronized (mux) {
                                if (spiState == CONNECTING) {
                                    joinRes.set(msg);

                                    spiState = LOOPBACK_PROBLEM;

                                    mux.notifyAll();
                                }
                                else {
                                    ignored = true;

                                    state = spiState;
                                }
                            }

                            if (ignored && log.isDebugEnabled())
                                log.debug("Loopback problem message has been ignored [msg=" + msg +
                                    ", spiState=" + state + ']');

                            continue;
                        }
                        if (msg instanceof TcpDiscoveryPingResponse) {
                            assert msg.client() : msg;

                            ClientMessageProcessor clientWorker = clientMsgWorkers.get(msg.creatorNodeId());

                            if (clientWorker != null)
                                clientWorker.pingResult(true);

                            continue;
                        }

                        TcpDiscoveryClientHeartbeatMessage heartbeatMsg = null;

                        if (msg instanceof TcpDiscoveryClientHeartbeatMessage)
                            heartbeatMsg = (TcpDiscoveryClientHeartbeatMessage)msg;
                        else
                            msgWorker.addMessage(msg);

                        // Send receipt back.
                        if (clientMsgWrk != null) {
                            TcpDiscoveryClientAckResponse ack = new TcpDiscoveryClientAckResponse(locNodeId, msg.id());

                            ack.verify(locNodeId);

                            clientMsgWrk.addMessage(ack);
                        }
                        else
                            spi.writeToSocket(msg, sock, RES_OK, sockTimeout);

                        if (heartbeatMsg != null)
                            processClientHeartbeatMessage(heartbeatMsg);
                    }
                    catch (IgniteCheckedException e) {
                        if (log.isDebugEnabled())
                            U.error(log, "Caught exception on message read [sock=" + sock +
                                ", locNodeId=" + locNodeId + ", rmtNodeId=" + nodeId + ']', e);

                        onException("Caught exception on message read [sock=" + sock +
                            ", locNodeId=" + locNodeId + ", rmtNodeId=" + nodeId + ']', e);

                        if (isInterrupted() || sock.isClosed())
                            return;

                        if (e.hasCause(ClassNotFoundException.class))
                            LT.warn(log, null, "Failed to read message due to ClassNotFoundException " +
                                "(make sure same versions of all classes are available on all nodes) " +
                                "[rmtNodeId=" + nodeId +
                                ", err=" + X.cause(e, ClassNotFoundException.class).getMessage() + ']');

                        // Always report marshalling errors.
                        boolean err = e.hasCause(ObjectStreamException.class) ||
                            (nodeAlive(nodeId) && spiStateCopy() == CONNECTED && !X.hasCause(e, IOException.class));

                        if (err)
                            LT.error(log, e, "Failed to read message [sock=" + sock + ", locNodeId=" + locNodeId +
                                ", rmtNodeId=" + nodeId + ']');

                        return;
                    }
                    catch (IOException e) {
                        if (log.isDebugEnabled())
                            U.error(log, "Caught exception on message read [sock=" + sock + ", locNodeId=" + locNodeId +
                                ", rmtNodeId=" + nodeId + ']', e);

                        if (isInterrupted() || sock.isClosed())
                            return;

                        // Always report marshalling errors (although it is strange here).
                        boolean err = X.hasCause(e, ObjectStreamException.class) ||
                            (nodeAlive(nodeId) && spiStateCopy() == CONNECTED);

                        if (err)
                            LT.error(log, e, "Failed to send receipt on message [sock=" + sock +
                                ", locNodeId=" + locNodeId + ", rmtNodeId=" + nodeId + ']');

                        onException("Caught exception on message read [sock=" + sock + ", locNodeId=" + locNodeId +
                            ", rmtNodeId=" + nodeId + ']', e);

                        return;
                    }
                }
            }
            finally {
                if (clientMsgWrk != null) {
                    if (log.isDebugEnabled())
                        log.debug("Client connection failed [sock=" + sock + ", locNodeId=" + locNodeId +
                            ", rmtNodeId=" + nodeId + ']');

                    if (!nioClient) {
                        clientMsgWorkers.remove(nodeId, clientMsgWrk);

                        U.interrupt((ClientMessageWorker) clientMsgWrk);
                    }
                }

                if (!nioClient)
                    U.closeQuiet(sock);
            }
        }

        /**
         * Processes client heartbeat message.
         *
         * @param msg Heartbeat message.
         */
        private void processClientHeartbeatMessage(TcpDiscoveryClientHeartbeatMessage msg) {
            assert msg.client();

            ClientMessageProcessor wrk = clientMsgWorkers.get(msg.creatorNodeId());

            if (wrk != null)
                wrk.metrics(msg.metrics());
            else if (log.isDebugEnabled())
                log.debug("Received heartbeat message from unknown client node: " + msg);
        }

        /**
         * @param msg Join request message.
         * @param clientMsgWrk Client message worker to start.
         * @return Whether connection was successful.
         * @throws IOException If IO failed.
         */
        @SuppressWarnings({"IfMayBeConditional"})
        private boolean processJoinRequestMessage(TcpDiscoveryJoinRequestMessage msg,
            @Nullable ClientMessageWorker clientMsgWrk) throws IOException, IgniteCheckedException {
            assert msg != null;
            assert !msg.responded();

            TcpDiscoverySpiState state = spiStateCopy();

            long sockTimeout = spi.failureDetectionTimeoutEnabled() ? spi.failureDetectionTimeout() :
                spi.getSocketTimeout();

            if (state == CONNECTED) {
                spi.writeToSocket(msg, sock, RES_OK, sockTimeout);

                if (log.isDebugEnabled())
                    log.debug("Responded to join request message [msg=" + msg + ", res=" + RES_OK + ']');

                msg.responded(true);

                if (clientMsgWrk != null && clientMsgWrk.getState() == State.NEW) {
                    clientMsgWrk.clientVersion(U.productVersion(msg.node()));

                    clientMsgWrk.start();
                }

                msgWorker.addMessage(msg);

                return true;
            }
            else {
                spi.stats.onMessageProcessingStarted(msg);

                Integer res;

                SocketAddress rmtAddr = sock.getRemoteSocketAddress();

                if (state == CONNECTING) {
                    if (noResAddrs.contains(rmtAddr) ||
                        getLocalNodeId().compareTo(msg.creatorNodeId()) < 0)
                        // Remote node node has not responded to join request or loses UUID race.
                        res = RES_WAIT;
                    else
                        // Remote node responded to join request and wins UUID race.
                        res = RES_CONTINUE_JOIN;
                }
                else
                    // Local node is stopping. Remote node should try next one.
                    res = RES_CONTINUE_JOIN;

                spi.writeToSocket(msg, sock, res, sockTimeout);

                if (log.isDebugEnabled())
                    log.debug("Responded to join request message [msg=" + msg + ", res=" + res + ']');

                fromAddrs.addAll(msg.node().socketAddresses());

                spi.stats.onMessageProcessingFinished(msg);

                return false;
            }
        }

        /** {@inheritDoc} */
        @Override public void interrupt() {
            super.interrupt();

            U.closeQuiet(sock);
        }

        /** {@inheritDoc} */
        @Override protected void cleanup() {
            super.cleanup();

            if (!nioClient)
                U.closeQuiet(sock);

            synchronized (mux) {
                readers.remove(this);
            }

            spi.stats.onSocketReaderRemoved();
        }

        /** {@inheritDoc} */
        @Override public String toString() {
            return "Socket reader [id=" + getId() + ", name=" + getName() + ", nodeId=" + nodeId + ']';
        }
    }

    /**
     * SPI Statistics printer.
     */
    private class StatisticsPrinter extends IgniteSpiThread {
        /**
         * Constructor.
         */
        StatisticsPrinter() {
            super(spi.ignite().name(), "tcp-disco-stats-printer", log);

            assert spi.statsPrintFreq > 0;

            assert log.isInfoEnabled();

            setPriority(spi.threadPri);
        }

        /** {@inheritDoc} */
        @SuppressWarnings({"BusyWait"})
        @Override protected void body() throws InterruptedException {
            if (log.isDebugEnabled())
                log.debug("Statistics printer has been started.");

            while (!isInterrupted()) {
                Thread.sleep(spi.statsPrintFreq);

                printStatistics();
            }
        }
    }

    /**
     * Provides communication with client node.
     */
    private interface ClientMessageProcessor {
        /**
         * @param msg Message.
         */
        void addMessage(TcpDiscoveryAbstractMessage msg);

        /**
         * @param msg Message.
         * @param msgBytes Marshalled message.
         */
        void addMessage(TcpDiscoveryAbstractMessage msg, @Nullable byte[] msgBytes);

        /**
         * @param timeoutHelper Timeout helper.
         * @return Success flag.
         * @throws InterruptedException
         */
        boolean ping(IgniteSpiOperationTimeoutHelper timeoutHelper) throws InterruptedException;

        /**
         * @param res Ping result.
         */
        void pingResult(boolean res);

        /**
         * @return Client ID.
         */
        UUID clientNodeId();

        /**
         * @return Cluster metrics.
         */
        ClusterMetrics metrics();

        /**
         * @param metrics Cluster metrics.
         */
        void metrics(ClusterMetrics metrics);
    }

    /**
     *
     */
    private class ClientMessageWorker extends MessageWorkerAdapter<T2<TcpDiscoveryAbstractMessage, byte[]>>
        implements ClientMessageProcessor {
        /** Node ID. */
        private final UUID clientNodeId;

        /** Socket. */
        private final Socket sock;

        /** Current client metrics. */
        private volatile ClusterMetrics metrics;

        /** */
        private IgniteProductVersion clientVer;

        /** */
        private volatile ClientMessagePinger pinger;

        /**
         * @param sock Socket.
         * @param clientNodeId Node ID.
         */
        protected ClientMessageWorker(Socket sock, UUID clientNodeId) throws IOException {
            super("tcp-disco-client-message-worker", 2000);

            this.sock = sock;
            this.clientNodeId = clientNodeId;
        }

        /**
         * @param clientVer Client version.
         */
        void clientVersion(IgniteProductVersion clientVer) {
            this.clientVer = clientVer;
        }

        /**
         * @return Current client metrics.
         */
        @Override public ClusterMetrics metrics() {
            return metrics;
        }

        /**
         * @param metrics New current client metrics.
         */
        @Override public void metrics(ClusterMetrics metrics) {
            this.metrics = metrics;
        }

        /**
         * @param msg Message.
         */
        @Override public void addMessage(TcpDiscoveryAbstractMessage msg) {
            addMessage(msg, null);
        }

        /**
         * @param msg Message.
         * @param msgBytes Optional message bytes.
         */
        @Override public void addMessage(TcpDiscoveryAbstractMessage msg, @Nullable byte[] msgBytes) {
            T2 t = new T2<>(msg, msgBytes);

            if (msg.highPriority())
                queue.addFirst(t);
            else
                queue.add(t);

            if (log.isDebugEnabled())
                log.debug("Message has been added to client queue: " + msg);
        }

        /** {@inheritDoc} */
        @Override public UUID clientNodeId() {
            return clientNodeId;
        }

        /** {@inheritDoc} */
        @Override protected void processMessage(T2<TcpDiscoveryAbstractMessage, byte[]> msgT) {
            boolean success = false;

            TcpDiscoveryAbstractMessage msg = msgT.get1();

            try {
                assert msg.verified() : msg;

                byte[] msgBytes = msgT.get2();

                if (msgBytes == null)
                    msgBytes = spi.marsh.marshal(msg);

                if (msg instanceof TcpDiscoveryClientAckResponse) {
                    if (clientVer == null) {
                        ClusterNode node = spi.getNode(clientNodeId);

                        if (node != null)
                            clientVer = IgniteUtils.productVersion(node);
                        else if (log.isDebugEnabled())
                            log.debug("Skip sending message ack to client, fail to get client node " +
                                "[sock=" + sock + ", locNodeId=" + getLocalNodeId() +
                                ", rmtNodeId=" + clientNodeId + ", msg=" + msg + ']');
                    }

                    if (clientVer != null &&
                        clientVer.compareTo(TcpDiscoveryClientAckResponse.CLIENT_ACK_SINCE_VERSION) >= 0) {
                        if (log.isDebugEnabled())
                            log.debug("Sending message ack to client [sock=" + sock + ", locNodeId="
                                + getLocalNodeId() + ", rmtNodeId=" + clientNodeId + ", msg=" + msg + ']');

                        spi.writeToSocket(sock, msg, msgBytes, spi.failureDetectionTimeoutEnabled() ?
                            spi.failureDetectionTimeout() : spi.getSocketTimeout());
                    }
                }
                else {
                    if (log.isDebugEnabled())
                        log.debug("Redirecting message to client [sock=" + sock + ", locNodeId="
                            + getLocalNodeId() + ", rmtNodeId=" + clientNodeId + ", msg=" + msg + ']');

                    assert topologyInitialized(msg) : msg;

                    spi.writeToSocket(sock, msg, msgBytes, spi.failureDetectionTimeoutEnabled() ?
                        spi.failureDetectionTimeout() : spi.getSocketTimeout());
                }

                success = true;
            }
            catch (IgniteCheckedException | IOException e) {
                if (log.isDebugEnabled())
                    U.error(log, "Client connection failed [sock=" + sock + ", locNodeId="
                        + getLocalNodeId() + ", rmtNodeId=" + clientNodeId + ", msg=" + msg + ']', e);

                onException("Client connection failed [sock=" + sock + ", locNodeId="
                    + getLocalNodeId() + ", rmtNodeId=" + clientNodeId + ", msg=" + msg + ']', e);
            }
            finally {
                if (!success) {
                    clientMsgWorkers.remove(clientNodeId, this);

                    U.interrupt(this);

                    U.closeQuiet(sock);
                }
            }
        }

        /**
         * @param msg Message.
         * @return {@code True} if topology initialized.
         */
        private boolean topologyInitialized(TcpDiscoveryAbstractMessage msg) {
            if (msg instanceof TcpDiscoveryNodeAddedMessage) {
                TcpDiscoveryNodeAddedMessage addedMsg = (TcpDiscoveryNodeAddedMessage)msg;

                if (clientNodeId.equals(addedMsg.node().id()))
                    return addedMsg.topology() != null;
            }

            return true;
        }

        /**
         * @param res Ping result.
         */
        @Override public void pingResult(boolean res) {
            pinger().pingResult(res);
        }

        /**
         * @param timeoutHelper Timeout controller.
         * @return Ping result.
         * @throws InterruptedException If interrupted.
         */
        @Override public boolean ping(IgniteSpiOperationTimeoutHelper timeoutHelper) throws InterruptedException {
            return pinger().ping(timeoutHelper);
        }

        /** {@inheritDoc} */
        @Override protected void cleanup() {
            super.cleanup();

            pingResult(false);

            U.closeQuiet(sock);
        }

        /**
         * @return Pinger.
         */
        private ClientMessagePinger pinger() {
            if (pinger == null) {
                synchronized (this) {
                    if (pinger == null)
                        pinger = new ClientMessagePinger(this);
                }
            }

            return pinger;
        }
    }

    /**
     * Base class for message workers.
     */
    protected abstract class MessageWorkerAdapter<T> extends IgniteSpiThread {
        /** Message queue. */
        protected final BlockingDeque<T> queue = new LinkedBlockingDeque<>();

        /** Backed interrupted flag. */
        private volatile boolean interrupted;

        /** Polling timeout. */
        private final long pollingTimeout;

        /**
         * @param name Thread name.
         * @param pollingTimeout Messages polling timeout.
         */
        protected MessageWorkerAdapter(String name, long pollingTimeout) {
            super(spi.ignite().name(), name, log);

            this.pollingTimeout = pollingTimeout;

            setPriority(spi.threadPri);
        }

        /** {@inheritDoc} */
        @Override protected void body() throws InterruptedException {
            if (log.isDebugEnabled())
                log.debug("Message worker started [locNodeId=" + getConfiguredNodeId() + ']');

            while (!isInterrupted()) {
                T msg = queue.poll(pollingTimeout, TimeUnit.MILLISECONDS);

                if (msg == null)
                    noMessageLoop();
                else
                    processMessage(msg);
            }
        }

        /** {@inheritDoc} */
        @Override public void interrupt() {
            interrupted = true;

            super.interrupt();
        }

        /** {@inheritDoc} */
        @Override public boolean isInterrupted() {
            return interrupted || super.isInterrupted();
        }

        /**
         * @return Current queue size.
         */
        int queueSize() {
            return queue.size();
        }

        /**
         * @param msg Message.
         */
        protected abstract void processMessage(T msg);

        /**
         * Called when there is no message to process giving ability to perform other activity.
         */
        protected void noMessageLoop() {
            // No-op.
        }
    }

    /**
     *
     */
    private static class GridPingFutureAdapter<R> extends GridFutureAdapter<R> {
        /** Socket. */
        private volatile Socket sock;

        /**
         * Returns socket associated with this ping future.
         *
         * @return Socket or {@code null} if no socket associated.
         */
        public Socket sock() {
            return sock;
        }

        /**
         * Associates socket with this ping future.
         *
         * @param sock Socket.
         */
        public void sock(Socket sock) {
            this.sock = sock;
        }
    }

    /**
     * Socket decorator that overrides {@link Socket#getInputStream()}
     * and {@link Socket#getOutputStream()} that return custom implementations which
     * use passed {@link SSLEngine}.
     */
    static class NioSSLSocket extends Socket {
        /** Genuine socket. */
        private final Socket delegate;

        /** */
        private final SocketChannel ch;

        /** */
        private final SSLEngine sslEngine;

        /** */
        private final BlockingSslHandler hnd;

        /** */
        private volatile SSLInputStream sslIn;

        /** */
        private volatile SSLOutputStream sslOut;

        /**
         * @param delegate Delegate.
         * @param hnd SSL blocking handler.
         */
        private NioSSLSocket(final Socket delegate, final BlockingSslHandler hnd) {
            this.delegate = delegate;
            this.sslEngine = hnd.sslEngine();
            this.hnd = hnd;

            this.ch = delegate.getChannel();
        }

        /** {@inheritDoc} */
        @Override public void connect(final SocketAddress endpoint) throws IOException {
            delegate.connect(endpoint);
        }

        /** {@inheritDoc} */
        @Override public void connect(final SocketAddress endpoint, final int timeout) throws IOException {
            delegate.connect(endpoint, timeout);
        }

        /** {@inheritDoc} */
        @Override public void bind(final SocketAddress bindpoint) throws IOException {
            delegate.bind(bindpoint);
        }

        /** {@inheritDoc} */
        @Override public InetAddress getInetAddress() {
            return delegate.getInetAddress();
        }

        /** {@inheritDoc} */
        @Override public InetAddress getLocalAddress() {
            return delegate.getLocalAddress();
        }

        /** {@inheritDoc} */
        @Override public int getPort() {
            return delegate.getPort();
        }

        /** {@inheritDoc} */
        @Override public int getLocalPort() {
            return delegate.getLocalPort();
        }

        /** {@inheritDoc} */
        @Override public SocketAddress getRemoteSocketAddress() {
            return delegate.getRemoteSocketAddress();
        }

        /** {@inheritDoc} */
        @Override public SocketAddress getLocalSocketAddress() {
            return delegate.getLocalSocketAddress();
        }

        /** {@inheritDoc} */
        @Override public SocketChannel getChannel() {
            return ch;
        }

        /** {@inheritDoc} */
        @Override public InputStream getInputStream() throws IOException {
            if (sslIn == null) {
                synchronized (this) {
                    if (sslIn == null)
                        sslIn = new SSLInputStream(delegate.getInputStream(), ch, hnd);
                }
            }

            return sslIn;
        }

        /** {@inheritDoc} */
        @Override public OutputStream getOutputStream() throws IOException {
            if (sslOut == null) {
                synchronized (this) {
                    if (sslOut == null)
                        sslOut = new SSLOutputStream(delegate.getOutputStream(), ch, hnd);
                }
            }

            return sslOut;
        }

        /** {@inheritDoc} */
        @Override public void setTcpNoDelay(final boolean on) throws SocketException {
            delegate.setTcpNoDelay(on);
        }

        /** {@inheritDoc} */
        @Override public boolean getTcpNoDelay() throws SocketException {
            return delegate.getTcpNoDelay();
        }

        /** {@inheritDoc} */
        @Override public void setSoLinger(final boolean on, final int linger) throws SocketException {
            delegate.setSoLinger(on, linger);
        }

        /** {@inheritDoc} */
        @Override public int getSoLinger() throws SocketException {
            return delegate.getSoLinger();
        }

        /** {@inheritDoc} */
        @Override public void sendUrgentData(final int data) throws IOException {
            delegate.sendUrgentData(data);
        }

        /** {@inheritDoc} */
        @Override public void setOOBInline(final boolean on) throws SocketException {
            delegate.setOOBInline(on);
        }

        /** {@inheritDoc} */
        @Override public boolean getOOBInline() throws SocketException {
            return delegate.getOOBInline();
        }

        /** {@inheritDoc} */
        @Override public synchronized void setSoTimeout(final int timeout) throws SocketException {
            delegate.setSoTimeout(timeout);
        }

        /** {@inheritDoc} */
        @Override public synchronized int getSoTimeout() throws SocketException {
            return delegate.getSoTimeout();
        }

        /** {@inheritDoc} */
        @Override public synchronized void setSendBufferSize(final int size) throws SocketException {
            delegate.setSendBufferSize(size);
        }

        /** {@inheritDoc} */
        @Override public synchronized int getSendBufferSize() throws SocketException {
            return delegate.getSendBufferSize();
        }

        /** {@inheritDoc} */
        @Override public synchronized void setReceiveBufferSize(final int size) throws SocketException {
            delegate.setReceiveBufferSize(size);
        }

        /** {@inheritDoc} */
        @Override public synchronized int getReceiveBufferSize() throws SocketException {
            return delegate.getReceiveBufferSize();
        }

        /** {@inheritDoc} */
        @Override public void setKeepAlive(final boolean on) throws SocketException {
            delegate.setKeepAlive(on);
        }

        /** {@inheritDoc} */
        @Override public boolean getKeepAlive() throws SocketException {
            return delegate.getKeepAlive();
        }

        /** {@inheritDoc} */
        @Override public void setTrafficClass(final int tc) throws SocketException {
            delegate.setTrafficClass(tc);
        }

        /** {@inheritDoc} */
        @Override public int getTrafficClass() throws SocketException {
            return delegate.getTrafficClass();
        }

        /** {@inheritDoc} */
        @Override public void setReuseAddress(final boolean on) throws SocketException {
            delegate.setReuseAddress(on);
        }

        /** {@inheritDoc} */
        @Override public boolean getReuseAddress() throws SocketException {
            return delegate.getReuseAddress();
        }

        /** {@inheritDoc} */
        @Override public synchronized void close() throws IOException {
            delegate.close();
            U.closeQuiet(sslIn);
            U.closeQuiet(sslOut);
            U.closeQuiet(ch);
            sslEngine.closeInbound();
            sslEngine.closeOutbound();
        }

        /** {@inheritDoc} */
        @Override public void shutdownInput() throws IOException {
            delegate.shutdownInput();
        }

        /** {@inheritDoc} */
        @Override public void shutdownOutput() throws IOException {
            delegate.shutdownOutput();
        }

        /** {@inheritDoc} */
        @Override public String toString() {
            return delegate.toString();
        }

        /** {@inheritDoc} */
        @Override public boolean isConnected() {
            return delegate.isConnected();
        }

        /** {@inheritDoc} */
        @Override public boolean isBound() {
            return delegate.isBound();
        }

        /** {@inheritDoc} */
        @Override public boolean isClosed() {
            return delegate.isClosed();
        }

        /** {@inheritDoc} */
        @Override public boolean isInputShutdown() {
            return delegate.isInputShutdown();
        }

        /** {@inheritDoc} */
        @Override public boolean isOutputShutdown() {
            return delegate.isOutputShutdown();
        }

        /** {@inheritDoc} */
        @Override public void setPerformancePreferences(final int connTime, final int latency,
            final int bandwidth) {
            delegate.setPerformancePreferences(connTime, latency, bandwidth);
        }
    }

    /**
     * Stream decorator that does data decryption read from genuine input
     * stream.
     */
    private static class SSLInputStream extends InputStream {
        /** Genuine input stream. */
        private final InputStream in;

        /** */
        private final SocketChannel ch;

        /** */
        private final BlockingSslHandler sslHnd;

        /** Raw data buffer. */
        private ByteBuffer buf;

        /** Decoded data buffer. */
        private ByteBuffer decodedBuf;

        /**
         * @param in Original stream.
         * @param ch Socket channel.
         * @param sslHnd SSL handler.
         */
        public SSLInputStream(final InputStream in, final SocketChannel ch, final BlockingSslHandler sslHnd) {
            this.in = in;
            this.ch = ch;
            this.sslHnd = sslHnd;

            buf = ByteBuffer.allocate(32 * 1024);
            decodedBuf = ByteBuffer.allocate(32 * 1024);

            decodedBuf.flip();
        }

        /** {@inheritDoc} */
        @Override public synchronized int read() throws IOException {
            ByteBuffer appBuf = sslHnd.applicationBuffer();

            try {
                if (appBuf.hasRemaining()) {
                    if (!decodedBuf.hasRemaining() && decodedBuf.limit() < decodedBuf.capacity())
                        decodedBuf.limit(decodedBuf.capacity());

                    decodedBuf = expandBuffer(decodedBuf, appBuf.remaining());

<<<<<<< HEAD
                    decodedBuf.put(appBuf);
=======
                if (msgBytes == null)
                    msgBytes = spi.marshaller().marshal(msg);
>>>>>>> dd5db466

                    decodedBuf.flip();
                }

                if (decodedBuf.hasRemaining())
                    return decodedBuf.get() & 0xFF;
                else {
                    while (true) {
                        buf.clear();

                        decodedBuf.clear();

                        final int r = ch.read(buf);

                        if (r < 0)
                            return r;

                        if (r > 0) {
                            buf.flip();

                            appBuf = sslHnd.decode(buf);

                            decodedBuf.put(appBuf);

                            decodedBuf.flip();

                            if (decodedBuf.hasRemaining())
                                return decodedBuf.get() & 0xFF;
                        }
                    }

                }
            } catch (IgniteCheckedException e) {
                throw new IOException(e.getMessage(), e);
            }
        }

        /** {@inheritDoc} */
        @Override public int read(final byte[] b) throws IOException {
            return read(b, 0, b.length);
        }

        /** {@inheritDoc} */
        @Override public synchronized int read(final byte[] b, final int off, final int len) throws IOException {
            ByteBuffer appBuf = sslHnd.applicationBuffer();

            try {
                int left = decodedBuf.remaining();

                if (appBuf.hasRemaining()) {
                    if (!decodedBuf.hasRemaining())
                        decodedBuf.clear();

                    decodedBuf = expandBuffer(decodedBuf, appBuf.remaining());

                    decodedBuf.put(appBuf);

                    decodedBuf.flip();

                    appBuf.clear();

                    left = decodedBuf.remaining();
                }

                int read = Math.min(left, len);

                decodedBuf.get(b, off, read);

                if (read > 0)
                    return read;

                buf.clear();

                final int r = ch.read(buf);

                if (r <= 0)
                    return r;

                assert read == 0;

                buf.flip();

                // Avoid uncontrolled buffer expansion in BlockingSSLHandler.
                appBuf.clear();
                decodedBuf.clear();

                // Will flip appBuf.
                appBuf = sslHnd.decode(buf);

                decodedBuf = expandBuffer(decodedBuf, appBuf.remaining());

                decodedBuf.put(appBuf);

                appBuf.clear();

                decodedBuf.flip();

                read = Math.min(decodedBuf.remaining(), len);

                decodedBuf.get(b, off, read);

                return read;

            }
            catch (IOException e) {
                throw e;
            }
            catch (Exception e) {
                throw new IOException(e.getMessage(), e);
            }
        }

        /** {@inheritDoc} */
        @Override public long skip(final long n) throws IOException {
            return in.skip(n);
        }

        /** {@inheritDoc} */
        @Override public synchronized int available() throws IOException {
            return decodedBuf.remaining();
        }

        /** {@inheritDoc} */
        @Override public void close() throws IOException {
            in.close();
        }

        /** {@inheritDoc} */
        @Override public synchronized void mark(final int readlimit) {
            in.mark(readlimit);
        }

        /** {@inheritDoc} */
        @Override public synchronized void reset() throws IOException {
            in.reset();
        }

        /** {@inheritDoc} */
        @Override public boolean markSupported() {
            return in.markSupported();
        }

    }

    /**
     * Stream decorator that does data encryption and writes to genuine socket
     * channel.
     */
    private static class SSLOutputStream extends OutputStream {
        /** Genuine output stream. */
        private final OutputStream out;

        /** */
        private final SocketChannel ch;

        /** */
        private final BlockingSslHandler sslHnd;

        /** Output data buffer. */
        private ByteBuffer buf;

        /**
         * @param out Delegate.
         * @param ch Socket channel.
         * @param sslHnd SSL handler.
         */
        public SSLOutputStream(final OutputStream out, final SocketChannel ch,
            final BlockingSslHandler sslHnd) {
            this.out = out;
            this.ch = ch;
            this.sslHnd = sslHnd;

            buf = ByteBuffer.allocate(1024);
        }

        /** {@inheritDoc} */
        @Override public synchronized void write(final int b) throws IOException {
            buf.put((byte) b);

            buf.flip();

            final ByteBuffer encrypted = sslHnd.encrypt(buf);

            ch.write(encrypted);

            buf.clear();
        }

        /** {@inheritDoc} */
        @Override public void write(final byte[] b) throws IOException {
            write(b, 0, b.length);
        }

        /** {@inheritDoc} */
        @Override public synchronized void write(final byte[] b, final int off, final int len) throws IOException {
            buf = expandBuffer(buf, len);

            buf.put(b, off, len);

            buf.flip();

            final ByteBuffer encrypted = sslHnd.encrypt(buf);

            ch.write(encrypted);

            buf.clear();
        }

        /** {@inheritDoc} */
        @Override public void flush() throws IOException {
            out.flush();
        }

        /** {@inheritDoc} */
        @Override public void close() throws IOException {
            out.close();
        }
    }

    /**
     * Allocate new buffer with larger capacity if need.
     *
     * @param buf Buffer.
     * @param len Length to fit.
     * @return New buffer or existing one if no need to expand it.
     */
    private static ByteBuffer expandBuffer(final ByteBuffer buf, final int len) {
        if (buf.capacity() < len)
            return ByteBuffer.allocate(len);

        return buf;
    }
}<|MERGE_RESOLUTION|>--- conflicted
+++ resolved
@@ -5740,7 +5740,6 @@
             return pinger;
         }
 
-<<<<<<< HEAD
         /**
          * @return Current worker state.
          */
@@ -5748,12 +5747,6 @@
             return state;
         }
     }
-=======
-                while (!isInterrupted()) {
-                    try {
-                        TcpDiscoveryAbstractMessage msg = spi.marshaller().unmarshal(in,
-                            U.resolveClassLoader(spi.ignite().configuration()));
->>>>>>> dd5db466
 
     /**
      * Listener for client messages.
@@ -6084,7 +6077,7 @@
         /** {@inheritDoc} */
         @Override public GridNioFuture<?> onSessionWrite(final GridNioSession ses,
             final Object msg) throws IgniteCheckedException {
-            final byte[] bytes = msg instanceof byte[] ? (byte[]) msg : spi.marsh.marshal(msg);
+            final byte[] bytes = msg instanceof byte[] ? (byte[]) msg : spi.marshaller().marshal(msg);
 
             return proceedSessionWrite(ses, ByteBuffer.wrap(bytes));
         }
@@ -6116,7 +6109,7 @@
 
             if (!msgBuf.hasRemaining()) {
                 // unmarshal and process
-                final Object obj = spi.marsh.unmarshal(msgBuf.array(),
+                final Object obj = spi.marshaller().unmarshal(msgBuf.array(),
                     U.resolveClassLoader(spi.ignite().configuration()));
 
                 ses.removeMeta(INCOMPLETE_MESSAGE_META);
@@ -6498,7 +6491,7 @@
 
                 while (!isInterrupted()) {
                     try {
-                        TcpDiscoveryAbstractMessage msg = spi.marsh.unmarshal(in,
+                        TcpDiscoveryAbstractMessage msg = spi.marshaller().unmarshal(in,
                             U.resolveClassLoader(spi.ignite().configuration()));
 
                         msg.senderNodeId(nodeId);
@@ -7043,7 +7036,7 @@
                 byte[] msgBytes = msgT.get2();
 
                 if (msgBytes == null)
-                    msgBytes = spi.marsh.marshal(msg);
+                    msgBytes = spi.marshaller().marshal(msg);
 
                 if (msg instanceof TcpDiscoveryClientAckResponse) {
                     if (clientVer == null) {
@@ -7561,12 +7554,7 @@
 
                     decodedBuf = expandBuffer(decodedBuf, appBuf.remaining());
 
-<<<<<<< HEAD
                     decodedBuf.put(appBuf);
-=======
-                if (msgBytes == null)
-                    msgBytes = spi.marshaller().marshal(msg);
->>>>>>> dd5db466
 
                     decodedBuf.flip();
                 }
