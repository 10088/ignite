/*
 * Licensed to the Apache Software Foundation (ASF) under one or more
 * contributor license agreements.  See the NOTICE file distributed with
 * this work for additional information regarding copyright ownership.
 * The ASF licenses this file to You under the Apache License, Version 2.0
 * (the "License"); you may not use this file except in compliance with
 * the License.  You may obtain a copy of the License at
 *
 *      http://www.apache.org/licenses/LICENSE-2.0
 *
 * Unless required by applicable law or agreed to in writing, software
 * distributed under the License is distributed on an "AS IS" BASIS,
 * WITHOUT WARRANTIES OR CONDITIONS OF ANY KIND, either express or implied.
 * See the License for the specific language governing permissions and
 * limitations under the License.
 */

package org.apache.ignite.internal.processors.cache;

import com.google.common.collect.*;
import junit.framework.*;
import org.apache.ignite.*;
import org.apache.ignite.cache.*;
import org.apache.ignite.cache.affinity.*;
import org.apache.ignite.cluster.*;
import org.apache.ignite.configuration.*;
import org.apache.ignite.events.*;
import org.apache.ignite.internal.*;
import org.apache.ignite.internal.processors.cache.query.*;
import org.apache.ignite.internal.util.lang.*;
import org.apache.ignite.internal.util.typedef.*;
import org.apache.ignite.internal.util.typedef.internal.*;
import org.apache.ignite.lang.*;
import org.apache.ignite.spi.swapspace.inmemory.*;
import org.apache.ignite.testframework.*;
import org.apache.ignite.transactions.*;
import org.jetbrains.annotations.*;

import javax.cache.*;
import javax.cache.expiry.*;
import javax.cache.processor.*;
import java.util.*;
import java.util.concurrent.*;
import java.util.concurrent.atomic.*;
import java.util.concurrent.locks.*;

import static java.util.concurrent.TimeUnit.*;
import static org.apache.ignite.cache.CacheMode.*;
import static org.apache.ignite.events.EventType.*;
import static org.apache.ignite.internal.processors.cache.GridCachePeekMode.*;
import static org.apache.ignite.testframework.GridTestUtils.*;
import static org.apache.ignite.transactions.IgniteTxConcurrency.*;
import static org.apache.ignite.transactions.IgniteTxIsolation.*;
import static org.apache.ignite.transactions.IgniteTxState.*;

/**
 * Full API cache test.
 */
public abstract class GridCacheAbstractFullApiSelfTest extends GridCacheAbstractSelfTest {
    /** Increment processor for invoke operations. */
    public static final EntryProcessor<String, Integer, String> INCR_PROCESSOR = new EntryProcessor<String, Integer, String>() {
        @Override public String process(MutableEntry<String, Integer> e, Object... args) {
            assertNotNull(e.getKey());

            Integer old = e.getValue();

            e.setValue(old == null ? 1 : old + 1);

            return String.valueOf(old);
        }
    };

    /** Increment processor for invoke operations. */
    public static final EntryProcessor<String, Integer, String> RMV_PROCESSOR = new EntryProcessor<String, Integer, String>() {
        @Override public String process(MutableEntry<String, Integer> e, Object... args) {
            assertNotNull(e.getKey());

            Integer old = e.getValue();

            e.remove();

            return String.valueOf(old);
        }
    };

    /** Dflt grid. */
    protected Ignite dfltIgnite;

    /** {@inheritDoc} */
    @Override protected int gridCount() {
        return 1;
    }

    /** {@inheritDoc} */
    @Override protected boolean swapEnabled() {
        return true;
    }

    /**
     * @return {@code True} if values should be stored off-heap.
     */
    protected boolean offHeapValues() {
        return false;
    }

    /** {@inheritDoc} */
    @Override protected IgniteConfiguration getConfiguration(String gridName) throws Exception {
        IgniteConfiguration cfg = super.getConfiguration(gridName);

        if (offHeapValues())
            cfg.setSwapSpaceSpi(new GridTestSwapSpaceSpi());

        return cfg;
    }

    /** {@inheritDoc} */
    @Override protected CacheConfiguration cacheConfiguration(String gridName) throws Exception {
        CacheConfiguration ccfg = super.cacheConfiguration(gridName);

        if (offHeapValues()) {
            ccfg.setQueryIndexEnabled(false);
            ccfg.setMemoryMode(CacheMemoryMode.OFFHEAP_VALUES);
            ccfg.setOffHeapMaxMemory(0);
        }

        return ccfg;
    }

    /** {@inheritDoc} */
    @Override protected void beforeTestsStarted() throws Exception {
        super.beforeTestsStarted();

        for (int i = 0; i < gridCount(); i++)
            info("Grid " + i + ": " + grid(i).localNode().id());
    }

    /** {@inheritDoc} */
    @Override protected void beforeTest() throws Exception {
        IgniteCache<String, Integer> cache = jcache();

        assertEquals(0, cache.localSize());
        assertEquals(0, cache.size());

        super.beforeTest();

        assertEquals(0, cache.localSize());
        assertEquals(0, cache.size());

        dfltIgnite = grid(0);
    }

    /** {@inheritDoc} */
    @Override protected void afterTest() throws Exception {
        super.afterTest();

        IgniteCache<String, Integer> cache = jcache();

        assertEquals(0, cache.localSize());
        assertEquals(0, cache.size());

        dfltIgnite = null;
    }

    /**
     * @return A not near-only cache.
     */
    protected IgniteCache<String, Integer> fullCache() {
        return jcache();
    }

    /**
     * @throws Exception In case of error.
     */
    public void testSize() throws Exception {
        assert jcache().localSize() == 0;

        int size = 10;

        Map<String, Integer> map = new HashMap<>();

        for (int i = 0; i < size; i++)
            map.put("key" + i, i);

        // Put in primary nodes to avoid near readers which will prevent entry from being cleared.
        Map<ClusterNode, Collection<String>> mapped = grid(0).mapKeysToNodes(null, map.keySet());

        for (int i = 0; i < gridCount(); i++) {
            Collection<String> keys = mapped.get(grid(i).localNode());

            if (!F.isEmpty(keys)) {
                for (String key : keys)
                    jcache(i).put(key, map.get(key));
            }
        }

        map.remove("key0");

        mapped = grid(0).mapKeysToNodes(null, map.keySet());

        for (int i = 0; i < gridCount(); i++) {
            // Will actually delete entry from map.
            CU.invalidate(cache(i), "key0");

            assertNull("Failed check for grid: " + i, jcache(i).localPeek("key0", CachePeekMode.ONHEAP));

            Collection<String> keysCol = mapped.get(grid(i).localNode());

            assert jcache(i).localSize() != 0 || F.isEmpty(keysCol);
        }

        for (int i = 0; i < gridCount(); i++) {
            GridCacheContext<String, Integer> ctx = context(i);

            int sum = 0;

            for (String key : map.keySet())
                if (ctx.affinity().localNode(key, ctx.discovery().topologyVersion()))
                    sum++;

            assertEquals("Incorrect key size on cache #" + i, sum, jcache(i).localSize());
        }

        for (int i = 0; i < gridCount(); i++) {
            Collection<String> keysCol = mapped.get(grid(i).localNode());

            assertEquals("Failed check for grid: " + i, !F.isEmpty(keysCol) ? keysCol.size() : 0,
                cache(i).primarySize());
        }

        int globalPrimarySize = map.size();

        for (int i = 0; i < gridCount(); i++)
            assertEquals(globalPrimarySize, cache(i).globalPrimarySize());

        int times = 1;

        if (cacheMode() == REPLICATED)
            times = gridCount();
        else if (cacheMode() == PARTITIONED)
            times = Math.min(gridCount(), jcache().getConfiguration(CacheConfiguration.class).getBackups() + 1);

        int globalSize = globalPrimarySize * times;

        for (int i = 0; i < gridCount(); i++)
            assertEquals(globalSize, cache(i).globalSize());
    }

    /**
     * @throws Exception In case of error.
     */
    public void testContainsKey() throws Exception {
        jcache().put("testContainsKey", 1);

        checkContainsKey(true, "testContainsKey");
        checkContainsKey(false, "testContainsKeyWrongKey");
    }

    /**
     * @throws Exception If failed.
     */
    public void testRemoveInExplicitLocks() throws Exception {
        if (lockingEnabled()) {
            IgniteCache<String, Integer> cache = jcache();

            cache.put("a", 1);

            Lock lock = cache.lockAll(ImmutableSet.of("a", "b", "c", "d"));

            lock.lock();

            try {
                cache.remove("a");

                // Make sure single-key operation did not remove lock.
                cache.putAll(F.asMap("b", 2, "c", 3, "d", 4));
            }
            finally {
                lock.unlock();
            }
        }
    }

    /**
     * @throws IgniteCheckedException If failed.
     */
    public void testAtomicOps() throws IgniteCheckedException {
        IgniteCache<String, Integer> c = jcache();

        final int cnt = 10;

        for (int i = 0; i < cnt; i++)
            assertNull(c.getAndPutIfAbsent("k" + i, i));

        for (int i = 0; i < cnt; i++) {
            boolean wrong = i % 2 == 0;

            String key = "k" + i;

            boolean res = c.replace(key, wrong ? i + 1 : i, -1);

            assertEquals(wrong, !res);
        }

        for (int i = 0; i < cnt; i++) {
            boolean success = i % 2 != 0;

            String key = "k" + i;

            boolean res = c.remove(key, -1);

            assertTrue(success == res);
        }
    }

    /**
     * @throws Exception In case of error.
     */
    public void testGet() throws Exception {
        IgniteCache<String, Integer> cache = jcache();

        cache.put("key1", 1);
        cache.put("key2", 2);

        assert cache.get("key1") == 1;
        assert cache.get("key2") == 2;
        assert cache.get("wrongKey") == null;
    }

    /**
     * @throws Exception In case of error.
     */
    public void testGetAsync() throws Exception {
        IgniteCache<String, Integer> cache = jcache();

        cache.put("key1", 1);
        cache.put("key2", 2);

        IgniteCache<String, Integer> cacheAsync = cache.withAsync();

        cacheAsync.get("key1");

        IgniteFuture<Integer> fut1 = cacheAsync.future();

        cacheAsync.get("key2");

        IgniteFuture<Integer> fut2 = cacheAsync.future();

        cacheAsync.get("wrongKey");

        IgniteFuture<Integer> fut3 = cacheAsync.future();

        assert fut1.get() == 1;
        assert fut2.get() == 2;
        assert fut3.get() == null;
    }

    /**
     * @throws Exception In case of error.
     */
    public void testGetAll() throws Exception {
        IgniteTx tx = txEnabled() ? transactions().txStart() : null;

        final IgniteCache<String, Integer> cache = jcache();

<<<<<<< HEAD
        try {
            cache().put("key1", 1);
            cache().put("key2", 2);
=======
        cache.put("key1", 1);
        cache.put("key2", 2);
>>>>>>> 420c74f8

            if (tx != null)
                tx.commit();
        }
        finally {
            if (tx != null)
                tx.close();
        }

        GridTestUtils.assertThrows(log, new Callable<Void>() {
            @Override public Void call() throws Exception {
                cache.getAll(null).isEmpty();

                return null;
            }
        }, NullPointerException.class, null);

        assert cache.getAll(Collections.<String>emptySet()).isEmpty();

        Map<String, Integer> map1 = cache.getAll(ImmutableSet.of("key1", "key2", "key9999"));

        info("Retrieved map1: " + map1);

        assert 2 == map1.size() : "Invalid map: " + map1;

        assertEquals(1, (int)map1.get("key1"));
        assertEquals(2, (int)map1.get("key2"));
        assertNull(map1.get("key9999"));

        Map<String, Integer> map2 = cache.getAll(ImmutableSet.of("key1", "key2", "key9999"));

        info("Retrieved map2: " + map2);

        assert 2 == map2.size() : "Invalid map: " + map2;

        assertEquals(1, (int)map2.get("key1"));
        assertEquals(2, (int)map2.get("key2"));
        assertNull(map2.get("key9999"));

        // Now do the same checks but within transaction.
        if (txEnabled()) {
            tx = transactions().txStart();

<<<<<<< HEAD
            try {
                assert cache().getAll(Collections.<String>emptyList()).isEmpty();

                map1 = cache().getAll(F.asList("key1", "key2", "key9999"));
=======
            assert cache.getAll(Collections.<String>emptySet()).isEmpty();

            map1 = cache.getAll(ImmutableSet.of("key1", "key2", "key9999"));
>>>>>>> 420c74f8

                info("Retrieved map1: " + map1);

                assert 2 == map1.size() : "Invalid map: " + map1;

                assertEquals(1, (int)map1.get("key1"));
                assertEquals(2, (int)map1.get("key2"));
                assertNull(map1.get("key9999"));

<<<<<<< HEAD
                map2 = cache().getAll(F.asList("key1", "key2", "key9999"));
=======
            map2 = cache.getAll(ImmutableSet.of("key1", "key2", "key9999"));
>>>>>>> 420c74f8

                info("Retrieved map2: " + map2);

                assert 2 == map2.size() : "Invalid map: " + map2;

                assertEquals(1, (int)map2.get("key1"));
                assertEquals(2, (int)map2.get("key2"));
                assertNull(map2.get("key9999"));

                tx.commit();
            }
            finally {
                if (tx != null)
                    tx.close();
            }
        }
    }

    /**
     * @throws Exception In case of error.
     */
    public void testGetAllWithNulls() throws Exception {
        final IgniteCache<String, Integer> cache = jcache();

        final Set<String> c = new HashSet<>();

        c.add("key1");
        c.add(null);

        GridTestUtils.assertThrows(log, new Callable<Void>() {
            @Override public Void call() throws Exception {
                cache.getAll(c);

                return null;
            }
        }, NullPointerException.class, null);
    }

    /**
     * @throws Exception If failed.
     */
    public void testGetTxNonExistingKey() throws Exception {
        if (txEnabled()) {
<<<<<<< HEAD
            try (IgniteTx ignored = cache().txStart()) {
                cache().get("key999123");
            }
        }
    }

    /**
     * @throws Exception In case of error.
     */
    public void testGetAllFilteredTx() throws Exception {
        if (txEnabled()) {
            IgniteTx tx = cache().txStart();

            try {
                cache().put("key1", 100);
                cache().put("key2", 101);
                cache().put("key3", 200);
                cache().put("key4", 201);

                tx.commit();
            }
            finally {
                tx.close();
            }

            tx = cache().txStart(PESSIMISTIC, REPEATABLE_READ);

            try {
                Map<String, Integer> map1 = cache().projection(gte200).getAll(
                    F.asList("key1", "key2", "key3", "key4", "key9999"));

                assertEquals("Invalid map size: " + map1, 2, map1.size());

                assert map1.get("key1") == null;
                assert map1.get("key2") == null;
                assert map1.get("key3") == 200;
                assert map1.get("key4") == 201;

                map1 = cache().projection(gte200).getAll(F.asList("key1", "key2"));

                assertEquals("Invalid map size: " + map1, 0, map1.size());

                assert map1.get("key1") == null;
                assert map1.get("key2") == null;
                assert map1.get("key3") == null;
                assert map1.get("key4") == null;

                map1 = cache().projection(gte200).getAll(F.asList("key1", "key2"));

                assertEquals("Invalid map size: " + map1, 0, map1.size());

                assert map1.get("key1") == null;
                assert map1.get("key2") == null;
                assert map1.get("key3") == null;
                assert map1.get("key4") == null;
            }
            finally {
                tx.close();
=======
            try (IgniteTx ignored = transactions().txStart()) {
                assert jcache().get("key999123") == null;
>>>>>>> 420c74f8
            }
        }
    }

    /**
     * @throws Exception In case of error.
     */
    public void testGetAllAsync() throws Exception {
        final IgniteCache<String, Integer> cache = jcache();

        final IgniteCache<String, Integer> cacheAsync = cache.withAsync();

        cache.put("key1", 1);
        cache.put("key2", 2);

        GridTestUtils.assertThrows(log, new Callable<Void>() {
            @Override public Void call() throws Exception {
                cacheAsync.getAll(null);

                return null;
            }
        }, NullPointerException.class, null);

        cacheAsync.getAll(Collections.<String>emptySet());
        IgniteFuture<Map<String, Integer>> fut2 = cacheAsync.future();

        cacheAsync.getAll(ImmutableSet.of("key1", "key2"));
        IgniteFuture<Map<String, Integer>> fut3 = cacheAsync.future();

        assert fut2.get().isEmpty();
        assert fut3.get().size() == 2 : "Invalid map: " + fut3.get();
        assert fut3.get().get("key1") == 1;
        assert fut3.get().get("key2") == 2;
    }

    /**
     * @throws Exception In case of error.
     */
    public void testPut() throws Exception {
        IgniteCache<String, Integer> cache = jcache();

        assert cache.getAndPut("key1", 1) == null;
        assert cache.getAndPut("key2", 2) == null;

        // Check inside transaction.
        assert cache.get("key1") == 1;
        assert cache.get("key2") == 2;

        // Put again to check returned values.
        assert cache.getAndPut("key1", 1) == 1;
        assert cache.getAndPut("key2", 2) == 2;

        checkContainsKey(true, "key1");
        checkContainsKey(true, "key2");

        assert cache.get("key1") != null;
        assert cache.get("key2") != null;
        assert cache.get("wrong") == null;

        // Check outside transaction.
        checkContainsKey(true, "key1");
        checkContainsKey(true, "key2");

        assert cache.get("key1") == 1;
        assert cache.get("key2") == 2;
        assert cache.get("wrong") == null;

        assertEquals((Integer)1, cache.getAndPut("key1", 10));
        assertEquals((Integer)2, cache.getAndPut("key2", 11));
    }

    /**
     * @throws Exception In case of error.
     */
    public void testPutTx() throws Exception {
        if (txEnabled()) {
<<<<<<< HEAD
            try (IgniteTx tx = cache().txStart()) {
                assert cache().put("key1", 1) == null;
                assert cache().put("key2", 2) == null;

                // Check inside transaction.
                assert cache().get("key1") == 1;
                assert cache().get("key2") == 2;

                // Put again to check returned values.
                assert cache().put("key1", 1) == 1;
                assert cache().put("key2", 2) == 2;

                checkContainsKey(true, "key1");
                checkContainsKey(true, "key2");

                assert cache().get("key1") != null;
                assert cache().get("key2") != null;
                assert cache().get("wrong") == null;
=======
            IgniteTx tx = transactions().txStart();

            IgniteCache<String, Integer> cache = jcache();

            assert cache.getAndPut("key1", 1) == null;
            assert cache.getAndPut("key2", 2) == null;

            // Check inside transaction.
            assert cache.get("key1") == 1;
            assert cache.get("key2") == 2;

            // Put again to check returned values.
            assert cache.getAndPut("key1", 1) == 1;
            assert cache.getAndPut("key2", 2) == 2;

            checkContainsKey(true, "key1");
            checkContainsKey(true, "key2");

            assert cache.get("key1") != null;
            assert cache.get("key2") != null;
            assert cache.get("wrong") == null;
>>>>>>> 420c74f8

                tx.commit();
            }

            // Check outside transaction.
            checkContainsKey(true, "key1");
            checkContainsKey(true, "key2");

            assert cache.get("key1") == 1;
            assert cache.get("key2") == 2;
            assert cache.get("wrong") == null;

            assertEquals((Integer)1, cache.getAndPut("key1", 10));
            assertEquals((Integer)2, cache.getAndPut("key2", 11));
        }
    }

    /**
     * @throws Exception If failed.
     */
    public void testTransformOptimisticReadCommitted() throws Exception {
        checkTransform(OPTIMISTIC, READ_COMMITTED);
    }

    /**
     * @throws Exception If failed.
     */
    public void testTransformOptimisticRepeatableRead() throws Exception {
        checkTransform(OPTIMISTIC, REPEATABLE_READ);
    }

    /**
     * @throws Exception If failed.
     */
    public void testTransformPessimisticReadCommitted() throws Exception {
        checkTransform(PESSIMISTIC, READ_COMMITTED);
    }

    /**
     * @throws Exception If failed.
     */
    public void testTransformPessimisticRepeatableRead() throws Exception {
        checkTransform(PESSIMISTIC, REPEATABLE_READ);
    }

    /**
     * @param concurrency Concurrency.
     * @param isolation Isolation.
     * @throws Exception If failed.
     */
    private void checkTransform(IgniteTxConcurrency concurrency, IgniteTxIsolation isolation) throws Exception {
        IgniteCache<String, Integer> cache = jcache();

        cache.put("key2", 1);
        cache.put("key3", 3);

        IgniteTx tx = txEnabled() ? ignite(0).transactions().txStart(concurrency, isolation) : null;

        try {
            assertEquals("null", cache.invoke("key1", INCR_PROCESSOR));
            assertEquals("1", cache.invoke("key2", INCR_PROCESSOR));
            assertEquals("3", cache.invoke("key3", RMV_PROCESSOR));

            if (tx != null)
                tx.commit();
        }
        catch (Exception e) {
            e.printStackTrace();

            throw e;
        }
        finally {
            if (tx != null)
                tx.close();
        }

        assertEquals((Integer)1, cache.get("key1"));
        assertEquals((Integer)2, cache.get("key2"));
        assertNull(cache.get("key3"));

        for (int i = 0; i < gridCount(); i++)
            assertNull("Failed for cache: " + i, jcache(i).localPeek("key3", CachePeekMode.ONHEAP));

        cache.remove("key1");
        cache.put("key2", 1);
        cache.put("key3", 3);

        assertEquals("null", cache.invoke("key1", INCR_PROCESSOR));
        assertEquals("1", cache.invoke("key2", INCR_PROCESSOR));
        assertEquals("3", cache.invoke("key3", RMV_PROCESSOR));

        assertEquals((Integer)1, cache.get("key1"));
        assertEquals((Integer)2, cache.get("key2"));
        assertNull(cache.get("key3"));

        for (int i = 0; i < gridCount(); i++)
            assertNull(jcache(i).localPeek("key3", CachePeekMode.ONHEAP));
    }

    /**
     * @throws Exception If failed.
     */
    public void testTransformAllOptimisticReadCommitted() throws Exception {
        checkTransformAll(OPTIMISTIC, READ_COMMITTED);
    }

    /**
     * @throws Exception If failed.
     */
    public void testTransformAllOptimisticRepeatableRead() throws Exception {
        checkTransformAll(OPTIMISTIC, REPEATABLE_READ);
    }

    /**
     * @throws Exception If failed.
     */
    public void testTransformAllPessimisticReadCommitted() throws Exception {
        checkTransformAll(PESSIMISTIC, READ_COMMITTED);
    }

    /**
     * @throws Exception If failed.
     */
    public void testTransformAllPessimisticRepeatableRead() throws Exception {
        checkTransformAll(PESSIMISTIC, REPEATABLE_READ);
    }

    /**
     * @param concurrency Transaction concurrency.
     * @param isolation Transaction isolation.
     * @throws Exception If failed.
     */
    private void checkTransformAll(IgniteTxConcurrency concurrency, IgniteTxIsolation isolation)
        throws Exception {
        final IgniteCache<String, Integer> cache = jcache();

        cache.put("key2", 1);
        cache.put("key3", 3);

        if (txEnabled()) {
            Map<String, EntryProcessorResult<String>> res;

            try (IgniteTx tx = ignite(0).transactions().txStart(concurrency, isolation)) {
                res = cache.invokeAll(F.asSet("key1", "key2", "key3"), INCR_PROCESSOR);

                tx.commit();
            }

            assertEquals((Integer)1, cache.get("key1"));
            assertEquals((Integer)2, cache.get("key2"));
            assertEquals((Integer)4, cache.get("key3"));

            assertEquals("null", res.get("key1").get());
            assertEquals("1", res.get("key2").get());
            assertEquals("3", res.get("key3").get());

            assertEquals(3, res.size());

            cache.remove("key1");
            cache.put("key2", 1);
            cache.put("key3", 3);
        }

        Map<String, EntryProcessorResult<String>> res = cache.invokeAll(F.asSet("key1", "key2", "key3"), RMV_PROCESSOR);

        for (int i = 0; i < gridCount(); i++) {
            assertNull(jcache(i).localPeek("key1", CachePeekMode.ONHEAP));
            assertNull(jcache(i).localPeek("key2", CachePeekMode.ONHEAP));
            assertNull(jcache(i).localPeek("key3", CachePeekMode.ONHEAP));
        }

        assertEquals("null", res.get("key1").get());
        assertEquals("1", res.get("key2").get());
        assertEquals("3", res.get("key3").get());

        assertEquals(3, res.size());

        cache.remove("key1");
        cache.put("key2", 1);
        cache.put("key3", 3);

        res = cache.invokeAll(F.asSet("key1", "key2", "key3"), INCR_PROCESSOR);

        assertEquals((Integer)1, cache.get("key1"));
        assertEquals((Integer)2, cache.get("key2"));
        assertEquals((Integer)4, cache.get("key3"));

        assertEquals("null", res.get("key1").get());
        assertEquals("1", res.get("key2").get());
        assertEquals("3", res.get("key3").get());

        assertEquals(3, res.size());

        cache.remove("key1");
        cache.put("key2", 1);
        cache.put("key3", 3);

        res = cache.invokeAll(F.asMap("key1", INCR_PROCESSOR, "key2", INCR_PROCESSOR, "key3", INCR_PROCESSOR));

        assertEquals((Integer)1, cache.get("key1"));
        assertEquals((Integer)2, cache.get("key2"));
        assertEquals((Integer)4, cache.get("key3"));

        assertEquals("null", res.get("key1").get());
        assertEquals("1", res.get("key2").get());
        assertEquals("3", res.get("key3").get());

        assertEquals(3, res.size());
    }

    /**
     * @throws Exception If failed.
     */
    public void testTransformAllWithNulls() throws Exception {
        final IgniteCache<String, Integer> cache = jcache();

        GridTestUtils.assertThrows(log, new Callable<Void>() {
            @Override public Void call() throws Exception {
                cache.invokeAll((Set<String>)null, INCR_PROCESSOR);

                return null;
            }
        }, NullPointerException.class, null);

        GridTestUtils.assertThrows(log, new Callable<Void>() {
            @Override public Void call() throws Exception {
                cache.invokeAll(F.asSet("key1"), null);

                return null;
            }
        }, NullPointerException.class, null);

        {
            final Set<String> keys = new LinkedHashSet<>(2);

            keys.add("key1");
            keys.add(null);

            GridTestUtils.assertThrows(log, new Callable<Void>() {
                @Override public Void call() throws Exception {
                    cache.invokeAll(keys, INCR_PROCESSOR);

                    return null;
                }
            }, NullPointerException.class, null);

            GridTestUtils.assertThrows(log, new Callable<Void>() {
                @Override public Void call() throws Exception {
                    cache.invokeAll(F.asSet("key1"), null);

                    return null;
                }
            }, NullPointerException.class, null);
        }
    }

    /**
     * @throws Exception If failed.
     */
    public void testTransformSequentialOptimisticNoStart() throws Exception {
        checkTransformSequential0(false, OPTIMISTIC);
    }

    /**
     * @throws Exception If failed.
     */
    public void testTransformSequentialPessimisticNoStart() throws Exception {
        checkTransformSequential0(false, PESSIMISTIC);
    }

    /**
     * @throws Exception If failed.
     */
    public void testTransformSequentialOptimisticWithStart() throws Exception {
        checkTransformSequential0(true, OPTIMISTIC);
    }

    /**
     * @throws Exception If failed.
     */
    public void testTransformSequentialPessimisticWithStart() throws Exception {
        checkTransformSequential0(true, PESSIMISTIC);
    }

    /**
     * @param startVal Whether to put value.
     * @param concurrency Concurrency.
     * @throws Exception If failed.
     */
    private void checkTransformSequential0(boolean startVal, IgniteTxConcurrency concurrency)
        throws Exception {
        IgniteCache<String, Integer> cache = jcache();

        IgniteTx tx = txEnabled() ? ignite(0).transactions().txStart(concurrency, READ_COMMITTED) : null;

        try {
            if (startVal)
                cache.put("key", 2);
            else
                assertEquals(null, cache.get("key"));

            Integer expectedRes = startVal ? 2 : null;

            assertEquals(String.valueOf(expectedRes), cache.invoke("key", INCR_PROCESSOR));

            expectedRes = startVal ? 3 : 1;

            assertEquals(String.valueOf(expectedRes), cache.invoke("key", INCR_PROCESSOR));

            expectedRes++;

            assertEquals(String.valueOf(expectedRes), cache.invoke("key", INCR_PROCESSOR));

            if (tx != null)
                tx.commit();
        }
        finally {
            if (tx != null)
                tx.close();
        }

        Integer exp = (startVal ? 2 : 0) + 3;

        assertEquals(exp, cache.get("key"));

        for (int i = 0; i < gridCount(); i++) {
            if (ignite(i).affinity(null).isPrimaryOrBackup(grid(i).localNode(), "key"))
                assertEquals(exp, peek(jcache(i), "key"));
        }
    }

    /**
     * @throws Exception If failed.
     */
    public void testTransformAfterRemoveOptimistic() throws Exception {
        checkTransformAfterRemove(OPTIMISTIC);
    }

    /**
     * @throws Exception If failed.
     */
    public void testTransformAfterRemovePessimistic() throws Exception {
        checkTransformAfterRemove(PESSIMISTIC);
    }

    /**
     * @param concurrency Concurrency.
     * @throws Exception If failed.
     */
    private void checkTransformAfterRemove(IgniteTxConcurrency concurrency) throws Exception {
        IgniteCache<String, Integer> cache = jcache();

        cache.put("key", 4);

        IgniteTx tx = txEnabled() ? ignite(0).transactions().txStart(concurrency, READ_COMMITTED) : null;

        try {
            cache.remove("key");

            cache.invoke("key", INCR_PROCESSOR);
            cache.invoke("key", INCR_PROCESSOR);
            cache.invoke("key", INCR_PROCESSOR);

            if (tx != null)
                tx.commit();
        }
        finally {
            if (tx != null)
                tx.close();
        }

        assertEquals((Integer)3, cache.get("key"));
    }

    /**
     * @throws Exception If failed.
     */
    public void testTransformReturnValueGetOptimisticReadCommitted() throws Exception {
        checkTransformReturnValue(false, OPTIMISTIC, READ_COMMITTED);
    }

    /**
     * @throws Exception If failed.
     */
    public void testTransformReturnValueGetOptimisticRepeatableRead() throws Exception {
        checkTransformReturnValue(false, OPTIMISTIC, REPEATABLE_READ);
    }

    /**
     * @throws Exception If failed.
     */
    public void testTransformReturnValueGetPessimisticReadCommitted() throws Exception {
        checkTransformReturnValue(false, PESSIMISTIC, READ_COMMITTED);
    }

    /**
     * @throws Exception If failed.
     */
    public void testTransformReturnValueGetPessimisticRepeatableRead() throws Exception {
        checkTransformReturnValue(false, PESSIMISTIC, REPEATABLE_READ);
    }

    /**
     * @throws Exception If failed.
     */
    public void testTransformReturnValuePutInTx() throws Exception {
        checkTransformReturnValue(true, OPTIMISTIC, READ_COMMITTED);
    }

    /**
     * @param put Whether to put value.
     * @param concurrency Concurrency.
     * @param isolation Isolation.
     * @throws Exception If failed.
     */
    private void checkTransformReturnValue(boolean put,
        IgniteTxConcurrency concurrency,
        IgniteTxIsolation isolation)
        throws Exception
    {
        IgniteCache<String, Integer> cache = jcache();

        if (!put)
            cache.put("key", 1);

        IgniteTx tx = txEnabled() ? ignite(0).transactions().txStart(concurrency, isolation) : null;

        try {
            if (put)
                cache.put("key", 1);

            cache.invoke("key", INCR_PROCESSOR);

            assertEquals((Integer)2, cache.get("key"));

            if (tx != null) {
                // Second get inside tx. Make sure read value is not transformed twice.
                assertEquals((Integer)2, cache.get("key"));

                tx.commit();
            }
        }
        finally {
            if (tx != null)
                tx.close();
        }
    }

    /**
     * @throws Exception In case of error.
     */
<<<<<<< HEAD
    public void testPutFiltered() throws Exception {
        IgniteTx tx = txEnabled() ? cache().txStart() : null;

        try {
            cache().put("key1", 1, F.<String, Integer>cacheNoPeekValue());
            cache().put("key2", 100, gte100);

            if (tx != null)
                tx.commit();
        }
        finally {
            if (tx != null)
                tx.close();
        }

        checkSize(F.asSet("key1"));
=======
    public void testGetAndPutAsync() throws Exception {
        IgniteCache<String, Integer> cache = jcache();
>>>>>>> 420c74f8

        IgniteCache<String, Integer> cacheAsync = cache.withAsync();

        cache.put("key1", 1);
        cache.put("key2", 2);

        cacheAsync.getAndPut("key1", 10);

<<<<<<< HEAD
    /**
     * @throws Exception In case of error.
     */
    public void testPutAsync() throws Exception {
        cache().put("key1", 1);
        cache().put("key2", 2);
=======
        IgniteFuture<Integer> fut1 = cacheAsync.future();

        cacheAsync.getAndPut("key2", 11);
>>>>>>> 420c74f8

        IgniteFuture<Integer> fut2 = cacheAsync.future();

        assertEquals((Integer)1, fut1.get(5000));
        assertEquals((Integer)2, fut2.get(5000));

        assertEquals((Integer)10, cache.get("key1"));
        assertEquals((Integer)11, cache.get("key2"));
    }

    /**
     * @throws Exception In case of error.
     */
    public void testPutAsync0() throws Exception {
        IgniteCache<String, Integer> cacheAsync = jcache().withAsync();

        cacheAsync.getAndPut("key1", 0);

        IgniteFuture<Integer> fut1 = cacheAsync.future();

        cacheAsync.getAndPut("key2", 1);

        IgniteFuture<Integer> fut2 = cacheAsync.future();

        assert fut1.get(5000) == null;
        assert fut2.get(5000) == null;
    }

    /**
     * @throws Exception If failed.
     */
    public void testInvokeAsync() throws Exception {
        IgniteCache<String, Integer> cache = jcache();

        cache.put("key2", 1);
        cache.put("key3", 3);

        IgniteCache<String, Integer> cacheAsync = cache.withAsync();

        assertNull(cacheAsync.invoke("key1", INCR_PROCESSOR));

        IgniteFuture<?> fut0 = cacheAsync.future();

        assertNull(cacheAsync.invoke("key2", INCR_PROCESSOR));

        IgniteFuture<?> fut1 = cacheAsync.future();

        assertNull(cacheAsync.invoke("key3", RMV_PROCESSOR));

        IgniteFuture<?> fut2 = cacheAsync.future();

        fut0.get();
        fut1.get();
        fut2.get();

        assertEquals((Integer)1, cache.get("key1"));
        assertEquals((Integer)2, cache.get("key2"));
        assertNull(cache.get("key3"));

        for (int i = 0; i < gridCount(); i++)
            assertNull(jcache(i).localPeek("key3", CachePeekMode.ONHEAP));
    }

    /**
     * @throws Exception If failed.
     */
    public void testInvoke() throws Exception {
        final IgniteCache<String, Integer> cache = jcache();

        assertEquals("null", cache.invoke("k0", INCR_PROCESSOR));

        assertEquals((Integer)1, cache.get("k0"));

        assertEquals("1", cache.invoke("k0", INCR_PROCESSOR));

        assertEquals((Integer)2, cache.get("k0"));

        cache.put("k1", 1);

        assertEquals("1", cache.invoke("k1", INCR_PROCESSOR));

        assertEquals((Integer)2, cache.get("k1"));

        assertEquals("2", cache.invoke("k1", INCR_PROCESSOR));

        assertEquals((Integer)3, cache.get("k1"));

        EntryProcessor<String, Integer, Integer> c = new EntryProcessor<String, Integer, Integer>() {
            @Override public Integer process(MutableEntry<String, Integer> e, Object... args) {
                e.remove();

                return null;
            }
        };

        assertNull(cache.invoke("k1", c));
        assertNull(cache.get("k1"));

        for (int i = 0; i < gridCount(); i++)
            assertNull(jcache(i).localPeek("k1", CachePeekMode.ONHEAP));

        final EntryProcessor<String, Integer, Integer> errProcessor = new EntryProcessor<String, Integer, Integer>() {
            @Override public Integer process(MutableEntry<String, Integer> e, Object... args) {
                throw new EntryProcessorException("Test entry processor exception.");
            }
        };

        GridTestUtils.assertThrows(log, new Callable<Void>() {
            @Override public Void call() throws Exception {
                cache.invoke("k1", errProcessor);

                return null;
            }
        }, EntryProcessorException.class, "Test entry processor exception.");
    }

    /**
     * @throws Exception In case of error.
     */
<<<<<<< HEAD
    public void testPutAsyncFiltered() throws Exception {
        IgniteTx tx = txEnabled() ? cache().txStart() : null;

        try {
            assert cache().putAsync("key1", 1, gte100).get() == null;
            assert cache().putAsync("key2", 101, F.<String, Integer>cacheNoPeekValue()).get() == null;

            if (tx != null)
                tx.commit();
        }
        finally {
            if (tx != null)
                tx.close();
        }

        checkSize(F.asSet("key2"));

        assert cache().get("key1") == null;
        assert cache().get("key2") == 101;

        assert cache().putAsync("key2", 102, F.<String, Integer>cacheNoPeekValue()).get() == 101;
        assert cache().putAsync("key2", 103, F.<String, Integer>cacheHasPeekValue()).get() == 101;

        checkSize(F.asSet("key2"));

        assert cache().get("key1") == null;
        assert cache().get("key2") == 103;

        if (lockingEnabled()) {
            assert !cache().isLocked("key1");
            assert !cache().isLocked("key2");
        }
    }

    /**
     * @throws Exception In case of error.
     */
=======
>>>>>>> 420c74f8
    public void testPutx() throws Exception {
        if (txEnabled())
            checkPut(true);
    }

    /**
     * @throws Exception In case of error.
     */
    public void testPutxNoTx() throws Exception {
        checkPut(false);
    }

    /**
     * @param inTx Whether to start transaction.
     * @throws Exception If failed.
     */
    private void checkPut(boolean inTx) throws Exception {
        IgniteTx tx = inTx ? transactions().txStart() : null;

        IgniteCache<String, Integer> cache = jcache();

<<<<<<< HEAD
        try {
            assert cache().putx("key1", 1);
            assert cache().putx("key2", 2);
            assert !cache().putx("wrong", 3, gte100);

            // Check inside transaction.
            assert cache().get("key1") == 1;
            assert cache().get("key2") == 2;
=======
        cache.put("key1", 1);
        cache.put("key2", 2);

        // Check inside transaction.
        assert cache.get("key1") == 1;
        assert cache.get("key2") == 2;
>>>>>>> 420c74f8

            if (tx != null)
                tx.commit();
        }
        finally {
            if (tx != null)
                tx.close();
        }

        checkSize(F.asSet("key1", "key2"));

        // Check outside transaction.
        checkContainsKey(true, "key1");
        checkContainsKey(true, "key2");
        checkContainsKey(false, "wrong");

        assert cache.get("key1") == 1;
        assert cache.get("key2") == 2;
        assert cache.get("wrong") == null;
    }

    /**
     * @throws Exception If failed.
     */
    public void testPutAsync() throws Exception {
        IgniteTx tx = txEnabled() ? transactions().txStart() : null;

        IgniteCache<String, Integer> cacheAsync = jcache().withAsync();

        jcache().put("key2", 1);

        cacheAsync.put("key1", 10);

        IgniteFuture<?> fut1 = cacheAsync.future();

        cacheAsync.put("key2", 11);

        IgniteFuture<?> fut2 = cacheAsync.future();

        IgniteFuture<IgniteTx> f = null;

        if (tx != null) {
            tx = (IgniteTx)tx.withAsync();

            tx.commit();

            f = tx.future();
        }

        fut1.get();
        fut2.get();

        assert f == null || f.get().state() == COMMITTED;

        checkSize(F.asSet("key1", "key2"));

        assert jcache().get("key1") == 10;
        assert jcache().get("key2") == 11;
    }

    /**
     * @throws Exception In case of error.
     */
    public void testPutAll() throws Exception {
        Map<String, Integer> map = F.asMap("key1", 1, "key2", 2);

        IgniteCache<String, Integer> cache = jcache();

        cache.putAll(map);

        checkSize(F.asSet("key1", "key2"));

<<<<<<< HEAD
            if (tx != null)
                tx.commit();
        }
        finally {
            if (tx != null)
                tx.close();
        }

        // Check outside transaction.
        boolean passed = false;

        for (int i = 0; i < gridCount(); i++)
            passed |= containsKey(cache(i), "key1");

        assert passed;

        assertEquals((Integer)101, cache().get("key1"));
    }

    /**
     * Check that passed filter is not overwritten with failed.
     *
     * @param concurrency Tx concurrency.
     * @param isolation Tx isolation.
     * @throws Exception If failed.
     */
    private void checkFilters3(IgniteTxConcurrency concurrency, IgniteTxIsolation isolation) throws Exception {
        cache().putx("key1", 100);

        IgniteTx tx = txEnabled() ? cache().txStart(concurrency, isolation) : null;

        try {
            assertEquals((Integer)100, cache().put("key1", 101, F.<CacheEntry<String, Integer>>alwaysTrue()));

            assertEquals((Integer)101, cache().get("key1"));

            cache().put("key1", 102, F.<CacheEntry<String, Integer>>alwaysFalse());

            // Check inside transaction.
            assertEquals((Integer)101, cache().get("key1"));

            if (tx != null)
                tx.commit();
        }
        finally {
            if (tx != null)
                tx.close();
        }

        // Check outside transaction.
        boolean passed = false;

        for (int i = 0; i < gridCount(); i++)
            passed |= containsKey(cache(i), "key1");

        assert passed;

        assertEquals((Integer)101, cache().get("key1"));
    }

    /**
     * @throws Exception If failed.
     */
    public void testPutxFiltered() throws Exception {
        IgniteTx tx = txEnabled() ? cache().txStart() : null;

        try {
            cache().putx("key1", 1, F.<String, Integer>cacheHasPeekValue());
            cache().putx("key2", 100, F.<String, Integer>cacheNoPeekValue());

            if (tx != null)
                tx.commit();
        }
        finally {
            if (tx != null)
                tx.close();
        }

        checkSize(F.asSet("key2"));

        assert cache().get("key1") == null;
        assert cache().get("key2") == 100;
    }

    /**
     * @throws Exception If failed.
     */
    public void testPutxAsync() throws Exception {
        IgniteTx tx = txEnabled() ? cache().txStart() : null;

        try {
            cache().put("key2", 1);

            IgniteInternalFuture<Boolean> fut1 = cache().putxAsync("key1", 10);
            IgniteInternalFuture<Boolean> fut2 = cache().putxAsync("key2", 11);

            IgniteInternalFuture<IgniteTx> f = null;

            if (tx != null) {
                tx = (IgniteTx)tx.withAsync();

                tx.commit();

                f = tx.future();
            }

            assert fut1.get();
            assert fut2.get();

            assert f == null || f.get().state() == COMMITTED;
        }
        finally {
            if (tx != null)
                tx.close();
        }

        checkSize(F.asSet("key1", "key2"));

        assert cache().get("key1") == 10;
        assert cache().get("key2") == 11;
    }

    /**
     * @throws Exception In case of error.
     */
    public void testPutxAsyncFiltered() throws Exception {
        IgniteInternalFuture<Boolean> f1 = cache().putxAsync("key1", 1);
        IgniteInternalFuture<Boolean> f2 = cache().putxAsync("key1", 101, F.<String, Integer>cacheHasPeekValue());
        IgniteInternalFuture<Boolean> f3 = cache().putxAsync("key2", 2);
        IgniteInternalFuture<Boolean> f4 = cache().putxAsync("key2", 202, F.<String, Integer>cacheHasPeekValue());
        IgniteInternalFuture<Boolean> f5 = cache().putxAsync("key1", 1, F.<String, Integer>cacheNoPeekValue());
        IgniteInternalFuture<Boolean> f6 = cache().putxAsync("key2", 2, F.<String, Integer>cacheNoPeekValue());

        assert f1.get() : "Invalid future1: " + f1;
        assert f2.get() : "Invalid future2: " + f2;
        assert f3.get() : "Invalid future3: " + f3;
        assert f4.get() : "Invalid future4: " + f4;

        assert !f5.get() : "Invalid future5: " + f5;
        assert !f6.get() : "Invalid future6: " + f6;

        checkSize(F.asSet("key1", "key2"));

        assertEquals((Integer)101, cache().get("key1"));
        assertEquals((Integer)202, cache().get("key2"));
    }

    /**
     * @throws Exception In case of error.
     */
    public void testPutAll() throws Exception {
        Map<String, Integer> map = F.asMap("key1", 1, "key2", 2);

        cache().putAll(map);

        checkSize(F.asSet("key1", "key2"));

        assert cache().get("key1") == 1;
        assert cache().get("key2") == 2;
=======
        assert cache.get("key1") == 1;
        assert cache.get("key2") == 2;
>>>>>>> 420c74f8

        map.put("key1", 10);
        map.put("key2", 20);

        cache.putAll(map);

        checkSize(F.asSet("key1", "key2"));

        assert cache.get("key1") == 10;
        assert cache.get("key2") == 20;
    }

    /**
     * @throws Exception In case of error.
     */
    public void testNullInTx() throws Exception {
        if (!txEnabled())
            return;

        final IgniteCache<String, Integer> cache = jcache();

        for (int i = 0; i < 100; i++) {
            final String key = "key-" + i;

            assertNull(cache.get(key));

            GridTestUtils.assertThrows(log, new Callable<Void>() {
                @Override public Void call() throws Exception {
                    IgniteTransactions txs = transactions();

                    try (IgniteTx tx = txs.txStart()) {
                        cache.put(key, 1);

                        cache.put(null, 2);

                        tx.commit();
                    }

                    return null;
                }
            }, NullPointerException.class, null);

            assertNull(cache.get(key));

            cache.put(key, 1);

            assertEquals(1, (int) cache.get(key));

            GridTestUtils.assertThrows(log, new Callable<Void>() {
                @Override public Void call() throws Exception {
                    IgniteTransactions txs = transactions();

                    try (IgniteTx tx = txs.txStart()) {
                        cache.put(key, 2);

                        cache.remove(null);

                        tx.commit();
                    }

                    return null;
                }
            }, NullPointerException.class, null);

            assertEquals(1, (int) cache.get(key));

            cache.put(key, 2);

            assertEquals(2, (int)cache.get(key));

            GridTestUtils.assertThrows(log, new Callable<Void>() {
                @Override public Void call() throws Exception {
                    IgniteTransactions txs = transactions();

                    Map<String, Integer> map = new LinkedHashMap<>();

                    map.put("k1", 1);
                    map.put("k2", 2);
                    map.put(null, 3);

                    try (IgniteTx tx = txs.txStart()) {
                        cache.put(key, 1);

                        cache.putAll(map);

                        tx.commit();
                    }

                    return null;
                }
            }, NullPointerException.class, null);

            assertNull(cache.get("k1"));
            assertNull(cache.get("k2"));

            assertEquals(2, (int) cache.get(key));

            cache.put(key, 3);

            assertEquals(3, (int)cache.get(key));
        }
    }

    /**
     * @throws Exception In case of error.
     */
    public void testPutAllWithNulls() throws Exception {
        final IgniteCache<String, Integer> cache = jcache();

        {
            final Map<String, Integer> m = new LinkedHashMap<>(2);

            m.put("key1", 1);
            m.put(null, 2);

            GridTestUtils.assertThrows(log, new Callable<Void>() {
                @Override
                public Void call() throws Exception {
                    cache.putAll(m);

                    return null;
                }
            }, NullPointerException.class, null);

            cache.put("key1", 1);

            assertEquals(1, (int)cache.get("key1"));
        }

        {
            final Map<String, Integer> m = new LinkedHashMap<>(2);

            m.put("key3", 3);
            m.put("key4", null);

            GridTestUtils.assertThrows(log, new Callable<Void>() {
                @Override
                public Void call() throws Exception {
                    cache.putAll(m);

                    return null;
                }
            }, NullPointerException.class, null);

            m.put("key4", 4);

            cache.putAll(m);

            assertEquals(3, (int) cache.get("key3"));
            assertEquals(4, (int)cache.get("key4"));
        }

        assertThrows(log, new Callable<Object>() {
            @Nullable @Override public Object call() throws Exception {
                cache.put("key1", null);

                return null;
            }
        }, NullPointerException.class, A.NULL_MSG_PREFIX);

        assertThrows(log, new Callable<Object>() {
            @Nullable @Override public Object call() throws Exception {
                cache.getAndPut("key1", null);

                return null;
            }
        }, NullPointerException.class, A.NULL_MSG_PREFIX);

        assertThrows(log, new Callable<Object>() {
            @Nullable @Override public Object call() throws Exception {
                cache.put(null, 1);

                return null;
            }
        }, NullPointerException.class, A.NULL_MSG_PREFIX);

        assertThrows(log, new Callable<Object>() {
            @Nullable @Override public Object call() throws Exception {
                cache.replace(null, 1);

                return null;
            }
        }, NullPointerException.class, A.NULL_MSG_PREFIX);

        assertThrows(log, new Callable<Object>() {
            @Nullable @Override public Object call() throws Exception {
                cache.getAndReplace(null, 1);

                return null;
            }
        }, NullPointerException.class, A.NULL_MSG_PREFIX);

        assertThrows(log, new Callable<Object>() {
            @Nullable @Override public Object call() throws Exception {
                cache.replace("key", null);

                return null;
            }
        }, NullPointerException.class, A.NULL_MSG_PREFIX);

        assertThrows(log, new Callable<Object>() {
            @Nullable @Override public Object call() throws Exception {
                cache.getAndReplace("key", null);

                return null;
            }
        }, NullPointerException.class, A.NULL_MSG_PREFIX);

        assertThrows(log, new Callable<Object>() {
            @Nullable @Override public Object call() throws Exception {
                cache.replace(null, 1, 2);

                return null;
            }
        }, NullPointerException.class, A.NULL_MSG_PREFIX);

        assertThrows(log, new Callable<Object>() {
            @Nullable @Override public Object call() throws Exception {
                cache.replace("key", null, 2);

                return null;
            }
        }, NullPointerException.class, A.NULL_MSG_PREFIX);

        assertThrows(log, new Callable<Object>() {
            @Nullable @Override public Object call() throws Exception {
                cache.replace("key", 1, null);

                return null;
            }
        }, NullPointerException.class, A.NULL_MSG_PREFIX);
    }

    /**
     * @throws Exception In case of error.
     */
    public void testPutAllAsync() throws Exception {
        Map<String, Integer> map = F.asMap("key1", 1, "key2", 2);

        IgniteCache<String, Integer> cache = jcache();

        IgniteCache<String, Integer> cacheAsync = cache.withAsync();

        cacheAsync.putAll(map);

        IgniteFuture<?> f1 = cacheAsync.future();

        map.put("key1", 10);
        map.put("key2", 20);

        cacheAsync.putAll(map);

        IgniteFuture<?> f2 = cacheAsync.future();

        f2.get();
        f1.get();

        checkSize(F.asSet("key1", "key2"));

        assert cache.get("key1") == 10;
        assert cache.get("key2") == 20;
    }

    /**
     * @throws Exception In case of error.
     */
    public void testGetAndPutIfAbsent() throws Exception {
        IgniteTx tx = txEnabled() ? transactions().txStart() : null;

        IgniteCache<String, Integer> cache = jcache();

        try {
            assert cache.getAndPutIfAbsent("key", 1) == null;

            assert cache.get("key") != null;
            assert cache.get("key") == 1;

            assert cache.getAndPutIfAbsent("key", 2) != null;
            assert cache.getAndPutIfAbsent("key", 2) == 1;

            assert cache.get("key") != null;
            assert cache.get("key") == 1;

            if (tx != null)
                tx.commit();
        }
        finally {
            if (tx != null)
                tx.close();
        }

        assert cache.getAndPutIfAbsent("key", 2) != null;

        for (int i = 0; i < gridCount(); i++) {
            info("Peek on node [i=" + i + ", id=" + grid(i).localNode().id() + ", val=" +
                grid(i).jcache(null).localPeek("key", CachePeekMode.ONHEAP) + ']');
        }

        assertEquals((Integer)1, cache.getAndPutIfAbsent("key", 2));

        assert cache.get("key") != null;
        assert cache.get("key") == 1;

        // Check swap.
        cache.put("key2", 1);

        cache.localEvict(Collections.singleton("key2"));

        assertEquals((Integer)1, cache.getAndPutIfAbsent("key2", 3));

        // Check db.
        putToStore("key3", 3);

        assertEquals((Integer)3, cache.getAndPutIfAbsent("key3", 4));

        assertEquals((Integer)1, cache.get("key2"));
        assertEquals((Integer)3, cache.get("key3"));

        cache.localEvict(Collections.singleton("key2"));

        // Same checks inside tx.
        tx = txEnabled() ? transactions().txStart() : null;

        try {
            assertEquals((Integer)1, cache.getAndPutIfAbsent("key2", 3));

            if (tx != null)
                tx.commit();

            assertEquals((Integer)1, cache.get("key2"));
        }
        finally {
            if (tx != null)
                tx.close();
        }
    }

    /**
     * @throws Exception If failed.
     */
    public void testGetAndPutIfAbsentAsync() throws Exception {
        IgniteTx tx = txEnabled() ? transactions().txStart() : null;

        IgniteCache<String, Integer> cache = jcache();

        IgniteCache<String, Integer> cacheAsync = cache.withAsync();

        try {
            cacheAsync.getAndPutIfAbsent("key", 1);

            IgniteFuture<Integer> fut1 = cacheAsync.future();

            assert fut1.get() == null;
            assertEquals((Integer)1, cache.get("key"));

            cacheAsync.getAndPutIfAbsent("key", 2);

            IgniteFuture<Integer> fut2 = cacheAsync.future();

            assertEquals((Integer)1, fut2.get());
            assertEquals((Integer)1, cache.get("key"));

            if (tx != null)
                tx.commit();
        }
        finally {
            if (tx != null)
                tx.close();
        }

        // Check swap.
        cache.put("key2", 1);

        cache.localEvict(Collections.singleton("key2"));

        cacheAsync.getAndPutIfAbsent("key2", 3);

        assertEquals((Integer)1, cacheAsync.<Integer>future().get());

        // Check db.
        putToStore("key3", 3);

        cacheAsync.getAndPutIfAbsent("key3", 4);

        assertEquals((Integer)3, cacheAsync.<Integer>future().get());

        cache.localEvict(Collections.singleton("key2"));

        // Same checks inside tx.
        tx = txEnabled() ? transactions().txStart() : null;

        try {
            cacheAsync.getAndPutIfAbsent("key2", 3);

            assertEquals(1, cacheAsync.future().get());

            if (tx != null)
                tx.commit();

            assertEquals((Integer)1, cache.get("key2"));
        }
        finally {
            if (tx != null)
                tx.close();
        }
    }

    /**
     * @throws Exception If failed.
     */
    public void testPutIfAbsent() throws Exception {
        IgniteCache<String, Integer> cache = jcache();

        assertNull(cache.get("key"));
        assert cache.putIfAbsent("key", 1);
        assert cache.get("key") != null && cache.get("key") == 1;
        assert !cache.putIfAbsent("key", 2);
        assert cache.get("key") != null && cache.get("key") == 1;

        // Check swap.
        cache.put("key2", 1);

        cache.localEvict(Collections.singleton("key2"));

        assertFalse(cache.putIfAbsent("key2", 3));

        // Check db.
        putToStore("key3", 3);

        assertFalse(cache.putIfAbsent("key3", 4));

        cache.localEvict(Collections.singleton("key2"));

        // Same checks inside tx.
        IgniteTx tx = txEnabled() ? transactions().txStart() : null;

        try {
            assertFalse(cache.putIfAbsent("key2", 3));

            if (tx != null)
                tx.commit();

            assertEquals((Integer)1, cache.get("key2"));
        }
        finally {
            if (tx != null)
                tx.close();
        }
    }

    /**
     * @throws Exception In case of error.
     */
    public void testPutxIfAbsentAsync() throws Exception {
        if (txEnabled())
            checkPutxIfAbsentAsync(true);
    }

    /**
     * @throws Exception In case of error.
     */
    public void testPutxIfAbsentAsyncNoTx() throws Exception {
        checkPutxIfAbsentAsync(false);
    }

    /**
     * @param  inTx In tx flag.
     * @throws Exception If failed.
     */
    private void checkPutxIfAbsentAsync(boolean inTx) throws Exception {
        IgniteCache<String, Integer> cache = jcache();

        IgniteCache<String, Integer> cacheAsync = cache.withAsync();

        cacheAsync.putIfAbsent("key", 1);

        IgniteFuture<Boolean> fut1 = cacheAsync.future();

        assert fut1.get();
        assert cache.get("key") != null && cache.get("key") == 1;

        cacheAsync.putIfAbsent("key", 2);

        IgniteFuture<Boolean> fut2 = cacheAsync.future();

        assert !fut2.get();
        assert cache.get("key") != null && cache.get("key") == 1;

        // Check swap.
        cache.put("key2", 1);

        cache.localEvict(Collections.singleton("key2"));

        cacheAsync.putIfAbsent("key2", 3);

        assertFalse(cacheAsync.<Boolean>future().get());

        // Check db.
        putToStore("key3", 3);

        cacheAsync.putIfAbsent("key3", 4);

        assertFalse(cacheAsync.<Boolean>future().get());

<<<<<<< HEAD
        assertEquals((Integer)3, cache().get("key3"));

        cache().evict("key2");
        cache().clear("key3");
=======
        cache.localEvict(Arrays.asList("key2"));
>>>>>>> 420c74f8

        // Same checks inside tx.
        IgniteTx tx = inTx ? transactions().txStart() : null;

        try {
            cacheAsync.putIfAbsent("key2", 3);

            assertFalse(cacheAsync.<Boolean>future().get());

            cacheAsync.putIfAbsent("key3", 4);

            assertFalse(cacheAsync.<Boolean>future().get());

            if (tx != null)
                tx.commit();
        }
        finally {
            if (tx != null)
                tx.close();
        }

        assertEquals((Integer)1, cache.get("key2"));
        assertEquals((Integer)3, cache.get("key3"));
    }

    /**
     * @throws Exception In case of error.
     */
    public void testPutIfAbsentAsyncConcurrent() throws Exception {
        IgniteCache<String, Integer> cacheAsync = jcache().withAsync();

        cacheAsync.putIfAbsent("key1", 1);

        IgniteFuture<Boolean> fut1 = cacheAsync.future();

        cacheAsync.putIfAbsent("key2", 2);

        IgniteFuture<Boolean> fut2 = cacheAsync.future();

        assert fut1.get();
        assert fut2.get();
    }

    /**
     * @throws Exception If failed.
     */
    public void testGetAndReplace() throws Exception {
        IgniteCache<String, Integer> cache = jcache();

        cache.put("key", 1);

        assert cache.get("key") == 1;

        info("key 1 -> 2");

        assert cache.getAndReplace("key", 2) == 1;

        assert cache.get("key") == 2;

        assert cache.getAndReplace("wrong", 0) == null;

        assert cache.get("wrong") == null;

        info("key 0 -> 3");

        assert !cache.replace("key", 0, 3);

        assert cache.get("key") == 2;

        info("key 0 -> 3");

        assert !cache.replace("key", 0, 3);

        assert cache.get("key") == 2;

        info("key 2 -> 3");

        assert cache.replace("key", 2, 3);

        assert cache.get("key") == 3;

        info("evict key");

        cache.localEvict(Collections.singleton("key"));

        info("key 3 -> 4");

        assert cache.replace("key", 3, 4);

        assert cache.get("key") == 4;

        putToStore("key2", 5);

        info("key2 5 -> 6");

        assert cache.replace("key2", 5, 6);

        for (int i = 0; i < gridCount(); i++) {
            info("Peek key on grid [i=" + i + ", nodeId=" + grid(i).localNode().id() +
                ", peekVal=" + grid(i).jcache(null).localPeek("key", CachePeekMode.ONHEAP) + ']');

            info("Peek key2 on grid [i=" + i + ", nodeId=" + grid(i).localNode().id() +
                ", peekVal=" + grid(i).jcache(null).localPeek("key2", CachePeekMode.ONHEAP) + ']');
        }

        assertEquals((Integer)6, cache.get("key2"));

        cache.localEvict(Collections.singleton("key"));

        IgniteTx tx = txEnabled() ? transactions().txStart() : null;

        try {
            assert cache.replace("key", 4, 5);

            if (tx != null)
                tx.commit();

            assert cache.get("key") == 5;
        }
        finally {
            if (tx != null)
                tx.close();
        }
    }

    /**
     * @throws Exception If failed.
     */
    public void testReplace() throws Exception {
        IgniteCache<String, Integer> cache = jcache();

        cache.put("key", 1);

        assert cache.get("key") == 1;

        assert cache.replace("key", 2);

        assert cache.get("key") == 2;

        assert !cache.replace("wrong", 2);

        cache.localEvict(Collections.singleton("key"));

        assert cache.replace("key", 4);

        assert cache.get("key") == 4;

        putToStore("key2", 5);

        assert cache.replace("key2", 6);

        assertEquals((Integer)6, cache.get("key2"));

        cache.localEvict(Collections.singleton("key"));

        IgniteTx tx = txEnabled() ? transactions().txStart() : null;

        try {
            assert cache.replace("key", 5);

            if (tx != null)
                tx.commit();
        }
        finally {
            if (tx != null)
                tx.close();
        }

        assert cache.get("key") == 5;
    }

    /**
     * @throws Exception If failed.
     */
    public void testGetAndReplaceAsync() throws Exception {
        IgniteCache<String, Integer> cache = jcache();

        IgniteCache<String, Integer> cacheAsync = cache.withAsync();

        cache.put("key", 1);

        assert cache.get("key") == 1;

        cacheAsync.getAndReplace("key", 2);

        assert cacheAsync.future().get() == 1;

        assert cache.get("key") == 2;

        cacheAsync.getAndReplace("wrong", 0);

        assert cacheAsync.future().get() == null;

        assert cache.get("wrong") == null;

        cacheAsync.replace("key", 0, 3);

        assert !cacheAsync.<Boolean>future().get();

        assert cache.get("key") == 2;

        cacheAsync.replace("key", 0, 3);

        assert !cacheAsync.<Boolean>future().get();

        assert cache.get("key") == 2;

        cacheAsync.replace("key", 2, 3);

        assert cacheAsync.<Boolean>future().get();

        assert cache.get("key") == 3;

        cache.localEvict(Collections.singleton("key"));

        cacheAsync.replace("key", 3, 4);

        assert cacheAsync.<Boolean>future().get();

        assert cache.get("key") == 4;

        putToStore("key2", 5);

        cacheAsync.replace("key2", 5, 6);

        assert cacheAsync.<Boolean>future().get();

        assertEquals((Integer)6, cache.get("key2"));

        cache.localEvict(Collections.singleton("key"));

        IgniteTx tx = txEnabled() ? transactions().txStart() : null;

        try {
            cacheAsync.replace("key", 4, 5);

            assert cacheAsync.<Boolean>future().get();

            if (tx != null)
                tx.commit();
        }
        finally {
            if (tx != null)
                tx.close();
        }

        assert cache.get("key") == 5;
    }

    /**
     * @throws Exception If failed.
     */
    public void testReplacexAsync() throws Exception {
        IgniteCache<String, Integer> cache = jcache();

        IgniteCache<String, Integer> cacheAsync = cache.withAsync();

        cache.put("key", 1);

        assert cache.get("key") == 1;

        cacheAsync.replace("key", 2);

        assert cacheAsync.<Boolean>future().get();

        info("Finished replace.");

        assertEquals((Integer)2, cache.get("key"));

        cacheAsync.replace("wrond", 2);

        assert !cacheAsync.<Boolean>future().get();

        cache.localEvict(Collections.singleton("key"));

        cacheAsync.replace("key", 4);

        assert cacheAsync.<Boolean>future().get();

        assert cache.get("key") == 4;

        putToStore("key2", 5);

        cacheAsync.replace("key2", 6);

        assert cacheAsync.<Boolean>future().get();

        assert cache.get("key2") == 6;

        cache.localEvict(Collections.singleton("key"));

        IgniteTx tx = txEnabled() ? transactions().txStart() : null;

        try {
            cacheAsync.replace("key", 5);

            assert cacheAsync.<Boolean>future().get();

            if (tx != null)
                tx.commit();
        }
        finally {
            if (tx != null)
                tx.close();
        }

        assert cache.get("key") == 5;
    }

    /**
     * @throws Exception In case of error.
     */
    public void testGetAndRemove() throws Exception {
        IgniteCache<String, Integer> cache = jcache();

        cache.put("key1", 1);
        cache.put("key2", 2);

        assert !cache.remove("key1", 0);
        assert cache.get("key1") != null && cache.get("key1") == 1;
        assert cache.remove("key1", 1);
        assert cache.get("key1") == null;
        assert cache.getAndRemove("key2") == 2;
        assert cache.get("key2") == null;
        assert cache.getAndRemove("key2") == null;
    }

    /**
     * @throws Exception If failed.
     */
    public void testDeletedEntriesFlag() throws Exception {
        if (cacheMode() != LOCAL && cacheMode() != REPLICATED) {
            int cnt = 3;

            IgniteCache<String, Integer> cache = jcache();

            for (int i = 0; i < cnt; i++)
                cache.put(String.valueOf(i), i);

            for (int i = 0; i < cnt; i++)
                cache.remove(String.valueOf(i));

            for (int g = 0; g < gridCount(); g++) {
                for (int i = 0; i < cnt; i++) {
                    String key = String.valueOf(i);

                    GridCacheContext<String, Integer> cctx = context(g);

                    GridCacheEntryEx<String, Integer> entry = cctx.isNear() ? cctx.near().dht().peekEx(key) :
                        cctx.cache().peekEx(key);

                    if (grid(0).affinity(null).mapKeyToPrimaryAndBackups(key).contains(grid(g).localNode())) {
                        assertNotNull(entry);
                        assertTrue(entry.deleted());
                    }
                    else
                        assertNull(entry);
                }
            }
        }
    }

    /**
     * @throws Exception If failed.
     */
    public void testRemoveLoad() throws Exception {
        int cnt = 10;

        Set<String> keys = new HashSet<>();

        for (int i = 0; i < cnt; i++)
            keys.add(String.valueOf(i));

        jcache().removeAll(keys);

        for (String key : keys)
            putToStore(key, Integer.parseInt(key));

        for (int g = 0; g < gridCount(); g++)
            grid(g).jcache(null).localLoadCache(null);

        for (int g = 0; g < gridCount(); g++) {
            for (int i = 0; i < cnt; i++) {
                String key = String.valueOf(i);

                if (grid(0).affinity(null).mapKeyToPrimaryAndBackups(key).contains(grid(g).localNode()))
                    assertEquals((Integer)i, jcache(g).localPeek(key, CachePeekMode.ONHEAP));
                else
                    assertNull(jcache(g).localPeek(key, CachePeekMode.ONHEAP));
            }
        }
    }

    /**
     * @throws Exception In case of error.
     */
    public void testRemoveAsync() throws Exception {
        IgniteCache<String, Integer> cache = jcache();

        IgniteCache<String, Integer> cacheAsync = cache.withAsync();

        cache.put("key1", 1);
        cache.put("key2", 2);

        cacheAsync.remove("key1", 0);

        assert !cacheAsync.<Boolean>future().get();

        assert cache.get("key1") != null && cache.get("key1") == 1;

        cacheAsync.remove("key1", 1);

        assert cacheAsync.<Boolean>future().get();

        assert cache.get("key1") == null;

        cacheAsync.getAndRemove("key2");

        assert cacheAsync.future().get() == 2;

        assert cache.get("key2") == null;

        cacheAsync.getAndRemove("key2");

        assert cacheAsync.future().get() == null;
    }

    /**
     * @throws Exception In case of error.
     */
    public void testRemove() throws Exception {
        IgniteCache<String, Integer> cache = jcache();

        cache.put("key1", 1);

        assert cache.remove("key1");
        assert cache.get("key1") == null;
        assert !cache.remove("key1");
    }

    /**
     * @throws Exception In case of error.
     */
    public void testRemovexAsync() throws Exception {
        IgniteCache<String, Integer> cache = jcache();

        IgniteCache<String, Integer> cacheAsync = cache.withAsync();

        cache.put("key1", 1);

        cacheAsync.remove("key1");

        assert cacheAsync.<Boolean>future().get();

        assert cache.get("key1") == null;

        cacheAsync.remove("key1");

        assert !cacheAsync.<Boolean>future().get();
    }

    /**
     * @throws Exception In case of error.
     */
    public void testGlobalRemoveAll() throws Exception {
        globalRemoveAll(false);
    }

    /**
     * @throws Exception In case of error.
     */
    public void testGlobalRemoveAllAsync() throws Exception {
        globalRemoveAll(true);
    }

    /**
     * @param async If {@code true} uses asynchronous operation.
     * @throws Exception In case of error.
     */
    private void globalRemoveAll(boolean async) throws Exception {
        IgniteCache<String, Integer> cache = jcache();

        cache.put("key1", 1);
        cache.put("key2", 2);
        cache.put("key3", 3);

        checkSize(F.asSet("key1", "key2", "key3"));

        atomicClockModeDelay(cache);

        IgniteCache<String, Integer> asyncCache = cache.withAsync();

        if (async) {
            asyncCache.removeAll(F.asSet("key1", "key2"));

            asyncCache.future().get();
        }
        else
            cache.removeAll(F.asSet("key1", "key2"));

        checkSize(F.asSet("key3"));

        checkContainsKey(false, "key1");
        checkContainsKey(false, "key2");
        checkContainsKey(true, "key3");

        // Put values again.
        cache.put("key1", 1);
        cache.put("key2", 2);
        cache.put("key3", 3);

        atomicClockModeDelay(cache);

        if (async) {
            IgniteCache<String, Integer> asyncCache0 = jcache(gridCount() > 1 ? 1 : 0).withAsync();

            asyncCache0.removeAll();

            asyncCache0.future().get();
        }
        else
            jcache(gridCount() > 1 ? 1 : 0).removeAll();

        assertEquals(0, cache.localSize());
        long entryCnt = hugeRemoveAllEntryCount();

        for (int i = 0; i < entryCnt; i++)
            cache.put(String.valueOf(i), i);

        for (int i = 0; i < entryCnt; i++)
            assertEquals(Integer.valueOf(i), cache.get(String.valueOf(i)));

        atomicClockModeDelay(cache);

        if (async) {
            asyncCache.removeAll();

            asyncCache.future().get();
        }
        else
            cache.removeAll();

        for (int i = 0; i < entryCnt; i++)
            assertNull(cache.get(String.valueOf(i)));
    }

    /**
     * @return Count of entries to be removed in removeAll() test.
     */
    protected long hugeRemoveAllEntryCount(){
        return 1000L;
    }

    /**
     * @throws Exception In case of error.
     */
    public void testRemoveAllWithNulls() throws Exception {
        final IgniteCache<String, Integer> cache = jcache();

        final Set<String> c = new LinkedHashSet<>();

        c.add("key1");
        c.add(null);

        GridTestUtils.assertThrows(log, new Callable<Void>() {
            @Override
            public Void call() throws Exception {
                cache.removeAll(c);

                return null;
            }
        }, NullPointerException.class, null);

        GridTestUtils.assertThrows(log, new Callable<Void>() {
            @Override public Void call() throws Exception {
                cache.removeAll(null);

                return null;
            }
        }, NullPointerException.class, null);

        GridTestUtils.assertThrows(log, new Callable<Void>() {
            @Override public Void call() throws Exception {
                cache.remove(null);

                return null;
            }
        }, NullPointerException.class, null);

        GridTestUtils.assertThrows(log, new Callable<Void>() {
            @Override public Void call() throws Exception {
                cache.getAndRemove(null);

                return null;
            }
        }, NullPointerException.class, null);

        GridTestUtils.assertThrows(log, new Callable<Void>() {
            @Override public Void call() throws Exception {
                cache.remove("key1", null);

                return null;
            }
        }, NullPointerException.class, null);
    }

    /**
     * @throws Exception In case of error.
     */
    public void testRemoveAllDuplicates() throws Exception {
        jcache().removeAll(ImmutableSet.of("key1", "key1", "key1"));
    }

    /**
     * @throws Exception In case of error.
     */
    public void testRemoveAllDuplicatesTx() throws Exception {
        if (txEnabled()) {
            try (IgniteTx tx = transactions().txStart()) {
                jcache().removeAll(ImmutableSet.of("key1", "key1", "key1"));

                tx.commit();
            }
        }
    }

    /**
     * @throws Exception In case of error.
     */
    public void testRemoveAllEmpty() throws Exception {
        jcache().removeAll();
    }

    /**
     * @throws Exception In case of error.
     */
    public void testRemoveAllAsync() throws Exception {
        IgniteCache<String, Integer> cache = jcache();

        IgniteCache<String, Integer> cacheAsync = cache.withAsync();

        cache.put("key1", 1);
        cache.put("key2", 2);
        cache.put("key3", 3);

        checkSize(F.asSet("key1", "key2", "key3"));

        cacheAsync.removeAll(F.asSet("key1", "key2"));

        cacheAsync.future().get();

        checkSize(F.asSet("key3"));

        checkContainsKey(false, "key1");
        checkContainsKey(false, "key2");
        checkContainsKey(true, "key3");
    }

    /**
     * @throws Exception In case of error.
     */
    public void testLoadAll() throws Exception {
        IgniteCache<String, Integer> cache = jcache();

        Set<String> keys = new HashSet<>(primaryKeysForCache(cache, 2));

        for (String key : keys)
            assertNull(cache.localPeek(key, CachePeekMode.ONHEAP));

        Map<String, Integer> vals = new HashMap<>();

        int i = 0;

        for (String key : keys) {
            cache.put(key, i);

            vals.put(key, i);

            i++;
        }

        for (String key : keys)
            assertEquals(vals.get(key), cache.localPeek(key, CachePeekMode.ONHEAP));

        cache.clear();

        for (String key : keys)
            assertNull(cache.localPeek(key, CachePeekMode.ONHEAP));

        loadAll(cache, keys, true);

        for (String key : keys)
            assertEquals(vals.get(key), cache.localPeek(key, CachePeekMode.ONHEAP));
    }

    /**
     * @throws Exception If failed.
     */
    public void testRemoveAfterClear() throws Exception {
        IgniteEx ignite = grid(0);

        CacheDistributionMode distroMode = ignite.jcache(null).getConfiguration(CacheConfiguration.class).getDistributionMode();

        if (distroMode == CacheDistributionMode.NEAR_ONLY || distroMode == CacheDistributionMode.CLIENT_ONLY) {
            if (gridCount() < 2)
                return;

            ignite = grid(1);
        }

        IgniteCache<Integer, Integer> cache = ignite.jcache(null);

        int key = 0;

        Collection<Integer> keys = new ArrayList<>();

        for (int k = 0; k < 2; k++) {
            while (!ignite.affinity(null).isPrimary(ignite.localNode(), key))
                key++;

            keys.add(key);

            key++;
        }

        info("Keys: " + keys);

        for (Integer k : keys)
            cache.put(k, k);

        cache.clear();

        for (int g = 0; g < gridCount(); g++) {
            Ignite grid0 = grid(g);

            grid0.jcache(null).removeAll();

            assertTrue(grid0.jcache(null).localSize() == 0);
        }
    }

    /**
     *
     */
    private void xxx() {
        System.out.printf("");
    }

    /**
     * @throws Exception In case of error.
     */
    public void testClear() throws Exception {
        IgniteCache<String, Integer> cache = jcache();

        Set<String> keys = new HashSet<>(primaryKeysForCache(cache, 3));

        for (String key : keys)
            assertNull(cache.get(key));

        Map<String, Integer> vals = new HashMap<>(keys.size());

        int i = 0;

        for (String key : keys) {
            cache.put(key, i);

            vals.put(key, i);

            i++;
        }

        for (String key : keys)
            assertEquals(vals.get(key), peek(cache, key));

        cache.clear();

        for (String key : keys)
            assertNull(peek(cache, key));

        for (i = 0; i < gridCount(); i++)
            jcache(i).clear();

        for (i = 0; i < gridCount(); i++)
            assert jcache(i).localSize() == 0;

        for (Map.Entry<String, Integer> entry : vals.entrySet())
            cache.put(entry.getKey(), entry.getValue());

        for (String key : keys)
            assertEquals(vals.get(key), peek(cache, key));

        String first = F.first(keys);

        if (lockingEnabled()) {
            Lock lock = cache.lock(first);

            lock.lock();

            try {
                cache.clear();

                assertEquals(vals.get(first), peek(cache, first));
            }
            finally {
                lock.unlock();
            }
        }
        else {
            cache.clear();

            cache.put(first, vals.get(first));
        }

        cache.clear();

        assert cache.localSize() == 0 : "Values after clear.";

        i = 0;

        for (String key : keys) {
            cache.put(key, i);

            vals.put(key, i);

            i++;
        }

        cache.put("key1", 1);
        cache.put("key2", 2);

        cache.localEvict(Sets.union(ImmutableSet.of("key1", "key2"), keys));

        assert cache.localSize(CachePeekMode.ONHEAP) == 0;

        cache.clear();

        cache.localPromote(ImmutableSet.of("key2", "key1"));

        assert cache.localPeek("key1", CachePeekMode.ONHEAP) == null;
        assert cache.localPeek("key2", CachePeekMode.ONHEAP) == null;
    }

    /**
     * @throws Exception If failed.
     */
    public void testGlobalClearAll() throws Exception {
        globalClearAll(false);
    }

    /**
     * @throws Exception If failed.
     */
    public void testGlobalClearAllAsync() throws Exception {
        globalClearAll(true);
    }

    /**
     * @param async If {@code true} uses async method.
     * @throws Exception If failed.
     */
    protected void globalClearAll(boolean async) throws Exception {
        // Save entries only on their primary nodes. If we didn't do so, clearLocally() will not remove all entries
        // because some of them were blocked due to having readers.
        for (int i = 0; i < gridCount(); i++) {
            for (String key : primaryKeysForCache(jcache(i), 3, 100_000))
                jcache(i).put(key, 1);
        }

        if (async) {
            IgniteCache<String, Integer> asyncCache = jcache().withAsync();

            asyncCache.clear();

            asyncCache.future().get();
        }
        else
            jcache().clear();

        for (int i = 0; i < gridCount(); i++)
            assert jcache(i).localSize() == 0;
    }

    /**
     * @throws Exception In case of error.
     */
    @SuppressWarnings("BusyWait")
    public void testLockUnlock() throws Exception {
        if (lockingEnabled()) {
            final CountDownLatch lockCnt = new CountDownLatch(1);
            final CountDownLatch unlockCnt = new CountDownLatch(1);

            grid(0).events().localListen(new IgnitePredicate<Event>() {
                @Override public boolean apply(Event evt) {
                    switch (evt.type()) {
                        case EVT_CACHE_OBJECT_LOCKED:
                            lockCnt.countDown();

                            break;
                        case EVT_CACHE_OBJECT_UNLOCKED:
                            unlockCnt.countDown();

                            break;
                    }

                    return true;
                }
            }, EVT_CACHE_OBJECT_LOCKED, EVT_CACHE_OBJECT_UNLOCKED);

            IgniteCache<String, Integer> cache = jcache();

            String key = primaryKeysForCache(cache, 1).get(0);

            cache.put(key, 1);

            assert !cache.isLocalLocked(key, false);

            Lock lock = cache.lock(key);

            lock.lock();

            try {
                lockCnt.await();

                assert cache.isLocalLocked(key, false);
            }
            finally {
                lock.unlock();
            }

            unlockCnt.await();

            for (int i = 0; i < 100; i++)
                if (cache.isLocalLocked(key, false))
                    Thread.sleep(10);
                else
                    break;

            assert !cache.isLocalLocked(key, false);
        }
    }

    /**
     * @throws Exception In case of error.
     */
    @SuppressWarnings("BusyWait")
    public void testLockUnlockAll() throws Exception {
        if (lockingEnabled()) {
            IgniteCache<String, Integer> cache = jcache();

            cache.put("key1", 1);
            cache.put("key2", 2);

            assert !cache.isLocalLocked("key1", false);
            assert !cache.isLocalLocked("key2", false);

            Lock lock1_2 = cache.lockAll(ImmutableSet.of("key1", "key2"));

            lock1_2.lock();

            try {
                assert cache.isLocalLocked("key1", false);
                assert cache.isLocalLocked("key2", false);
            }
            finally {
                lock1_2.unlock();
            }


            for (int i = 0; i < 100; i++)
                if (cache.isLocalLocked("key1", false) || cache.isLocalLocked("key2", false))
                    Thread.sleep(10);
                else
                    break;

            assert !cache.isLocalLocked("key1", false);
            assert !cache.isLocalLocked("key2", false);

            lock1_2.lock();

            try {
                assert cache.isLocalLocked("key1", false);
                assert cache.isLocalLocked("key2", false);
            }
            finally {
                lock1_2.unlock();
            }


            for (int i = 0; i < 100; i++)
                if (cache.isLocalLocked("key1", false) || cache.isLocalLocked("key2", false))
                    Thread.sleep(10);
                else
                    break;

            assert !cache.isLocalLocked("key1", false);
            assert !cache.isLocalLocked("key2", false);
        }
    }

    /**
     * @throws Exception In case of error.
     */
    public void testPeek() throws Exception {
        Ignite ignite = primaryIgnite("key");
        IgniteCache<String, Integer> cache = ignite.jcache(null);

        assert cache.localPeek("key", CachePeekMode.ONHEAP) == null;

        cache.put("key", 1);

        cache.replace("key", 2);

        assert cache.localPeek("key", CachePeekMode.ONHEAP) == 2;
    }

    /**
     * @throws Exception If failed.
     */
    public void testPeekTxRemoveOptimistic() throws Exception {
        checkPeekTxRemove(OPTIMISTIC);
    }

    /**
     * @throws Exception If failed.
     */
    public void testPeekTxRemovePessimistic() throws Exception {
        checkPeekTxRemove(PESSIMISTIC);
    }

    /**
     * @param concurrency Concurrency.
     * @throws Exception If failed.
     */
    private void checkPeekTxRemove(IgniteTxConcurrency concurrency) throws Exception {
        if (txEnabled()) {
            Ignite ignite = primaryIgnite("key");
            IgniteCache<String, Integer> cache = ignite.jcache(null);

            cache.put("key", 1);

            try (IgniteTx tx = ignite.transactions().txStart(concurrency, READ_COMMITTED)) {
                cache.remove("key");

                assertNull(cache.get("key")); // localPeek ignores transactions.
                assertNotNull(cache.localPeek("key")); // localPeek ignores transactions.

                tx.commit();
            }
        }
    }

    /**
     * @throws Exception If failed.
     */
    public void testPeekRemove() throws Exception {
        IgniteCache<String, Integer> cache = primaryCache("key");

        cache.put("key", 1);
        cache.remove("key");

        assertNull(cache.localPeek("key", CachePeekMode.ONHEAP));
    }

    /**
     * @throws Exception In case of error.
     */
    public void testPeekMode() throws Exception {
        String key = "testPeekMode";

        GridCache<String, Integer> cache = ((IgniteKernal)primaryIgnite(key)).cache(null);

        cache.put(key, 1);

        assert cache.peek(key, F.asList(TX)) == null;
        assert cache.peek(key, F.asList(SWAP)) == null;
        assert cache.peek(key, F.asList(DB)) == 1;
        assert cache.peek(key, F.asList(TX, GLOBAL)) == 1;

        if (cacheMode() == LOCAL) {
            assert cache.peek(key, F.asList(TX, NEAR_ONLY)) == 1;
            assert cache.peek(key, F.asList(TX, PARTITIONED_ONLY)) == 1;
        }

        assert cache.peek(key, F.asList(SMART)) == 1;

        assert cache.peek("wrongKey", F.asList(TX, GLOBAL, SWAP, DB)) == null;

        if (cacheMode() == LOCAL) {
            assert cache.peek("wrongKey", F.asList(TX, NEAR_ONLY, SWAP, DB)) == null;
            assert cache.peek("wrongKey", F.asList(TX, PARTITIONED_ONLY, SWAP, DB)) == null;
        }

        if (txEnabled()) {
            IgniteTx tx = cache.txStart();

            cache.replace(key, 2);

            assert cache.peek(key, F.asList(GLOBAL)) == 1;

            if (cacheMode() == LOCAL) {
                assert cache.peek(key, F.asList(NEAR_ONLY)) == 1;
                assert cache.peek(key, F.asList(PARTITIONED_ONLY)) == 1;
            }

            assert cache.peek(key, F.asList(TX)) == 2;
            assert cache.peek(key, F.asList(SMART)) == 2;
            assert cache.peek(key, F.asList(SWAP)) == null;
            assert cache.peek(key, F.asList(DB)) == 1;

            tx.commit();
        }
        else
            cache.replace(key, 2);

        assertEquals((Integer)2, cache.peek(key, F.asList(GLOBAL)));

        if (cacheMode() == LOCAL) {
            assertEquals((Integer)2, cache.peek(key, F.asList(NEAR_ONLY)));
            assertEquals((Integer)2, cache.peek(key, F.asList(PARTITIONED_ONLY)));
        }

        assertNull(cache.peek(key, F.asList(TX)));
        assertNull(cache.peek(key, F.asList(SWAP)));
        assertEquals((Integer)2, cache.peek(key, F.asList(DB)));

        assertTrue(cache.evict(key));

        assertNull(cache.peek(key, F.asList(SMART)));
        assertNull(cache.peek(key, F.asList(TX, GLOBAL)));

        if (cacheMode() == LOCAL) {
            assertNull(cache.peek(key, F.asList(TX, NEAR_ONLY)));
            assertNull(cache.peek(key, F.asList(TX, PARTITIONED_ONLY)));
        }

        assertEquals((Integer)2, cache.peek(key, F.asList(SWAP)));
        assertEquals((Integer)2, cache.peek(key, F.asList(DB)));
        assertEquals((Integer)2, cache.peek(key, F.asList(SMART, SWAP, DB)));

        assertEquals((Integer)2, cache.peek(key, F.asList(SWAP)));
    }

    /**
     * @throws Exception In case of error.
     */
    public void testEvictExpired() throws Exception {
        IgniteCache<String, Integer> cache = jcache();

        String key = primaryKeysForCache(cache, 1).get(0);

        cache.put(key, 1);

        assertEquals((Integer)1, cache.get(key));

        long ttl = 500;

        final ExpiryPolicy expiry = new TouchedExpiryPolicy(new Duration(MILLISECONDS, ttl));

        grid(0).jcache(null).withExpiryPolicy(expiry).put(key, 1);

        Thread.sleep(ttl + 100);

        // Expired entry should not be swapped.
        cache.localEvict(Collections.singleton(key));

        assertNull(cache.localPeek(key, CachePeekMode.ONHEAP));

        cache.localPromote(Collections.singleton(key));

        assertNull(cache.localPeek(key, CachePeekMode.ONHEAP));

        assertTrue(cache.localSize() == 0);

        load(cache, key, true);

        CacheAffinity<String> aff = ignite(0).affinity(null);

        for (int i = 0; i < gridCount(); i++) {
            if (aff.isPrimary(grid(i).cluster().localNode(), key))
                assertEquals((Integer)1, peek(jcache(i), key));

            if (aff.isBackup(grid(i).cluster().localNode(), key))
                assertEquals((Integer)1, peek(jcache(i), key));
        }
    }

    /**
     * JUnit.
     *
     * @throws Exception If failed.
     */
    public void testPeekExpired() throws Exception {
        IgniteCache<String, Integer> c = jcache();

        String key = primaryKeysForCache(c, 1).get(0);

        info("Using key: " + key);

        c.put(key, 1);

        assertEquals(Integer.valueOf(1), c.localPeek(key, CachePeekMode.ONHEAP));

        int ttl = 500;

        final ExpiryPolicy expiry = new TouchedExpiryPolicy(new Duration(MILLISECONDS, ttl));

        c.withExpiryPolicy(expiry).put(key, 1);

        Thread.sleep(ttl + 100);

        assert c.localPeek(key, CachePeekMode.ONHEAP) == null;

        assert c.localSize() == 0 : "Cache is not empty.";
    }

    /**
     * JUnit.
     *
     * @throws Exception If failed.
     */
    public void testPeekExpiredTx() throws Exception {
        if (txEnabled()) {
            IgniteCache<String, Integer> c = jcache();

            String key = "1";
            int ttl = 500;

            try (IgniteTx tx = grid(0).ignite().transactions().txStart()) {
                final ExpiryPolicy expiry = new TouchedExpiryPolicy(new Duration(MILLISECONDS, ttl));

                grid(0).jcache(null).withExpiryPolicy(expiry).put(key, 1);

                tx.commit();
            }

            Thread.sleep(ttl + 100);

            assertNull(c.localPeek(key, CachePeekMode.ONHEAP));

            assert c.localSize() == 0;
        }
    }

    /**
     * @throws Exception If failed.
     */
    public void testTtlTx() throws Exception {
        if (txEnabled())
            checkTtl(true, false);
    }

    /**
     * @throws Exception If failed.
     */
    public void testTtlNoTx() throws Exception {
        checkTtl(false, false);
    }

    /**
     * @throws Exception If failed.
     */
    public void testTtlNoTxOldEntry() throws Exception {
        checkTtl(false, true);
    }

    /**
     * @param inTx In tx flag.
     * @param oldEntry {@code True} to check TTL on old entry, {@code false} on new.
     * @throws Exception If failed.
     */
    private void checkTtl(boolean inTx, boolean oldEntry) throws Exception {
        int ttl = 1000;

        final ExpiryPolicy expiry = new TouchedExpiryPolicy(new Duration(MILLISECONDS, ttl));

        final IgniteCache<String, Integer> c = jcache();

        final String key = primaryKeysForCache(jcache(), 1).get(0);

        GridCacheAdapter<String, Integer> internalCache = internalCache(fullCache());

        if (internalCache.isNear())
            internalCache = internalCache.context().near().dht();

        GridCacheEntryEx entry;

        if (oldEntry) {
            c.put(key, 1);

            entry = internalCache.peekEx(key);

            assert entry != null;

            assertEquals(0, entry.ttl());
            assertEquals(0, entry.expireTime());
        }

        long startTime = System.currentTimeMillis();

        if (inTx) {
            // Rollback transaction for the first time.
            IgniteTx tx = transactions().txStart();

            try {
                jcache().withExpiryPolicy(expiry).put(key, 1);
            }
            finally {
                tx.rollback();
            }

            if (oldEntry) {
                entry = internalCache.peekEx(key);

                assertEquals(0, entry.ttl());
                assertEquals(0, entry.expireTime());
            }
        }

        // Now commit transaction and check that ttl and expire time have been saved.
        IgniteTx tx = inTx ? transactions().txStart() : null;

        try {
<<<<<<< HEAD
            grid(0).jcache(null).withExpiryPolicy(expiry).put(key, 1);
=======
            jcache().withExpiryPolicy(expiry).put(key, 1);
>>>>>>> 420c74f8

            if (tx != null)
                tx.commit();
        }
        finally {
            if (tx != null)
                tx.close();
        }

        long[] expireTimes = new long[gridCount()];

        for (int i = 0; i < gridCount(); i++) {
            if (grid(i).affinity(null).isPrimaryOrBackup(grid(i).localNode(), key)) {
                GridCacheAdapter<String, Integer> cache = internalCache(jcache(i));

<<<<<<< HEAD
            if (curEntry.primary() || curEntry.backup()) {
                assertEquals("Invalid ttl [primary=" + curEntry.primary() + ", backup=" + curEntry.backup() + ']',
                    ttl, curEntry.timeToLive());
=======
                if (cache.context().isNear())
                    cache = cache.context().near().dht();
>>>>>>> 420c74f8

                GridCacheEntryEx<String, Integer> curEntry = cache.peekEx(key);

                assertEquals(ttl, curEntry.ttl());

                assert curEntry.expireTime() > startTime;

                expireTimes[i] = curEntry.expireTime();
            }
        }

        // One more update from the same cache entry to ensure that expire time is shifted forward.
        U.sleep(100);

        tx = inTx ? transactions().txStart() : null;

        try {
            jcache().withExpiryPolicy(expiry).put(key, 2);

            if (tx != null)
                tx.commit();
        }
        finally {
            if (tx != null)
                tx.close();
        }

        for (int i = 0; i < gridCount(); i++) {
            if (grid(i).affinity(null).isPrimaryOrBackup(grid(i).localNode(), key)) {
                GridCacheAdapter<String, Integer> cache = internalCache(jcache(i));

                if (cache.context().isNear())
                    cache = cache.context().near().dht();

                GridCacheEntryEx<String, Integer> curEntry = cache.peekEx(key);

                assertEquals(ttl, curEntry.ttl());

                assert curEntry.expireTime() > startTime;

                expireTimes[i] = curEntry.expireTime();
            }
        }

        // And one more direct update to ensure that expire time is shifted forward.
        U.sleep(100);

        tx = inTx ? transactions().txStart() : null;

        try {
            jcache().withExpiryPolicy(expiry).put(key, 3);

            if (tx != null)
                tx.commit();
        }
        finally {
            if (tx != null)
                tx.close();
        }

        for (int i = 0; i < gridCount(); i++) {
            if (grid(i).affinity(null).isPrimaryOrBackup(grid(i).localNode(), key)) {
                GridCacheAdapter<String, Integer> cache = internalCache(jcache(i));

                if (cache.context().isNear())
                    cache = cache.context().near().dht();

                GridCacheEntryEx<String, Integer> curEntry = cache.peekEx(key);

                assertEquals(ttl, curEntry.ttl());

                assert curEntry.expireTime() > startTime;

                expireTimes[i] = curEntry.expireTime();
            }
        }

        // And one more update to ensure that ttl is not changed and expire time is not shifted forward.
        U.sleep(100);

        log.info("Put 4");

        tx = inTx ? transactions().txStart() : null;

        try {
            jcache().put(key, 4);

            if (tx != null)
                tx.commit();
        }
        finally {
            if (tx != null)
                tx.close();
        }

        log.info("Put 4 done");

        for (int i = 0; i < gridCount(); i++) {
            if (grid(i).affinity(null).isPrimaryOrBackup(grid(i).localNode(), key)) {
                GridCacheAdapter<String, Integer> cache = internalCache(jcache(i));

                if (cache.context().isNear())
                    cache = cache.context().near().dht();

                GridCacheEntryEx<String, Integer> curEntry = cache.peekEx(key);

                assertEquals(ttl, curEntry.ttl());
                assertEquals(expireTimes[i], curEntry.expireTime());
            }
        }

        // Avoid reloading from store.
        map.remove(key);

        assertTrue(GridTestUtils.waitForCondition(new GridAbsPredicateX() {
            @SuppressWarnings("unchecked")
            @Override public boolean applyx() {
                try {
                    Integer val = c.get(key);

                    if (val != null) {
                        info("Value is in cache [key=" + key + ", val=" + val + ']');

                        return false;
                    }

                    // Get "cache" field from GridCacheProxyImpl.
                    GridCacheAdapter c0 = cacheFromCtx(c);

                    if (!c0.context().deferredDelete()) {
                        GridCacheEntryEx e0 = c0.peekEx(key);

                        return e0 == null || (e0.rawGet() == null && e0.valueBytes() == null);
                    }
                    else
                        return true;
                }
                catch (GridCacheEntryRemovedException e) {
                    throw new RuntimeException(e);
                }
            }
        }, Math.min(ttl * 10, getTestTimeout())));

        if (internalCache.isLocal())
            return;

        assert c.get(key) == null;

        internalCache = internalCache(fullCache());

        if (internalCache.isNear())
            internalCache = internalCache.context().near().dht();

        // Ensure that old TTL and expire time are not longer "visible".
        entry = internalCache.peekEx(key);

        assertEquals(0, entry.ttl());
        assertEquals(0, entry.expireTime());

        // Ensure that next update will not pick old expire time.

        tx = inTx ? transactions().txStart() : null;

        try {
            jcache().put(key, 10);

            if (tx != null)
                tx.commit();
        }
        finally {
            if (tx != null)
                tx.close();
        }

        U.sleep(2000);

        entry = internalCache.peekEx(key);

        assertEquals((Integer)10, c.get(key));

        assertEquals(0, entry.ttl());
        assertEquals(0, entry.expireTime());
    }

    /**
     * @throws Exception In case of error.
     */
    public void testLocalEvict() throws Exception {
        IgniteCache<String, Integer> cache = jcache();

        List<String> keys = primaryKeysForCache(cache, 3);

        String key1 = keys.get(0);
        String key2 = keys.get(1);
        String key3 = keys.get(2);

        cache.put(key1, 1);
        cache.put(key2, 2);
        cache.put(key3, 3);

        assert cache.localPeek(key1, CachePeekMode.ONHEAP) == 1;
        assert cache.localPeek(key2, CachePeekMode.ONHEAP) == 2;
        assert cache.localPeek(key3, CachePeekMode.ONHEAP) == 3;

        cache.localEvict(F.asList(key1, key2));

        assert cache.localPeek(key1, CachePeekMode.ONHEAP) == null;
        assert cache.localPeek(key2, CachePeekMode.ONHEAP) == null;
        assert cache.localPeek(key3, CachePeekMode.ONHEAP) == 3;

        loadAll(cache, ImmutableSet.of(key1, key2), true);

        CacheAffinity<String> aff = ignite(0).affinity(null);

        for (int i = 0; i < gridCount(); i++) {
            if (aff.isPrimaryOrBackup(grid(i).cluster().localNode(), key1))
                assertEquals((Integer)1, peek(jcache(i), key1));

            if (aff.isPrimaryOrBackup(grid(i).cluster().localNode(), key2))
                assertEquals((Integer)2, peek(jcache(i), key2));

            if (aff.isPrimaryOrBackup(grid(i).cluster().localNode(), key3))
                assertEquals((Integer)3, peek(jcache(i), key3));
        }
    }

    /**
     * @throws Exception If failed.
     */
    public void testUnswap() throws Exception {
        GridCache<String, Integer> cache = cache();

        List<String> keys = primaryKeysForCache(jcache(), 3);

        String k1 = keys.get(0);
        String k2 = keys.get(1);
        String k3 = keys.get(2);

        cache.put(k1, 1);
        cache.put(k2, 2);
        cache.put(k3, 3);

        final AtomicInteger swapEvts = new AtomicInteger(0);
        final AtomicInteger unswapEvts = new AtomicInteger(0);

        Collection<String> locKeys = new HashSet<>();

        if (CU.isAffinityNode(cache.configuration())) {
            locKeys.addAll(cache.primaryKeySet());

            info("Local keys (primary): " + locKeys);

            locKeys.addAll(cache.keySet(new IgnitePredicate<Cache.Entry<String, Integer>>() {
                @Override public boolean apply(Cache.Entry<String, Integer> e) {
                    return grid(0).affinity(null).isBackup(grid(0).localNode(), e.getKey());
                }
            }));

            info("Local keys (primary + backup): " + locKeys);
        }

        for (int i = 0; i < gridCount(); i++) {
            grid(i).events().localListen(new IgnitePredicate<Event>() {
                @Override public boolean apply(Event evt) {
                    info("Received event: " + evt);

                    switch (evt.type()) {
                        case EVT_CACHE_OBJECT_SWAPPED:
                            swapEvts.incrementAndGet();

                            break;
                        case EVT_CACHE_OBJECT_UNSWAPPED:
                            unswapEvts.incrementAndGet();

                            break;
                    }

                    return true;
                }
            }, EVT_CACHE_OBJECT_SWAPPED, EVT_CACHE_OBJECT_UNSWAPPED);
        }

        assert cache.evict(k2);
        assert cache.evict(k3);

        assert cache.containsKey(k1);
        assert !cache.containsKey(k2);
        assert !cache.containsKey(k3);

        int cnt = 0;

        if (locKeys.contains(k2)) {
            assertEquals((Integer)2, cache.promote(k2));

            cnt++;
        }
        else
            assertNull(cache.promote(k2));

        if (locKeys.contains(k3)) {
            assertEquals((Integer)3, cache.promote(k3));

            cnt++;
        }
        else
            assertNull(cache.promote(k3));

        assertEquals(cnt, swapEvts.get());
        assertEquals(cnt, unswapEvts.get());

        assert cache.evict(k1);

        assertEquals((Integer)1, cache.get(k1));

        if (locKeys.contains(k1))
            cnt++;

        assertEquals(cnt, swapEvts.get());
        assertEquals(cnt, unswapEvts.get());

        cache.clear();

        // Check with multiple arguments.
        cache.put(k1, 1);
        cache.put(k2, 2);
        cache.put(k3, 3);

        swapEvts.set(0);
        unswapEvts.set(0);

        cache.evict(k2);
        cache.evict(k3);

        assert cache.containsKey(k1);
        assert !cache.containsKey(k2);
        assert !cache.containsKey(k3);

        cache.promoteAll(F.asList(k2, k3));

        cnt = 0;

        if (locKeys.contains(k2))
            cnt++;

        if (locKeys.contains(k3))
            cnt++;

        assertEquals(cnt, swapEvts.get());
        assertEquals(cnt, unswapEvts.get());
    }

    /**
     * JUnit.
     */
    public void testCacheProxy() {
        IgniteCache<String, Integer> cache = jcache();

        assert cache instanceof IgniteCacheProxy;
    }

    /**
     * JUnit.
     *
     * @throws Exception If failed.
     */
    public void testCompactExpired() throws Exception {
        IgniteCache<String, Integer> cache = jcache();

        String key = F.first(primaryKeysForCache(cache, 1));

        cache.put(key, 1);

        long ttl = 500;

        final ExpiryPolicy expiry = new TouchedExpiryPolicy(new Duration(MILLISECONDS, ttl));

        grid(0).jcache(null).withExpiryPolicy(expiry).put(key, 1);

        Thread.sleep(ttl + 100);

        // Peek will actually remove entry from cache.
        assertNull(cache.localPeek(key, CachePeekMode.ONHEAP));

        assert cache.localSize() == 0;
    }

    /**
     * JUnit.
     *
     * @throws Exception If failed.
     */
    public void testOptimisticTxMissingKey() throws Exception {
        if (txEnabled()) {
            try (IgniteTx tx = transactions().txStart(OPTIMISTIC, READ_COMMITTED)) {
                // Remove missing key.
                assertTrue(jcache().remove(UUID.randomUUID().toString()));

                tx.commit();
            }
        }
    }

    /**
     * JUnit.
     *
     * @throws Exception If failed.
     */
    public void testOptimisticTxMissingKeyNoCommit() throws Exception {
        if (txEnabled()) {
            try (IgniteTx tx = transactions().txStart(OPTIMISTIC, READ_COMMITTED)) {
                // Remove missing key.
                assertTrue(jcache().remove(UUID.randomUUID().toString()));

                tx.setRollbackOnly();
            }
        }
    }

    /**
     * @throws Exception If failed.
     */
    public void testOptimisticTxReadCommittedInTx() throws Exception {
        checkRemovexInTx(OPTIMISTIC, READ_COMMITTED);
    }

    /**
     * @throws Exception If failed.
     */
    public void testOptimisticTxRepeatableReadInTx() throws Exception {
        checkRemovexInTx(OPTIMISTIC, REPEATABLE_READ);
    }

    /**
     * @throws Exception If failed.
     */
    public void testPessimisticTxReadCommittedInTx() throws Exception {
        checkRemovexInTx(PESSIMISTIC, READ_COMMITTED);
    }

    /**
     * @throws Exception If failed.
     */
    public void testPessimisticTxRepeatableReadInTx() throws Exception {
        checkRemovexInTx(PESSIMISTIC, REPEATABLE_READ);
    }

    /**
     * @param concurrency Concurrency.
     * @param isolation Isolation.
     * @throws Exception If failed.
     */
    private void checkRemovexInTx(IgniteTxConcurrency concurrency, IgniteTxIsolation isolation) throws Exception {
        if (txEnabled()) {
            final int cnt = 10;

            CU.inTx(ignite(0), jcache(), concurrency, isolation, new CIX1<IgniteCache<String, Integer>>() {
                @Override public void applyx(IgniteCache<String, Integer> cache) {
                    for (int i = 0; i < cnt; i++)
                        cache.put("key" + i, i);
                }
            });

            CU.inTx(ignite(0), jcache(), concurrency, isolation, new CIX1<IgniteCache<String, Integer>>() {
                @Override public void applyx(IgniteCache<String, Integer> cache) {
                    for (int i = 0; i < cnt; i++)
                        assertEquals(new Integer(i), cache.get("key" + i));
                }
            });

            CU.inTx(ignite(0), jcache(), concurrency, isolation, new CIX1<IgniteCache<String, Integer>>() {
                @Override public void applyx(IgniteCache<String, Integer> cache) throws IgniteCheckedException {
                    for (int i = 0; i < cnt; i++)
                        assertTrue(cache.remove("key" + i));
                }
            });
        }
    }

    /**
     * JUnit.
     *
     * @throws Exception If failed.
     */
    public void testPessimisticTxMissingKey() throws Exception {
        if (txEnabled()) {
            try (IgniteTx tx = transactions().txStart(PESSIMISTIC, READ_COMMITTED)) {
                // Remove missing key.
                assertFalse(jcache().remove(UUID.randomUUID().toString()));

                tx.commit();
            }
        }
    }

    /**
     * JUnit.
     *
     * @throws Exception If failed.
     */
    public void testPessimisticTxMissingKeyNoCommit() throws Exception {
        if (txEnabled()) {
            try (IgniteTx tx = transactions().txStart(PESSIMISTIC, READ_COMMITTED)) {
                // Remove missing key.
                assertFalse(jcache().remove(UUID.randomUUID().toString()));

                tx.setRollbackOnly();
            }
        }
    }

    /**
     * @throws Exception If failed.
     */
    public void testPessimisticTxRepeatableRead() throws Exception {
        if (txEnabled()) {
            try (IgniteTx ignored = transactions().txStart(PESSIMISTIC, REPEATABLE_READ)) {
                jcache().put("key", 1);

                assert jcache().get("key") == 1;
            }
        }
    }

    /**
     * @throws Exception If failed.
     */
    public void testPessimisticTxRepeatableReadOnUpdate() throws Exception {
        if (txEnabled()) {
            try (IgniteTx ignored = transactions().txStart(PESSIMISTIC, REPEATABLE_READ)) {
                jcache().put("key", 1);

                assert jcache().getAndPut("key", 2) == 1;
            }
        }
    }

    /**
     * @throws Exception In case of error.
     */
    public void testToMap() throws Exception {
        IgniteCache<String, Integer> cache = jcache();

        if (offheapTiered(cache))
            return;

        cache.put("key1", 1);
        cache.put("key2", 2);

        Map<String, Integer> map = new HashMap<>();

        for (int i = 0; i < gridCount(); i++) {
            for (Cache.Entry<String, Integer> entry : jcache(i))
                map.put(entry.getKey(), entry.getValue());
        }

        assert map != null;
        assert map.size() == 2;
        assert map.get("key1") == 1;
        assert map.get("key2") == 2;
    }

    /**
     * @param keys Expected keys.
     * @throws Exception If failed.
     */
    protected void checkSize(Collection<String> keys) throws Exception {
        if (nearEnabled())
            assertEquals(keys.size(), jcache().localSize());
        else {
            for (int i = 0; i < gridCount(); i++) {
                GridCacheContext<String, Integer> ctx = context(i);

                if (offheapTiered(ctx.cache()))
                    continue;

                int size = 0;

                for (String key : keys) {
                    if (ctx.affinity().localNode(key, ctx.discovery().topologyVersion())) {
                        GridCacheEntryEx<String, Integer> e =
                            ctx.isNear() ? ctx.near().dht().peekEx(key) : ctx.cache().peekEx(key);

                        assert e != null : "Entry is null [idx=" + i + ", key=" + key + ", ctx=" + ctx + ']';
                        assert !e.deleted() : "Entry is deleted: " + e;

                        size++;
                    }
                }

                assertEquals("Incorrect size on cache #" + i, size, jcache(i).localSize());
            }
        }
    }

    /**
     * @param keys Expected keys.
     * @throws Exception If failed.
     */
    protected void checkKeySize(Collection<String> keys) throws Exception {
        if (nearEnabled())
            assertEquals("Invalid key size: " + jcache().localSize(), keys.size(), jcache().localSize());
        else {
            for (int i = 0; i < gridCount(); i++) {
                GridCacheContext<String, Integer> ctx = context(i);

                int size = 0;

                for (String key : keys)
                    if (ctx.affinity().localNode(key, ctx.discovery().topologyVersion()))
                        size++;

                assertEquals("Incorrect key size on cache #" + i, size, jcache(i).localSize());
            }
        }
    }

    /**
     * @param exp Expected value.
     * @param key Key.
     * @throws Exception If failed.
     */
    private void checkContainsKey(boolean exp, String key) throws Exception {
        if (nearEnabled())
            assertEquals(exp, jcache().containsKey(key));
        else {
            boolean contains = false;

            for (int i = 0; i < gridCount(); i++)
                if (containsKey(jcache(i), key)) {
                    contains = true;

                    break;
                }

            assertEquals("Key: " + key, exp, contains);
        }
    }

    /**
     * @param key Key.
     */
    protected Ignite primaryIgnite(String key) {
        ClusterNode node = grid(0).affinity(null).mapKeyToNode(key);

        if (node == null)
            throw new IgniteException("Failed to find primary node.");

        UUID nodeId = node.id();

        for (int i = 0; i < gridCount(); i++) {
            if (context(i).localNodeId().equals(nodeId))
                return ignite(i);
        }

        throw new IgniteException("Failed to find primary node.");
    }

    /**
     * @param key Key.
     * @return Cache.
     */
    protected IgniteCache<String, Integer> primaryCache(String key) {
        return primaryIgnite(key).jcache(null);
    }

    /**
     * @param cache Cache.
     * @param cnt Keys count.
     * @return Collection of keys for which given cache is primary.
     */
    protected List<String> primaryKeysForCache(IgniteCache<String, Integer> cache, int cnt, int startFrom) {
        List<String> found = new ArrayList<>(cnt);

        Ignite ignite = cache.unwrap(Ignite.class);
        CacheAffinity<Object> affinity = ignite.affinity(cache.getName());

        for (int i = startFrom; i < startFrom + 100_000; i++) {
            String key = "key" + i;

            if (affinity.isPrimary(ignite.cluster().localNode(), key)) {
                found.add(key);

                if (found.size() == cnt)
                    return found;
            }
        }

        throw new IgniteException("Unable to find " + cnt + " keys as primary for cache.");
    }

    /**
     * @param cache Cache.
     * @param cnt Keys count.
     * @return Collection of keys for which given cache is primary.
     * @throws IgniteCheckedException If failed.
     */
    protected List<String> primaryKeysForCache(IgniteCache<String, Integer> cache, int cnt)
        throws IgniteCheckedException {
        return primaryKeysForCache(cache, cnt, 1);
    }

    /**
     * @throws Exception If failed.
     */
    public void testIgniteCacheIterator() throws Exception {
        IgniteCache<String, Integer> cache = jcache(0);

        assertFalse(cache.iterator().hasNext());

<<<<<<< HEAD
        final int SIZE = 5000;

=======
>>>>>>> 420c74f8
        Map<String, Integer> entries = new HashMap<>();

        for (int i = 0; i < 20000; ++i) {
            cache.put(Integer.toString(i), i);

            entries.put(Integer.toString(i), i);

            if (i > 0 && i % 500 == 0)
                info("Puts finished: " + i);
        }

        checkIteratorHasNext();

        checkIteratorCache(entries);

        checkIteratorRemove(cache, entries);

        checkIteratorEmpty(cache);

        for (int i = 0; i < SIZE; i++)
            cache.remove(Integer.toString(i));
    }

    /**
     * If hasNext() is called repeatedly, it should return the same result.
     */
    private void checkIteratorHasNext() {
        Iterator<Cache.Entry<String, Integer>> iter = jcache(0).iterator();

        assertEquals(iter.hasNext(), iter.hasNext());

        while (iter.hasNext())
            iter.next();

        assertFalse(iter.hasNext());
    }

    /**
     * @param cache Cache.
     * @param entries Expected entries in the cache.
     */
    private void checkIteratorRemove(IgniteCache<String, Integer> cache, Map<String, Integer> entries) {
        // Check that we can remove element.
        String rmvKey = Integer.toString(5);

        removeCacheIterator(cache, rmvKey);

        entries.remove(rmvKey);

        assertFalse(cache.containsKey(rmvKey));
        assertNull(cache.get(rmvKey));

        checkIteratorCache(entries);

        // Check that we cannot call Iterator.remove() without next().
        final Iterator<Cache.Entry<String, Integer>> iter = jcache(0).iterator();

        assertTrue(iter.hasNext());

        iter.next();

        iter.remove();

        GridTestUtils.assertThrows(log, new Callable<Object>() {
            @Override public Void call() throws Exception {
                iter.remove();

                return null;
            }
        }, IllegalStateException.class, null);
    }

    /**
     * @param cache Cache.
     * @param key Key to remove.
     */
    private void removeCacheIterator(IgniteCache<String, Integer> cache, String key) {
        Iterator<Cache.Entry<String, Integer>> iter = cache.iterator();

        int delCnt = 0;

        while (iter.hasNext()) {
            Cache.Entry<String, Integer> cur = iter.next();

            if (cur.getKey().equals(key)) {
                iter.remove();

                delCnt++;
            }
        }

        assertEquals(1, delCnt);
    }

    /**
     * @param entries Expected entries in the cache.
     */
    private void checkIteratorCache(Map<String, Integer> entries) {
        for (int i = 0; i < gridCount(); ++i)
            checkIteratorCache(jcache(i), entries);
    }

    /**
     * @param cache Cache.
     * @param entries Expected entries in the cache.
     */
    private void checkIteratorCache(IgniteCache<String, Integer> cache, Map<String, Integer> entries) {
        Iterator<Cache.Entry<String, Integer>> iter = cache.iterator();

        int cnt = 0;

        while (iter.hasNext()) {
            Cache.Entry<String, Integer> cur = iter.next();

            assertTrue(entries.containsKey(cur.getKey()));
            assertEquals(entries.get(cur.getKey()), cur.getValue());

            cnt++;
        }

        assertEquals(entries.size(), cnt);
    }

    /**
     * Checks iterators are cleared.
     */
    private void checkIteratorsCleared() {
        for (int j = 0; j < gridCount(); j++) {

            GridCacheQueryManager queries = context(j).queries();

            Map map = GridTestUtils.getFieldValue(queries, GridCacheQueryManager.class, "qryIters");

            for (Object obj : map.values())
                assertEquals("Iterators not removed for grid " + j, 0, ((Map) obj).size());
        }
    }

    /**
     * Checks iterators are cleared after using.
     *
     * @param cache Cache.
     * @throws Exception If failed.
     */
    private void checkIteratorEmpty(IgniteCache<String, Integer> cache) throws Exception {
        int cnt = 5;

        for (int i = 0; i < cnt; ++i) {
            Iterator<Cache.Entry<String, Integer>> iter = cache.iterator();

            iter.next();

            assert iter.hasNext();
        }

        System.gc();

        for (int i = 0; i < 10; i++) {
            try {
                cache.size(); // Trigger weak queue poll.

                checkIteratorsCleared();
            }
            catch (AssertionFailedError e) {
                if (i == 9)
                    throw e;

                log.info("Set iterators not cleared, will wait");

                Thread.sleep(500);
            }
        }
    }

    /**
     * @param cache Cache.
     * @throws Exception If failed.
     */
    protected void atomicClockModeDelay(IgniteCache cache) throws Exception {
        CacheConfiguration ccfg = (CacheConfiguration)cache.getConfiguration(CacheConfiguration.class);

        if (ccfg.getCacheMode() != LOCAL &&
            ccfg.getAtomicityMode() == CacheAtomicityMode.ATOMIC &&
            ccfg.getAtomicWriteOrderMode() == CacheAtomicWriteOrderMode.CLOCK)
            U.sleep(100);
    }
}<|MERGE_RESOLUTION|>--- conflicted
+++ resolved
@@ -362,14 +362,9 @@
 
         final IgniteCache<String, Integer> cache = jcache();
 
-<<<<<<< HEAD
         try {
-            cache().put("key1", 1);
-            cache().put("key2", 2);
-=======
-        cache.put("key1", 1);
-        cache.put("key2", 2);
->>>>>>> 420c74f8
+            cache.put("key1", 1);
+            cache.put("key2", 2);
 
             if (tx != null)
                 tx.commit();
@@ -413,16 +408,9 @@
         if (txEnabled()) {
             tx = transactions().txStart();
 
-<<<<<<< HEAD
-            try {
-                assert cache().getAll(Collections.<String>emptyList()).isEmpty();
-
-                map1 = cache().getAll(F.asList("key1", "key2", "key9999"));
-=======
             assert cache.getAll(Collections.<String>emptySet()).isEmpty();
 
             map1 = cache.getAll(ImmutableSet.of("key1", "key2", "key9999"));
->>>>>>> 420c74f8
 
                 info("Retrieved map1: " + map1);
 
@@ -432,11 +420,7 @@
                 assertEquals(2, (int)map1.get("key2"));
                 assertNull(map1.get("key9999"));
 
-<<<<<<< HEAD
-                map2 = cache().getAll(F.asList("key1", "key2", "key9999"));
-=======
             map2 = cache.getAll(ImmutableSet.of("key1", "key2", "key9999"));
->>>>>>> 420c74f8
 
                 info("Retrieved map2: " + map2);
 
@@ -480,69 +464,8 @@
      */
     public void testGetTxNonExistingKey() throws Exception {
         if (txEnabled()) {
-<<<<<<< HEAD
-            try (IgniteTx ignored = cache().txStart()) {
-                cache().get("key999123");
-            }
-        }
-    }
-
-    /**
-     * @throws Exception In case of error.
-     */
-    public void testGetAllFilteredTx() throws Exception {
-        if (txEnabled()) {
-            IgniteTx tx = cache().txStart();
-
-            try {
-                cache().put("key1", 100);
-                cache().put("key2", 101);
-                cache().put("key3", 200);
-                cache().put("key4", 201);
-
-                tx.commit();
-            }
-            finally {
-                tx.close();
-            }
-
-            tx = cache().txStart(PESSIMISTIC, REPEATABLE_READ);
-
-            try {
-                Map<String, Integer> map1 = cache().projection(gte200).getAll(
-                    F.asList("key1", "key2", "key3", "key4", "key9999"));
-
-                assertEquals("Invalid map size: " + map1, 2, map1.size());
-
-                assert map1.get("key1") == null;
-                assert map1.get("key2") == null;
-                assert map1.get("key3") == 200;
-                assert map1.get("key4") == 201;
-
-                map1 = cache().projection(gte200).getAll(F.asList("key1", "key2"));
-
-                assertEquals("Invalid map size: " + map1, 0, map1.size());
-
-                assert map1.get("key1") == null;
-                assert map1.get("key2") == null;
-                assert map1.get("key3") == null;
-                assert map1.get("key4") == null;
-
-                map1 = cache().projection(gte200).getAll(F.asList("key1", "key2"));
-
-                assertEquals("Invalid map size: " + map1, 0, map1.size());
-
-                assert map1.get("key1") == null;
-                assert map1.get("key2") == null;
-                assert map1.get("key3") == null;
-                assert map1.get("key4") == null;
-            }
-            finally {
-                tx.close();
-=======
             try (IgniteTx ignored = transactions().txStart()) {
                 assert jcache().get("key999123") == null;
->>>>>>> 420c74f8
             }
         }
     }
@@ -619,49 +542,24 @@
      */
     public void testPutTx() throws Exception {
         if (txEnabled()) {
-<<<<<<< HEAD
-            try (IgniteTx tx = cache().txStart()) {
-                assert cache().put("key1", 1) == null;
-                assert cache().put("key2", 2) == null;
+            IgniteCache<String, Integer> cache = jcache();
+            
+            try (IgniteTx tx = transactions().txStart()) {
+                assert cache.getAndPut("key1", 1) == null;
+                assert cache.getAndPut("key2", 2) == null;
 
                 // Check inside transaction.
-                assert cache().get("key1") == 1;
-                assert cache().get("key2") == 2;
+                assert cache.get("key1") == 1;
+                assert cache.get("key2") == 2;
 
                 // Put again to check returned values.
-                assert cache().put("key1", 1) == 1;
-                assert cache().put("key2", 2) == 2;
-
-                checkContainsKey(true, "key1");
-                checkContainsKey(true, "key2");
-
-                assert cache().get("key1") != null;
-                assert cache().get("key2") != null;
-                assert cache().get("wrong") == null;
-=======
-            IgniteTx tx = transactions().txStart();
-
-            IgniteCache<String, Integer> cache = jcache();
-
-            assert cache.getAndPut("key1", 1) == null;
-            assert cache.getAndPut("key2", 2) == null;
-
-            // Check inside transaction.
-            assert cache.get("key1") == 1;
-            assert cache.get("key2") == 2;
-
-            // Put again to check returned values.
-            assert cache.getAndPut("key1", 1) == 1;
-            assert cache.getAndPut("key2", 2) == 2;
-
-            checkContainsKey(true, "key1");
-            checkContainsKey(true, "key2");
-
-            assert cache.get("key1") != null;
-            assert cache.get("key2") != null;
-            assert cache.get("wrong") == null;
->>>>>>> 420c74f8
-
+                assert cache.getAndPut("key1", 1) == 1;
+                assert cache.getAndPut("key2", 2) == 2;
+
+                assert cache.get("key1") != null;
+                assert cache.get("key2") != null;
+                assert cache.get("wrong") == null;
+                
                 tx.commit();
             }
 
@@ -1112,27 +1010,8 @@
     /**
      * @throws Exception In case of error.
      */
-<<<<<<< HEAD
-    public void testPutFiltered() throws Exception {
-        IgniteTx tx = txEnabled() ? cache().txStart() : null;
-
-        try {
-            cache().put("key1", 1, F.<String, Integer>cacheNoPeekValue());
-            cache().put("key2", 100, gte100);
-
-            if (tx != null)
-                tx.commit();
-        }
-        finally {
-            if (tx != null)
-                tx.close();
-        }
-
-        checkSize(F.asSet("key1"));
-=======
     public void testGetAndPutAsync() throws Exception {
         IgniteCache<String, Integer> cache = jcache();
->>>>>>> 420c74f8
 
         IgniteCache<String, Integer> cacheAsync = cache.withAsync();
 
@@ -1141,18 +1020,9 @@
 
         cacheAsync.getAndPut("key1", 10);
 
-<<<<<<< HEAD
-    /**
-     * @throws Exception In case of error.
-     */
-    public void testPutAsync() throws Exception {
-        cache().put("key1", 1);
-        cache().put("key2", 2);
-=======
         IgniteFuture<Integer> fut1 = cacheAsync.future();
 
         cacheAsync.getAndPut("key2", 11);
->>>>>>> 420c74f8
 
         IgniteFuture<Integer> fut2 = cacheAsync.future();
 
@@ -1272,46 +1142,6 @@
     /**
      * @throws Exception In case of error.
      */
-<<<<<<< HEAD
-    public void testPutAsyncFiltered() throws Exception {
-        IgniteTx tx = txEnabled() ? cache().txStart() : null;
-
-        try {
-            assert cache().putAsync("key1", 1, gte100).get() == null;
-            assert cache().putAsync("key2", 101, F.<String, Integer>cacheNoPeekValue()).get() == null;
-
-            if (tx != null)
-                tx.commit();
-        }
-        finally {
-            if (tx != null)
-                tx.close();
-        }
-
-        checkSize(F.asSet("key2"));
-
-        assert cache().get("key1") == null;
-        assert cache().get("key2") == 101;
-
-        assert cache().putAsync("key2", 102, F.<String, Integer>cacheNoPeekValue()).get() == 101;
-        assert cache().putAsync("key2", 103, F.<String, Integer>cacheHasPeekValue()).get() == 101;
-
-        checkSize(F.asSet("key2"));
-
-        assert cache().get("key1") == null;
-        assert cache().get("key2") == 103;
-
-        if (lockingEnabled()) {
-            assert !cache().isLocked("key1");
-            assert !cache().isLocked("key2");
-        }
-    }
-
-    /**
-     * @throws Exception In case of error.
-     */
-=======
->>>>>>> 420c74f8
     public void testPutx() throws Exception {
         if (txEnabled())
             checkPut(true);
@@ -1333,23 +1163,13 @@
 
         IgniteCache<String, Integer> cache = jcache();
 
-<<<<<<< HEAD
         try {
-            assert cache().putx("key1", 1);
-            assert cache().putx("key2", 2);
-            assert !cache().putx("wrong", 3, gte100);
-
+            cache.put("key1", 1);
+            cache.put("key2", 2);
+    
             // Check inside transaction.
-            assert cache().get("key1") == 1;
-            assert cache().get("key2") == 2;
-=======
-        cache.put("key1", 1);
-        cache.put("key2", 2);
-
-        // Check inside transaction.
-        assert cache.get("key1") == 1;
-        assert cache.get("key2") == 2;
->>>>>>> 420c74f8
+            assert cache.get("key1") == 1;
+            assert cache.get("key2") == 2;
 
             if (tx != null)
                 tx.commit();
@@ -1379,30 +1199,36 @@
 
         IgniteCache<String, Integer> cacheAsync = jcache().withAsync();
 
-        jcache().put("key2", 1);
-
-        cacheAsync.put("key1", 10);
-
-        IgniteFuture<?> fut1 = cacheAsync.future();
-
-        cacheAsync.put("key2", 11);
-
-        IgniteFuture<?> fut2 = cacheAsync.future();
-
-        IgniteFuture<IgniteTx> f = null;
-
-        if (tx != null) {
-            tx = (IgniteTx)tx.withAsync();
-
-            tx.commit();
-
-            f = tx.future();
-        }
-
-        fut1.get();
-        fut2.get();
-
-        assert f == null || f.get().state() == COMMITTED;
+        try {
+            jcache().put("key2", 1);
+    
+            cacheAsync.put("key1", 10);
+    
+            IgniteFuture<?> fut1 = cacheAsync.future();
+    
+            cacheAsync.put("key2", 11);
+    
+            IgniteFuture<?> fut2 = cacheAsync.future();
+    
+            IgniteFuture<IgniteTx> f = null;
+    
+            if (tx != null) {
+                tx = (IgniteTx)tx.withAsync();
+    
+                tx.commit();
+
+                f = tx.future();
+            }
+    
+            fut1.get();
+            fut2.get();
+
+            assert f == null || f.get().state() == COMMITTED;
+        }
+        finally {
+            if (tx != null)
+                tx.close();
+        }
 
         checkSize(F.asSet("key1", "key2"));
 
@@ -1422,170 +1248,8 @@
 
         checkSize(F.asSet("key1", "key2"));
 
-<<<<<<< HEAD
-            if (tx != null)
-                tx.commit();
-        }
-        finally {
-            if (tx != null)
-                tx.close();
-        }
-
-        // Check outside transaction.
-        boolean passed = false;
-
-        for (int i = 0; i < gridCount(); i++)
-            passed |= containsKey(cache(i), "key1");
-
-        assert passed;
-
-        assertEquals((Integer)101, cache().get("key1"));
-    }
-
-    /**
-     * Check that passed filter is not overwritten with failed.
-     *
-     * @param concurrency Tx concurrency.
-     * @param isolation Tx isolation.
-     * @throws Exception If failed.
-     */
-    private void checkFilters3(IgniteTxConcurrency concurrency, IgniteTxIsolation isolation) throws Exception {
-        cache().putx("key1", 100);
-
-        IgniteTx tx = txEnabled() ? cache().txStart(concurrency, isolation) : null;
-
-        try {
-            assertEquals((Integer)100, cache().put("key1", 101, F.<CacheEntry<String, Integer>>alwaysTrue()));
-
-            assertEquals((Integer)101, cache().get("key1"));
-
-            cache().put("key1", 102, F.<CacheEntry<String, Integer>>alwaysFalse());
-
-            // Check inside transaction.
-            assertEquals((Integer)101, cache().get("key1"));
-
-            if (tx != null)
-                tx.commit();
-        }
-        finally {
-            if (tx != null)
-                tx.close();
-        }
-
-        // Check outside transaction.
-        boolean passed = false;
-
-        for (int i = 0; i < gridCount(); i++)
-            passed |= containsKey(cache(i), "key1");
-
-        assert passed;
-
-        assertEquals((Integer)101, cache().get("key1"));
-    }
-
-    /**
-     * @throws Exception If failed.
-     */
-    public void testPutxFiltered() throws Exception {
-        IgniteTx tx = txEnabled() ? cache().txStart() : null;
-
-        try {
-            cache().putx("key1", 1, F.<String, Integer>cacheHasPeekValue());
-            cache().putx("key2", 100, F.<String, Integer>cacheNoPeekValue());
-
-            if (tx != null)
-                tx.commit();
-        }
-        finally {
-            if (tx != null)
-                tx.close();
-        }
-
-        checkSize(F.asSet("key2"));
-
-        assert cache().get("key1") == null;
-        assert cache().get("key2") == 100;
-    }
-
-    /**
-     * @throws Exception If failed.
-     */
-    public void testPutxAsync() throws Exception {
-        IgniteTx tx = txEnabled() ? cache().txStart() : null;
-
-        try {
-            cache().put("key2", 1);
-
-            IgniteInternalFuture<Boolean> fut1 = cache().putxAsync("key1", 10);
-            IgniteInternalFuture<Boolean> fut2 = cache().putxAsync("key2", 11);
-
-            IgniteInternalFuture<IgniteTx> f = null;
-
-            if (tx != null) {
-                tx = (IgniteTx)tx.withAsync();
-
-                tx.commit();
-
-                f = tx.future();
-            }
-
-            assert fut1.get();
-            assert fut2.get();
-
-            assert f == null || f.get().state() == COMMITTED;
-        }
-        finally {
-            if (tx != null)
-                tx.close();
-        }
-
-        checkSize(F.asSet("key1", "key2"));
-
-        assert cache().get("key1") == 10;
-        assert cache().get("key2") == 11;
-    }
-
-    /**
-     * @throws Exception In case of error.
-     */
-    public void testPutxAsyncFiltered() throws Exception {
-        IgniteInternalFuture<Boolean> f1 = cache().putxAsync("key1", 1);
-        IgniteInternalFuture<Boolean> f2 = cache().putxAsync("key1", 101, F.<String, Integer>cacheHasPeekValue());
-        IgniteInternalFuture<Boolean> f3 = cache().putxAsync("key2", 2);
-        IgniteInternalFuture<Boolean> f4 = cache().putxAsync("key2", 202, F.<String, Integer>cacheHasPeekValue());
-        IgniteInternalFuture<Boolean> f5 = cache().putxAsync("key1", 1, F.<String, Integer>cacheNoPeekValue());
-        IgniteInternalFuture<Boolean> f6 = cache().putxAsync("key2", 2, F.<String, Integer>cacheNoPeekValue());
-
-        assert f1.get() : "Invalid future1: " + f1;
-        assert f2.get() : "Invalid future2: " + f2;
-        assert f3.get() : "Invalid future3: " + f3;
-        assert f4.get() : "Invalid future4: " + f4;
-
-        assert !f5.get() : "Invalid future5: " + f5;
-        assert !f6.get() : "Invalid future6: " + f6;
-
-        checkSize(F.asSet("key1", "key2"));
-
-        assertEquals((Integer)101, cache().get("key1"));
-        assertEquals((Integer)202, cache().get("key2"));
-    }
-
-    /**
-     * @throws Exception In case of error.
-     */
-    public void testPutAll() throws Exception {
-        Map<String, Integer> map = F.asMap("key1", 1, "key2", 2);
-
-        cache().putAll(map);
-
-        checkSize(F.asSet("key1", "key2"));
-
-        assert cache().get("key1") == 1;
-        assert cache().get("key2") == 2;
-=======
         assert cache.get("key1") == 1;
         assert cache.get("key2") == 2;
->>>>>>> 420c74f8
 
         map.put("key1", 10);
         map.put("key2", 20);
@@ -2090,14 +1754,7 @@
 
         assertFalse(cacheAsync.<Boolean>future().get());
 
-<<<<<<< HEAD
-        assertEquals((Integer)3, cache().get("key3"));
-
-        cache().evict("key2");
-        cache().clear("key3");
-=======
         cache.localEvict(Arrays.asList("key2"));
->>>>>>> 420c74f8
 
         // Same checks inside tx.
         IgniteTx tx = inTx ? transactions().txStart() : null;
@@ -3420,11 +3077,7 @@
         IgniteTx tx = inTx ? transactions().txStart() : null;
 
         try {
-<<<<<<< HEAD
-            grid(0).jcache(null).withExpiryPolicy(expiry).put(key, 1);
-=======
             jcache().withExpiryPolicy(expiry).put(key, 1);
->>>>>>> 420c74f8
 
             if (tx != null)
                 tx.commit();
@@ -3440,14 +3093,8 @@
             if (grid(i).affinity(null).isPrimaryOrBackup(grid(i).localNode(), key)) {
                 GridCacheAdapter<String, Integer> cache = internalCache(jcache(i));
 
-<<<<<<< HEAD
-            if (curEntry.primary() || curEntry.backup()) {
-                assertEquals("Invalid ttl [primary=" + curEntry.primary() + ", backup=" + curEntry.backup() + ']',
-                    ttl, curEntry.timeToLive());
-=======
                 if (cache.context().isNear())
                     cache = cache.context().near().dht();
->>>>>>> 420c74f8
 
                 GridCacheEntryEx<String, Integer> curEntry = cache.peekEx(key);
 
@@ -4157,14 +3804,11 @@
 
         assertFalse(cache.iterator().hasNext());
 
-<<<<<<< HEAD
-        final int SIZE = 5000;
-
-=======
->>>>>>> 420c74f8
+        final int SIZE = 20000;
+
         Map<String, Integer> entries = new HashMap<>();
 
-        for (int i = 0; i < 20000; ++i) {
+        for (int i = 0; i < SIZE; ++i) {
             cache.put(Integer.toString(i), i);
 
             entries.put(Integer.toString(i), i);
